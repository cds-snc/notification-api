--- conflicted
+++ resolved
@@ -13,11 +13,7 @@
 click-datetime >= 0.2
 
 # Datadog Tracer
-<<<<<<< HEAD
-ddtrace~=1.12.0
-=======
 ddtrace >= 1.12.0
->>>>>>> 516f469a
 
 docopt >= 0.6.2
 eventlet ~= 0.33.3
