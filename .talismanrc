--- conflicted
+++ resolved
@@ -7,10 +7,7 @@
       checksum: 8c45546e8fdf3bd3e2185e1f37c1a6eda6bec75b78f10913e4408641ffbd9e2c
     - filename: scripts/postman/staging.postman_environment.json
       checksum: 61421aaa6298a36f7f8a65a573b216be3b23e68655958ee1a4da24ebc30782f8
-<<<<<<< HEAD
     - filename: .github/workflows/daily-email-ci.yaml
       checksum: eefb3681a957c536aec0bb70f218947657e6357738e04f35a4d59f08a0bf6ba8
-=======
     - filename: certs/VA-Internal-S2-RCA1-v1.crt
-      checksum: b3cdaa6e2a9961ba935379fc4d21dcdd70478b027b9efadbd20a4ae9faaf13a0
->>>>>>> 6ca51415
+      checksum: b3cdaa6e2a9961ba935379fc4d21dcdd70478b027b9efadbd20a4ae9faaf13a0