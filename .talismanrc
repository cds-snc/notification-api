--- conflicted
+++ resolved
@@ -295,20 +295,17 @@
       checksum: 1503b15fb58257b12b4857659323a5ca9b97784b2344148097298c70d69d4eca
     - filename: app/celery/reporting_tasks.py
       checksum: f02b02a1bc3ea472d752d2073a0332090308c15bb5eb87d70383a2421da6d886
-<<<<<<< HEAD
     - filename: tests/app/va/vetext/test_client.py
       checksum: 23b37578febf39f9162f9d07a54a55cf67bce8d1fb31c4fd96db6e289805f20a
     - filename: app/__init__.py
       checksum: 6b99603dd19ba02921639b7da0b04d15908622de4238f443795e2982d311acaa
     - filename: app/config.py
       checksum: e4e35170dd17728f2fcdfa0d40177dcaeffe020293f5fe28f253a27688845476
-=======
     - filename: tests/app/celery/test_reporting_tasks.py
       checksum: 4f3214bd5540d1a8a01284f6bb6c64329147b4b656490a61246d8c5cec140622
     - filename: scripts/trigger_task.py
       checksum: a3b9e5c3722572d9fe70b1686f43a876a90be26cac752f7b1497919071e55657
     - filename: .env.example
-      checksum: 826f0e7433b0de32373a270cee6199ca86b41509af721a6217f3d1254bb3ce8f
+      checksum: 1a72cf7a682c72f261f795d7a23f1abca14b6285b685005d75bd95a9a411f839
     - filename: migrations/versions/0338a_fact_notif_pkey_constraint.py
-      checksum: 5a0675a18b210d187e2cf78de0dc51de04e9327215cdb9f742f3adbac52925c0
->>>>>>> 60a4bd0d
+      checksum: 5a0675a18b210d187e2cf78de0dc51de04e9327215cdb9f742f3adbac52925c0