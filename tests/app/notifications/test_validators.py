import uuid
from unittest.mock import call

import pytest
from flask import current_app
from freezegun import freeze_time
from notifications_utils import SMS_CHAR_COUNT_LIMIT

import app
from app.dbsetup import RoutingSQLAlchemy
from app.models import (
    EMAIL_TYPE,
    INTERNATIONAL_SMS_TYPE,
    KEY_TYPE_TEAM,
    LETTER_TYPE,
    SMS_TYPE,
    ApiKeyType,
)
from app.notifications.validators import (
    check_email_annual_limit,
    check_email_daily_limit,
    check_reply_to,
    check_service_email_reply_to_id,
    check_service_letter_contact_id,
    check_service_over_api_rate_limit_and_update_rate,
    check_service_over_daily_message_limit,
    check_service_sms_sender_id,
    check_sms_annual_limit,
    check_sms_content_char_count,
    check_sms_daily_limit,
    check_template_is_active,
    check_template_is_for_notification_type,
    increment_email_daily_count_send_warnings_if_needed,
    increment_sms_daily_count_send_warnings_if_needed,
    service_can_send_to_recipient,
    validate_and_format_recipient,
    validate_notification_does_not_exceed_sqs_limit,
)
from app.utils import get_document_url
from app.v2.errors import (
    BadRequestError,
    LiveServiceRequestExceedsEmailAnnualLimitError,
    LiveServiceRequestExceedsSMSAnnualLimitError,
    RateLimitError,
    TooManyEmailRequestsError,
    TooManyRequestsError,
    TooManySMSRequestsError,
    TrialServiceRequestExceedsEmailAnnualLimitError,
    TrialServiceRequestExceedsSMSAnnualLimitError,
)
from tests.app.conftest import (
    create_sample_api_key,
    create_sample_notification,
    create_sample_service,
    create_sample_service_safelist,
    create_sample_template,
)
from tests.app.db import (
    create_ft_notification_status,
    create_letter_contact,
    create_reply_to_email,
    create_service_sms_sender,
)
from tests.conftest import set_config


# all of these tests should have redis enabled (except where we specifically disable it)
@pytest.fixture(scope="module", autouse=True)
def enable_redis(notify_api):
    with set_config(notify_api, "REDIS_ENABLED", True):
        yield


def count_key(limit_type, service_id):
    if limit_type == "sms":
        return f"sms-{service_id}-2016-01-01-count"
    elif limit_type == "email":
        return f"email-{service_id}-2016-01-01-count"
    else:
        return f"{service_id}-2016-01-01-count"


def near_key(limit_type, service_id):
    if limit_type == "sms":
        return f"nearing-daily-limit-sms-{service_id}-2016-01-01-count"
    elif limit_type == "email":
        return f"nearing-daily-email-limit-email-{service_id}-2016-01-01-count"
    else:
        return f"nearing-{service_id}-2016-01-01-count"


def over_key(limit_type, service_id):
    if limit_type == "sms":
        return f"over-daily-limit-sms-{service_id}-2016-01-01-count"
    elif limit_type == "email":
        return f"over-daily-email-limit-email-{service_id}-2016-01-01-count"
    else:
        return f"over-{service_id}-2016-01-01-count"


class TestCheckDailySMSEmailLimits:
    @pytest.mark.parametrize(
        "limit_type",
        ["email", "sms"],
    )
    def test_check_service_message_limit_in_cache_with_unrestricted_service_is_allowed(
        self, notify_api, limit_type, sample_service, mocker
    ):
        mocker.patch("app.notifications.validators.redis_store.get", return_value=1)
        mocker.patch("app.notifications.validators.redis_store.set")
        mocker.patch("app.notifications.validators.services_dao")
        if limit_type == "sms":
            check_sms_daily_limit(sample_service)
        else:
            check_email_daily_limit(sample_service)
        app.notifications.validators.redis_store.set.assert_not_called()
        assert not app.notifications.validators.services_dao.mock_calls

    @pytest.mark.parametrize(
        "limit_type",
        ["email", "sms"],
    )
    def test_check_service_message_limit_in_cache_under_message_limit_passes(
        self, notify_api, limit_type, sample_service, mocker
    ):
        mocker.patch("app.notifications.validators.redis_store.get", return_value=1)
        mocker.patch("app.notifications.validators.redis_store.set")
        mocker.patch("app.notifications.validators.services_dao")
        if limit_type == "sms":
            check_sms_daily_limit(sample_service)
        else:
            check_email_daily_limit(sample_service)
            app.notifications.validators.redis_store.set.assert_not_called()
        assert not app.notifications.validators.services_dao.mock_calls

    def test_should_not_interact_with_cache_for_test_key(self, notify_api, sample_service, mocker):
        mocker.patch("app.notifications.validators.redis_store")
        check_service_over_daily_message_limit("test", sample_service)
        assert not app.notifications.validators.redis_store.mock_calls

    @pytest.mark.parametrize(
        "key_type",
        ["team", "normal"],
    )
    def test_should_set_cache_value_as_value_from_database_if_cache_not_set(
        self, notify_api, key_type, notify_db, notify_db_session, sample_service, mocker
    ):
        with freeze_time("2016-01-01 12:00:00.000000"):
            for x in range(5):
                create_sample_notification(notify_db, notify_db_session, service=sample_service, billable_units=2)
            mocker.patch("app.notifications.validators.redis_store.get", return_value=None)
            mocker.patch("app.notifications.validators.redis_store.set")

            check_service_over_daily_message_limit(key_type, sample_service)

            app.notifications.validators.redis_store.set.assert_called_with(count_key("all", sample_service.id), 5, ex=7200)

    def test_should_not_access_database_if_redis_disabled(self, notify_api, sample_service, mocker):
        with set_config(notify_api, "REDIS_ENABLED", False):
            db_mock = mocker.patch("app.notifications.validators.services_dao")
            check_service_over_daily_message_limit("normal", sample_service)
            check_sms_daily_limit(sample_service)

            assert db_mock.method_calls == []

    @pytest.mark.parametrize(
        "key_type, email_template",
        [
            ("team", "REACHED_DAILY_LIMIT_TEMPLATE_ID"),
            ("normal", "REACHED_DAILY_LIMIT_TEMPLATE_ID"),
        ],
    )
    def test_check_service_message_limit_over_message_limit_fails(
        self, notify_api, key_type, email_template, notify_db, notify_db_session, mocker
    ):
        with freeze_time("2016-01-01 12:00:00.000000"):
            redis_get = mocker.patch("app.redis_store.get", side_effect=["5", True, None])
            redis_set = mocker.patch("app.redis_store.set")
            send_notification = mocker.patch("app.notifications.validators.send_notification_to_service_users")
            service = create_sample_service(notify_db, notify_db_session, restricted=True, limit=4)
            for x in range(5):
                create_sample_notification(notify_db, notify_db_session, service=service)

            with pytest.raises(TooManyRequestsError) as e:
                check_service_over_daily_message_limit(key_type, service)
            assert e.value.message == "Exceeded send limits (4) for today"
            assert e.value.status_code == 429
            assert e.value.fields == []

            assert redis_get.call_args_list == [
                call(count_key("all", service.id)),
                call(near_key("all", service.id)),
                call(over_key("all", service.id)),
            ]

            assert redis_set.call_args_list == [call(over_key("all", service.id), "2016-01-01T12:00:00", ex=86400)]

            send_notification.assert_called_once_with(
                service_id=service.id,
                template_id=current_app.config[email_template],
                personalisation={
                    "service_name": service.name,
                    "contact_url": f"{current_app.config['ADMIN_BASE_URL']}/contact",
                    "message_limit_en": "4",
                    "message_limit_fr": "4",
                },
                include_user_fields=["name"],
            )

    @pytest.mark.parametrize(
        "limit_type, template_name",
        [("email", "NEAR_DAILY_EMAIL_LIMIT_TEMPLATE_ID"), ("sms", "NEAR_DAILY_SMS_LIMIT_TEMPLATE_ID")],
    )
    def test_check_service_message_limit_records_nearing_daily_limit(
        self, notify_api, limit_type, template_name, notify_db, notify_db_session, mocker
    ):
        with freeze_time("2016-01-01 12:00:00.000000"):
            redis_get = mocker.patch("app.redis_store.get", side_effect=[4, 4, None])
            send_notification = mocker.patch("app.notifications.validators.send_notification_to_service_users")

            service = create_sample_service(notify_db, notify_db_session, restricted=True, limit=5, sms_limit=5)
            template = create_sample_template(notify_db, notify_db_session, service=service, template_type=limit_type)
            for x in range(5):
                create_sample_notification(notify_db, notify_db_session, service=service, template=template)

            if limit_type == "sms":
                increment_sms_daily_count_send_warnings_if_needed(service)
            else:
                increment_email_daily_count_send_warnings_if_needed(service)

            assert redis_get.call_args_list == [
                call(count_key(limit_type, service.id)),
                call(count_key(limit_type, service.id)),
                call(near_key(limit_type, service.id)),
            ]
            kwargs = {"limit_reset_time_et_12hr": "7PM", "limit_reset_time_et_24hr": "19"}
            send_notification.assert_called_once_with(
                service_id=service.id,
                template_id=current_app.config[template_name],
                personalisation={
                    "service_name": service.name,
                    "contact_url": f"{current_app.config['ADMIN_BASE_URL']}/contact",
                    "count_en": "4",
                    "count_fr": "4",
                    "remaining_en": "1",
                    "remaining_fr": "1",
                    "message_limit_en": "5",
                    "message_limit_fr": "5",
                    **kwargs,
                },
                include_user_fields=["name"],
            )

    def test_check_service_message_limit_does_not_send_notifications_if_already_did(
        self, notify_api, notify_db, notify_db_session, mocker
    ):
        with freeze_time("2016-01-01 12:00:00.000000"):
            redis_get = mocker.patch("app.redis_store.get", side_effect=[5, True, True])
            redis_set = mocker.patch("app.redis_store.set")
            send_notification = mocker.patch("app.notifications.validators.send_notification_to_service_users")

            service = create_sample_service(notify_db, notify_db_session, restricted=True, limit=5, sms_limit=5)

            with pytest.raises(TooManyRequestsError) as e:
                check_service_over_daily_message_limit("normal", service)
            assert e.value.message == "Exceeded send limits (5) for today"
            assert e.value.status_code == 429
            assert e.value.fields == []

            assert redis_get.call_args_list == [
                call(count_key("all", service.id)),
                call(near_key("all", service.id)),
                call(over_key("all", service.id)),
            ]
            redis_set.assert_not_called()
            send_notification.assert_not_called()

    @pytest.mark.parametrize("key_type", ["team", "normal"])
    def test_check_service_message_limit_in_cache_over_message_limit_fails(
        self, notify_api, notify_db, notify_db_session, key_type, mocker
    ):
        with freeze_time("2016-01-01 12:00:00.000000"):
            mocker.patch("app.redis_store.get", return_value=5)
            mocker.patch("app.notifications.validators.redis_store.set")
            mocker.patch("app.notifications.validators.services_dao")

            service = create_sample_service(notify_db, notify_db_session, restricted=True, limit=4, sms_limit=4)
            with pytest.raises(TooManyRequestsError) as e:
                check_service_over_daily_message_limit(key_type, service)
            assert e.value.status_code == 429
            assert e.value.message == "Exceeded send limits (4) for today"
            assert e.value.fields == []

            with pytest.raises(TooManySMSRequestsError) as e:
                check_sms_daily_limit(service)
            assert e.value.status_code == 429
            assert e.value.message == "Exceeded SMS daily sending limit of 4 fragments"
            assert e.value.fields == []

            with pytest.raises(TooManyEmailRequestsError) as e:
                check_email_daily_limit(service)
            assert e.value.status_code == 429
            assert e.value.message == "Exceeded email daily sending limit of 4 messages"
            assert e.value.fields == []

            app.notifications.validators.redis_store.set.assert_not_called()
            assert not app.notifications.validators.services_dao.mock_calls

    @pytest.mark.parametrize(
        "is_trial_service, expected_counter",
        [
            (True, "validators.rate_limit.trial_service_daily"),
            (False, "validators.rate_limit.live_service_daily"),
        ],
        ids=["trial service", "live service"],
    )
    def test_check_service_message_limit_sends_statsd_over_message_limit_fails(
        self,
        notify_api,
        app_statsd,
        notify_db,
        notify_db_session,
        mocker,
        is_trial_service,
        expected_counter,
    ):
        mocker.patch("app.redis_store.get", return_value=5)
        mocker.patch("app.notifications.validators.redis_store.set")

        service = create_sample_service(notify_db, notify_db_session, restricted=is_trial_service, limit=4, sms_limit=4)

        with pytest.raises(TooManyRequestsError):
            check_service_over_daily_message_limit("normal", service)

        app_statsd.statsd_client.incr.assert_called_once_with(expected_counter)

    def test_check_service_message_limit_skip_statsd_over_message_no_limit_fails_sms(
        self, notify_api, app_statsd, notify_db, notify_db_session, mocker
    ):
        # Given
        mocker.patch("app.redis_store.get", return_value=0)
        mocker.patch("app.notifications.validators.redis_store.set")

        # When
        service = create_sample_service(notify_db, notify_db_session, restricted=True, limit=4, sms_limit=4)
        check_service_over_daily_message_limit("normal", service)
        check_sms_daily_limit(service)
        # Then
        app_statsd.statsd_client.incr.assert_not_called()

    def test_check_service_message_limit_skip_statsd_over_message_no_limit_fails_emails(
        self, notify_api, app_statsd, notify_db, notify_db_session, mocker
    ):
        # Given
        mocker.patch("app.redis_store.get", return_value=0)
        mocker.patch("app.notifications.validators.redis_store.set")

        # When
        service = create_sample_service(notify_db, notify_db_session, restricted=True, limit=4, sms_limit=4)
        check_email_daily_limit(service)

        # Then
        app_statsd.statsd_client.incr.assert_not_called()


@pytest.mark.parametrize("template_type, notification_type", [(EMAIL_TYPE, EMAIL_TYPE), (SMS_TYPE, SMS_TYPE)])
def test_check_template_is_for_notification_type_pass(template_type, notification_type):
    assert check_template_is_for_notification_type(notification_type=notification_type, template_type=template_type) is None


@pytest.mark.parametrize("template_type, notification_type", [(SMS_TYPE, EMAIL_TYPE), (EMAIL_TYPE, SMS_TYPE)])
def test_check_template_is_for_notification_type_fails_when_template_type_does_not_match_notification_type(
    template_type, notification_type
):
    with pytest.raises(BadRequestError) as e:
        check_template_is_for_notification_type(notification_type=notification_type, template_type=template_type)
    assert e.value.status_code == 400
    error_message = "{0} template is not suitable for {1} notification".format(template_type, notification_type)
    assert e.value.message == error_message
    assert e.value.fields == [{"template": error_message}]


def test_check_template_is_active_passes(sample_template):
    assert check_template_is_active(sample_template) is None


def test_check_template_is_active_fails(sample_template):
    sample_template.archived = True
    from app.dao.templates_dao import dao_update_template

    dao_update_template(sample_template)
    with pytest.raises(BadRequestError) as e:
        check_template_is_active(sample_template)
    assert e.value.status_code == 400
    assert e.value.message == f"Template {sample_template.id} has been deleted"
    assert e.value.fields == [{"template": f"Template {sample_template.id} has been deleted"}]


@pytest.mark.parametrize("key_type", ["test", "normal"])
def test_service_can_send_to_recipient_passes(key_type, notify_db, notify_db_session):
    trial_mode_service = create_sample_service(notify_db, notify_db_session, service_name="trial mode", restricted=True)
    assert service_can_send_to_recipient(trial_mode_service.users[0].email_address, key_type, trial_mode_service) is None
    assert service_can_send_to_recipient(trial_mode_service.users[0].mobile_number, key_type, trial_mode_service) is None


@pytest.mark.parametrize("key_type", ["test", "normal"])
def test_service_can_send_to_recipient_passes_for_live_service_non_team_member(key_type, notify_db, notify_db_session):
    live_service = create_sample_service(notify_db, notify_db_session, service_name="live", restricted=False)
    assert service_can_send_to_recipient("some_other_email@test.com", key_type, live_service) is None
    assert service_can_send_to_recipient("07513332413", key_type, live_service) is None


def test_service_can_send_to_recipient_passes_for_safelisted_recipient_passes(notify_db, notify_db_session, sample_service):
    create_sample_service_safelist(notify_db, notify_db_session, email_address="some_other_email@test.com")
    assert service_can_send_to_recipient("some_other_email@test.com", "team", sample_service) is None
    create_sample_service_safelist(notify_db, notify_db_session, mobile_number="6502532222")
    assert service_can_send_to_recipient("6502532222", "team", sample_service) is None


def test_service_can_send_to_recipient_passes_for_simulated_recipients(notify_db, notify_db_session):
    live_service = create_sample_service(notify_db, notify_db_session, service_name="live", restricted=False)
    assert service_can_send_to_recipient(current_app.config["SIMULATED_EMAIL_ADDRESSES"][0], KEY_TYPE_TEAM, live_service) is None
    assert service_can_send_to_recipient(current_app.config["SIMULATED_SMS_NUMBERS"][0], KEY_TYPE_TEAM, live_service) is None


@pytest.mark.parametrize(
    "recipient",
    [
        {"email_address": "some_other_email@test.com"},
        {"mobile_number": "6502532223"},
    ],
)
def test_service_can_send_to_recipient_fails_when_ignoring_safelist(
    notify_db,
    notify_db_session,
    sample_service,
    recipient,
):
    create_sample_service_safelist(notify_db, notify_db_session, **recipient)
    with pytest.raises(BadRequestError) as exec_info:
        service_can_send_to_recipient(
            next(iter(recipient.values())),
            "team",
            sample_service,
            allow_safelisted_recipients=False,
        )
    assert exec_info.value.status_code == 400
    assert (
        exec_info.value.message == f"Can’t send to this recipient using a team-only API key (service {sample_service.id}) "
        f'- see {get_document_url("en", "keys.html#team-and-safelist")}'
    )
    assert exec_info.value.fields == []


@pytest.mark.parametrize("recipient", ["07513332413", "some_other_email@test.com"])
@pytest.mark.parametrize(
    "key_type, error_message",
    [
        ("team", "Can’t send to this recipient using a team-only API key"),
        ("normal", "Can’t send to this recipient when service is in trial mode – see "),
    ],
)  # noqa
def test_service_can_send_to_recipient_fails_when_recipient_is_not_on_team(
    recipient: str,
    key_type: ApiKeyType,
    error_message: str,
    notify_db: RoutingSQLAlchemy,
    notify_db_session: RoutingSQLAlchemy,
):
    trial_mode_service = create_sample_service(notify_db, notify_db_session, service_name="trial mode", restricted=True)
    with pytest.raises(BadRequestError) as exec_info:
        service_can_send_to_recipient(recipient, key_type, trial_mode_service)
    assert exec_info.value.status_code == 400
    assert error_message in exec_info.value.message, f"Unexpected error message: {exec_info.value.message}"
    assert exec_info.value.fields == []


def test_service_can_send_to_recipient_fails_when_mobile_number_is_not_on_team(notify_db, notify_db_session):
    live_service = create_sample_service(notify_db, notify_db_session, service_name="live mode", restricted=False)
    with pytest.raises(BadRequestError) as e:
        service_can_send_to_recipient("0758964221", "team", live_service)
    assert e.value.status_code == 400
    assert (
        e.value.message == f"Can’t send to this recipient using a team-only API key (service {live_service.id}) "
        f'- see {get_document_url("en", "keys.html#team-and-safelist")}'
    )
    assert e.value.fields == []


@pytest.mark.parametrize("char_count", [612, 0, 494, 200])
def test_check_sms_content_char_count_passes(char_count, notify_api):
    assert check_sms_content_char_count(char_count, "", False) is None


@pytest.mark.parametrize("char_count", [613, 700, 6000])
def test_check_sms_content_char_count_fails(char_count, notify_api):
    with pytest.raises(BadRequestError) as e:
        check_sms_content_char_count(char_count, "", False)
    assert e.value.status_code == 400
    assert e.value.message == "Content for template has a character count greater than the limit of {}".format(
        SMS_CHAR_COUNT_LIMIT
    )
    assert e.value.fields == []


@pytest.mark.parametrize("char_count", [603, 0, 494, 200])
def test_check_sms_content_char_count_passes_with_svc_name(char_count, notify_api):
    assert check_sms_content_char_count(char_count, "service", True) is None


@pytest.mark.parametrize("char_count", [606, 700, 6000])
def test_check_sms_content_char_count_fails_with_svc_name(char_count, notify_api):
    with pytest.raises(BadRequestError) as e:
        check_sms_content_char_count(char_count, "service", True)
    assert e.value.status_code == 400
    assert e.value.message == "Content for template has a character count greater than the limit of {}".format(
        SMS_CHAR_COUNT_LIMIT
    )
    assert e.value.fields == []


@pytest.mark.parametrize("key_type", ["team", "live", "test"])
def test_that_when_exceed_rate_limit_request_fails(notify_db, notify_db_session, key_type, mocker):
    with freeze_time("2016-01-01 12:00:00.000000"):
        if key_type == "live":
            api_key_type = "normal"
        else:
            api_key_type = key_type

        mocker.patch("app.redis_store.exceeded_rate_limit", return_value=True)
        mocker.patch("app.notifications.validators.services_dao")

        service = create_sample_service(notify_db, notify_db_session, restricted=True)
        api_key = create_sample_api_key(notify_db, notify_db_session, service=service, key_type=api_key_type)
        with pytest.raises(RateLimitError) as e:
            check_service_over_api_rate_limit_and_update_rate(service, api_key)

        assert app.redis_store.exceeded_rate_limit.called_with(
            "{}-{}".format(str(service.id), api_key.key_type), service.rate_limit, 60
        )
        assert e.value.status_code == 429
        assert e.value.message == "Exceeded rate limit for key type {} of {} requests per {} seconds".format(
            key_type.upper(), service.rate_limit, 60
        )
        assert e.value.fields == []


def test_that_when_not_exceeded_rate_limit_request_succeeds(notify_db, notify_db_session, mocker):
    with freeze_time("2016-01-01 12:00:00.000000"):
        mocker.patch("app.redis_store.exceeded_rate_limit", return_value=False)
        mocker.patch("app.notifications.validators.services_dao")

        service = create_sample_service(notify_db, notify_db_session, restricted=True)
        api_key = create_sample_api_key(notify_db, notify_db_session, service=service, key_type="normal")

        check_service_over_api_rate_limit_and_update_rate(service, api_key)
        assert app.redis_store.exceeded_rate_limit.called_with("{}-{}".format(str(service.id), api_key.key_type), 3000, 60)


def test_should_not_rate_limit_if_limiting_is_disabled(notify_db, notify_db_session, mocker):
    with freeze_time("2016-01-01 12:00:00.000000"):
        current_app.config["API_RATE_LIMIT_ENABLED"] = False

        mocker.patch("app.redis_store.exceeded_rate_limit", return_value=False)
        mocker.patch("app.notifications.validators.services_dao")

        service = create_sample_service(notify_db, notify_db_session, restricted=True)
        api_key = create_sample_api_key(notify_db, notify_db_session, service=service)

        check_service_over_api_rate_limit_and_update_rate(service, api_key)
        assert not app.redis_store.exceeded_rate_limit.called


@pytest.mark.parametrize("key_type", ["test", "normal"])
def test_rejects_api_calls_with_international_numbers_if_service_does_not_allow_int_sms(
    key_type,
    notify_db,
    notify_db_session,
):
    service = create_sample_service(notify_db, notify_db_session, permissions=[SMS_TYPE])
    with pytest.raises(BadRequestError) as e:
        validate_and_format_recipient("+20-12-1234-1234", key_type, service, SMS_TYPE)
    assert e.value.status_code == 400
    assert e.value.message == "Cannot send to international mobile numbers"
    assert e.value.fields == []


@pytest.mark.parametrize("key_type", ["test", "normal"])
def test_allows_api_calls_with_international_numbers_if_service_does_allow_int_sms(key_type, notify_db, notify_db_session):
    service = create_sample_service(notify_db, notify_db_session, permissions=[SMS_TYPE, INTERNATIONAL_SMS_TYPE])
    result = validate_and_format_recipient("+20-12-1234-1234", key_type, service, SMS_TYPE)
    assert result == "+201212341234"


def test_rejects_api_calls_with_no_recipient():
    with pytest.raises(BadRequestError) as e:
        validate_and_format_recipient(None, "key_type", "service", "SMS_TYPE")
    assert e.value.status_code == 400
    assert e.value.message == "Recipient can't be empty"


@pytest.mark.parametrize("notification_type", ["sms", "email", "letter"])
def test_check_service_email_reply_to_id_where_reply_to_id_is_none(notification_type):
    assert check_service_email_reply_to_id(None, None, notification_type) is None


def test_check_service_email_reply_to_where_email_reply_to_is_found(sample_service):
    reply_to_address = create_reply_to_email(sample_service, "test@test.com")
    assert check_service_email_reply_to_id(sample_service.id, reply_to_address.id, EMAIL_TYPE) == "test@test.com"


def test_check_service_email_reply_to_id_where_service_id_is_not_found(sample_service, fake_uuid):
    reply_to_address = create_reply_to_email(sample_service, "test@test.com")
    with pytest.raises(BadRequestError) as e:
        check_service_email_reply_to_id(fake_uuid, reply_to_address.id, EMAIL_TYPE)
    assert e.value.status_code == 400
    assert e.value.message == "email_reply_to_id {} does not exist in database for service id {}".format(
        reply_to_address.id, fake_uuid
    )


def test_check_service_email_reply_to_id_where_reply_to_id_is_not_found(sample_service, fake_uuid):
    with pytest.raises(BadRequestError) as e:
        check_service_email_reply_to_id(sample_service.id, fake_uuid, EMAIL_TYPE)
    assert e.value.status_code == 400
    assert e.value.message == "email_reply_to_id {} does not exist in database for service id {}".format(
        fake_uuid, sample_service.id
    )


@pytest.mark.parametrize("notification_type", ["sms", "email", "letter"])
def test_check_service_sms_sender_id_where_sms_sender_id_is_none(notification_type):
    assert check_service_sms_sender_id(None, None, notification_type) is None


def test_check_service_sms_sender_id_where_sms_sender_id_is_found(sample_service):
    sms_sender = create_service_sms_sender(service=sample_service, sms_sender="123456")
    assert check_service_sms_sender_id(sample_service.id, sms_sender.id, SMS_TYPE) == "123456"


def test_check_service_sms_sender_id_where_service_id_is_not_found(sample_service, fake_uuid):
    sms_sender = create_service_sms_sender(service=sample_service, sms_sender="123456")
    with pytest.raises(BadRequestError) as e:
        check_service_sms_sender_id(fake_uuid, sms_sender.id, SMS_TYPE)
    assert e.value.status_code == 400
    assert e.value.message == "sms_sender_id {} does not exist in database for service id {}".format(sms_sender.id, fake_uuid)


def test_check_service_sms_sender_id_where_sms_sender_is_not_found(sample_service, fake_uuid):
    with pytest.raises(BadRequestError) as e:
        check_service_sms_sender_id(sample_service.id, fake_uuid, SMS_TYPE)
    assert e.value.status_code == 400
    assert e.value.message == "sms_sender_id {} does not exist in database for service id {}".format(fake_uuid, sample_service.id)


@pytest.mark.skip(reason="Letter tests")
def test_check_service_letter_contact_id_where_letter_contact_id_is_none():
    assert check_service_letter_contact_id(None, None, "letter") is None


@pytest.mark.skip(reason="Letter tests")
def test_check_service_letter_contact_id_where_letter_contact_id_is_found(
    sample_service,
):
    letter_contact = create_letter_contact(service=sample_service, contact_block="123456")
    assert check_service_letter_contact_id(sample_service.id, letter_contact.id, LETTER_TYPE) == "123456"


@pytest.mark.skip(reason="Letter tests")
def test_check_service_letter_contact_id_where_service_id_is_not_found(sample_service, fake_uuid):
    letter_contact = create_letter_contact(service=sample_service, contact_block="123456")
    with pytest.raises(BadRequestError) as e:
        check_service_letter_contact_id(fake_uuid, letter_contact.id, LETTER_TYPE)
    assert e.value.status_code == 400
    assert e.value.message == "letter_contact_id {} does not exist in database for service id {}".format(
        letter_contact.id, fake_uuid
    )


@pytest.mark.skip(reason="Letter tests")
def test_check_service_letter_contact_id_where_letter_contact_is_not_found(sample_service, fake_uuid):
    with pytest.raises(BadRequestError) as e:
        check_service_letter_contact_id(sample_service.id, fake_uuid, LETTER_TYPE)
    assert e.value.status_code == 400
    assert e.value.message == "letter_contact_id {} does not exist in database for service id {}".format(
        fake_uuid, sample_service.id
    )


@pytest.mark.parametrize("notification_type", ["sms", "email", "letter"])
def test_check_reply_to_with_empty_reply_to(sample_service, notification_type):
    assert check_reply_to(sample_service.id, None, notification_type) is None


def test_check_reply_to_email_type(sample_service):
    reply_to_address = create_reply_to_email(sample_service, "test@test.com")
    assert check_reply_to(sample_service.id, reply_to_address.id, EMAIL_TYPE) == "test@test.com"


def test_check_reply_to_sms_type(sample_service):
    sms_sender = create_service_sms_sender(service=sample_service, sms_sender="123456")
    assert check_reply_to(sample_service.id, sms_sender.id, SMS_TYPE) == "123456"


def test_check_reply_to_letter_type(sample_service):
    letter_contact = create_letter_contact(service=sample_service, contact_block="123456")
    assert check_reply_to(sample_service.id, letter_contact.id, LETTER_TYPE) == "123456"


<<<<<<< HEAD
def test_validate_notification_does_not_exceed_sqs_limit_exceeds_limit(mocker):
    notification = {
        "id": str(uuid.uuid4()),
        "payload": {
            "key1": "value1",
            "key2": "value2" * 100000,  # Exceeds the SQS limit
            "key3": "value3",
        },
    }
    logger = mocker.patch("app.notifications.validators.current_app.logger.debug")

    with pytest.raises(BadRequestError) as e:
        validate_notification_does_not_exceed_sqs_limit(notification)

    # We flatten the dict here so the key is composite
    assert e.value.message == "Notification size cannot exceed 256Kb. Consider reducing the size of: payload.key2."
    assert e.value.status_code == 413
    logger.assert_called_once_with(
        f"Unable to send notification {notification['id']}. Payload size exceeds SQS limit of 262144 bytes. Largest key: payload.key2 is {len(notification['payload']['key2'])} bytes."
    )


def test_validate_notification_does_not_exceed_sqs_limit_within_limit(mocker):
    notification = {
        "id": "123",
        "payload": {
            "key1": "value1",
            "key2": "value2",
            "key3": "value3",
        },
    }
    assert validate_notification_does_not_exceed_sqs_limit(notification) is None
=======
class TestAnnualLimitValidators:
    @freeze_time("2024-11-26")
    @pytest.mark.parametrize(
        "annual_limit, counts_from_redis, do_ft_insert, ft_count, notifications_requested, will_raise, has_sent_reached_limit_email, has_sent_near_limit_email, log_msg",
        [
            (100, 81, False, 0, 20, True, False, True, "is exceeding their annual email limit"),
            (100, 0, True, 100, 5, True, False, True, "is exceeding their annual email limit"),
            (100, 50, True, 50, 1, True, False, True, "is exceeding their annual email limit"),
            (100, 5, True, 50, 5, False, False, False, None),
            (100, 50, True, 29, 5, False, False, True, "reached 80% of their annual email limit of"),
            (100, 5, True, 50, 5, False, True, False, "reached their annual email limit of"),
        ],
        ids=[
            " Cache only - Service attempts to go over annual limit",
            " DB only - Service exceeded annual limit - attempts more sends",
            " Cache & DB - Service attempts to go over annual limit",
            " Cache only - Within annual limit - not near or over limit",
            " DB only - Within annual limit - near limit",
            " Cache & DB - Within annual limit - reaches limit with current send",
        ],
    )
    @pytest.mark.parametrize(
        "is_trial_service, exception_type",
        [(True, TrialServiceRequestExceedsEmailAnnualLimitError), (False, LiveServiceRequestExceedsEmailAnnualLimitError)],
        ids=["Trial service ", "Live service "],
    )
    def test_check_email_annual_limit(
        self,
        notify_api,
        notify_db,
        notify_db_session,
        annual_limit,
        counts_from_redis,
        do_ft_insert,
        ft_count,
        is_trial_service,
        exception_type,
        notifications_requested,
        will_raise,
        has_sent_reached_limit_email,
        has_sent_near_limit_email,
        log_msg,
        mocker,
    ):
        mock_logger = mocker.patch("app.notifications.validators.current_app.logger.info")
        mock_redis_set = mocker.patch("app.redis_store.set_hash_value")  # Set over / near limit keys
        mocker.patch("app.redis_store.get", return_value=counts_from_redis)  # notifications fetched from Redis
        mocker.patch("app.annual_limit_client.check_has_warning_been_sent", return_value=has_sent_near_limit_email)
        mocker.patch(
            "app.annual_limit_client.check_has_warning_been_sent", return_value=has_sent_reached_limit_email
        )  # Email sent flag checks
        mocker.patch("app.notifications.validators.send_notification_to_service_users")
        is_near = (counts_from_redis + ft_count + notifications_requested) >= (annual_limit * 0.8)
        is_reached = (counts_from_redis + ft_count + notifications_requested) == annual_limit

        service = create_sample_service(
            notify_db, notify_db_session, restricted=is_trial_service, email_annual_limit=annual_limit
        )
        email_template = create_sample_template(notify_db, notify_db_session, template_type=EMAIL_TYPE)
        sms_template = create_sample_template(notify_db, notify_db_session, template_type=SMS_TYPE)

        if do_ft_insert:
            # Previous fiscal year
            create_ft_notification_status(
                utc_date="2024-03-31",
                service=service,
                template=email_template,
                notification_type=EMAIL_TYPE,
            )
            # Within current fiscal year
            create_ft_notification_status(
                utc_date="2024-04-01", service=service, template=email_template, notification_type=EMAIL_TYPE, count=ft_count
            )
            # In the next fiscal year
            create_ft_notification_status(
                utc_date="2025-04-01", service=service, template=email_template, notification_type=EMAIL_TYPE
            )
            # Make sure we're not counting non-email notifications
            create_ft_notification_status(
                utc_date="2024-04-01", service=service, template=sms_template, notification_type=SMS_TYPE
            )

        with set_config(notify_api, "FF_ANNUAL_LIMIT", True):
            if will_raise:
                with pytest.raises(exception_type) as e:
                    check_email_annual_limit(service, notifications_requested)
                assert e.value.status_code == 429
                assert e.value.message == f"Exceeded annual email sending limit of {service.email_annual_limit} messages"
                assert log_msg in mock_logger.call_args[0][0]
            else:
                assert check_email_annual_limit(service, notifications_requested) is None
                if (not has_sent_reached_limit_email and is_reached) or (not has_sent_near_limit_email and is_near):
                    mock_redis_set.assert_called_with(service.id)
                    if log_msg:
                        assert log_msg in mock_logger.call_args[0][0]

    @freeze_time("2024-11-26")
    @pytest.mark.parametrize(
        "annual_limit, counts_from_redis, do_ft_insert, ft_count, notifications_requested, will_raise, has_sent_reached_limit_email, has_sent_near_limit_email, log_msg",
        [
            (100, 81, False, 0, 20, True, False, True, "is exceeding their annual SMS limit"),
            (100, 0, True, 100, 5, True, False, True, "is exceeding their annual SMS limit"),
            (100, 50, True, 50, 1, True, False, True, "is exceeding their annual SMS limit"),
            (100, 5, True, 50, 5, False, False, False, None),
            (100, 50, True, 29, 5, False, False, True, "reached 80% of their annual SMS limit of"),
            (100, 5, True, 50, 5, False, True, False, "reached their annual SMS limit of"),
        ],
        ids=[
            " Cache only - Service attempts to go over annual limit",
            " DB only - Service exceeded annual limit - attempts more sends",
            " Cache & DB - Service attempts to go over annual limit",
            " Cache only - Within annual limit - not near or over limit",
            " DB only - Within annual limit - near limit",
            " Cache & DB - Within annual limit - reaches limit with current send",
        ],
    )
    @pytest.mark.parametrize(
        "is_trial_service, exception_type",
        [(True, TrialServiceRequestExceedsSMSAnnualLimitError), (False, LiveServiceRequestExceedsSMSAnnualLimitError)],
        ids=["Trial service ", "Live service "],
    )
    def test_check_sms_annual_limit(
        self,
        notify_api,
        notify_db,
        notify_db_session,
        annual_limit,
        counts_from_redis,
        do_ft_insert,
        ft_count,
        is_trial_service,
        exception_type,
        notifications_requested,
        will_raise,
        has_sent_reached_limit_email,
        has_sent_near_limit_email,
        log_msg,
        mocker,
    ):
        mock_logger = mocker.patch("app.notifications.validators.current_app.logger.info")
        mock_redis_set = mocker.patch("app.redis_store.set_hash_value")  # Set over / near limit keys
        mocker.patch("app.redis_store.get", return_value=counts_from_redis)  # notifications fetched from Redis
        mocker.patch("app.annual_limit_client.check_has_warning_been_sent", return_value=has_sent_near_limit_email)
        mocker.patch(
            "app.annual_limit_client.check_has_warning_been_sent", return_value=has_sent_reached_limit_email
        )  # Email sent flag checks
        mocker.patch("app.notifications.validators.send_notification_to_service_users")
        is_near = (counts_from_redis + ft_count + notifications_requested) >= (annual_limit * 0.8)
        is_reached = (counts_from_redis + ft_count + notifications_requested) == annual_limit

        service = create_sample_service(notify_db, notify_db_session, restricted=is_trial_service, sms_annual_limit=annual_limit)
        email_template = create_sample_template(notify_db, notify_db_session, template_type=EMAIL_TYPE)
        sms_template = create_sample_template(notify_db, notify_db_session, template_type=SMS_TYPE)

        if do_ft_insert:
            # Previous fiscal year
            create_ft_notification_status(
                utc_date="2024-03-31",
                service=service,
                template=sms_template,
                notification_type=SMS_TYPE,
            )
            # Within current fiscal year
            create_ft_notification_status(
                utc_date="2024-04-01", service=service, template=sms_template, notification_type=SMS_TYPE, count=ft_count
            )
            # In the next fiscal year
            create_ft_notification_status(
                utc_date="2025-04-01", service=service, template=sms_template, notification_type=SMS_TYPE
            )
            # Make sure we're not counting non-email notifications
            create_ft_notification_status(
                utc_date="2024-04-01", service=service, template=email_template, notification_type=EMAIL_TYPE
            )

        with set_config(notify_api, "FF_ANNUAL_LIMIT", True):
            if will_raise:
                with pytest.raises(exception_type) as e:
                    check_sms_annual_limit(service, notifications_requested)
                assert e.value.status_code == 429
                assert e.value.message == f"Exceeded annual SMS sending limit of {service.sms_annual_limit} messages"
                assert log_msg in mock_logger.call_args[0][0]
            else:
                assert check_sms_annual_limit(service, notifications_requested) is None
                if (not has_sent_reached_limit_email and is_reached) or (not has_sent_near_limit_email and is_near):
                    mock_redis_set.assert_called_with(service.id)
                    if log_msg:
                        assert log_msg in mock_logger.call_args[0][0]

    def test_check_sms_annual_limit_only_sends_warning_email_once(
        self,
        notify_api,
        notify_db,
        notify_db_session,
        mocker,
    ):
        mocker.patch("app.redis_store.set_hash_value")
        mocker.patch("app.redis_store.get", return_value=45)
        mocker.patch("app.annual_limit_client.check_has_warning_been_sent", return_value=True)
        mock_send_email = mocker.patch("app.notifications.validators.send_notification_to_service_users")

        service = create_sample_service(notify_db, notify_db_session, sms_annual_limit=49)

        with set_config(notify_api, "FF_ANNUAL_LIMIT", True):
            check_sms_annual_limit(service, 2)
            mock_send_email.assert_not_called()

    def test_check_sms_annual_limit_only_sends_reached_limit_email_once(
        self,
        notify_api,
        notify_db,
        notify_db_session,
        mocker,
    ):
        mocker.patch("app.redis_store.set_hash_value")
        mocker.patch("app.redis_store.get", return_value=45)
        mocker.patch("app.annual_limit_client.check_has_over_limit_been_sent", return_value=True)
        mocker.patch("app.annual_limit_client.check_has_warning_been_sent", return_value=True)
        mock_send_email = mocker.patch("app.notifications.validators.send_notification_to_service_users")

        service = create_sample_service(notify_db, notify_db_session, sms_annual_limit=49)

        with set_config(notify_api, "FF_ANNUAL_LIMIT", True):
            check_sms_annual_limit(service, 4)
            mock_send_email.assert_not_called()
>>>>>>> 36808333
<|MERGE_RESOLUTION|>--- conflicted
+++ resolved
@@ -707,7 +707,6 @@
     assert check_reply_to(sample_service.id, letter_contact.id, LETTER_TYPE) == "123456"
 
 
-<<<<<<< HEAD
 def test_validate_notification_does_not_exceed_sqs_limit_exceeds_limit(mocker):
     notification = {
         "id": str(uuid.uuid4()),
@@ -740,7 +739,8 @@
         },
     }
     assert validate_notification_does_not_exceed_sqs_limit(notification) is None
-=======
+
+    
 class TestAnnualLimitValidators:
     @freeze_time("2024-11-26")
     @pytest.mark.parametrize(
@@ -966,4 +966,3 @@
         with set_config(notify_api, "FF_ANNUAL_LIMIT", True):
             check_sms_annual_limit(service, 4)
             mock_send_email.assert_not_called()
->>>>>>> 36808333
