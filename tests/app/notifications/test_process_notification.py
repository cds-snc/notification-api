--- conflicted
+++ resolved
@@ -7,7 +7,8 @@
 from freezegun import freeze_time
 from collections import namedtuple
 
-from app.celery.contact_information_tasks import lookup_contact_info, lookup_va_profile_id
+from app.celery.contact_information_tasks import lookup_contact_info
+from app.celery.lookup_va_profile_id_task import lookup_va_profile_id
 from app.celery.provider_tasks import deliver_email, deliver_sms
 from app.models import (
     Notification,
@@ -601,40 +602,21 @@
     assert notification.recipient_identifiers == {}
 
 
-<<<<<<< HEAD
 @pytest.mark.parametrize('id_type, notification_type, expected_tasks', [
     (VA_PROFILE_ID, EMAIL_TYPE, [lookup_contact_info, deliver_email]),
     (VA_PROFILE_ID, SMS_TYPE, [lookup_contact_info, deliver_sms]),
     (ICN, EMAIL_TYPE, [lookup_va_profile_id, lookup_contact_info, deliver_email]),
     (ICN, SMS_TYPE, [lookup_va_profile_id, lookup_contact_info, deliver_sms]),
-=======
-@pytest.mark.parametrize('notification_type', [EMAIL_TYPE, SMS_TYPE])
-@pytest.mark.parametrize('id_type, expected_queue, expected_task', [
-    (VA_PROFILE_ID, 'lookup-contact-info-tasks', 'app.celery.contact_information_tasks.lookup_contact_info'),
-    (ICN, 'lookup-va-profile-id-tasks', 'app.celery.lookup_va_profile_id_task.lookup_va_profile_id'),
->>>>>>> 43ea7b6a
 ])
 def test_send_notification_to_correct_queue_to_lookup_contact_info(
         client,
         mocker,
         notification_type,
         id_type,
-<<<<<<< HEAD
         expected_tasks
 ):
     mocked_chain = mocker.patch('app.notifications.process_notifications.chain')
 
-=======
-        expected_queue,
-        expected_task,
-        sample_template,
-        sample_email_template):
-    mocker.patch(
-        'app.v2.notifications.post_notifications.accept_recipient_identifiers_enabled',
-        return_value=True
-    )
-    mocked = mocker.patch(f'{expected_task}.apply_async')
->>>>>>> 43ea7b6a
     notification = Notification(
         id=str(uuid.uuid4()),
         notification_type=notification_type
