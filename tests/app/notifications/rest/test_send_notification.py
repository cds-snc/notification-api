import random
import string
import pytest
from datetime import datetime

from flask import (json, current_app)
from freezegun import freeze_time
from notifications_python_client.authentication import create_jwt_token
from notifications_utils import SMS_CHAR_COUNT_LIMIT

import app
from app.dao import notifications_dao
from app.models import (
    INTERNATIONAL_SMS_TYPE, SMS_TYPE, EMAIL_TYPE,
    ApiKey, KEY_TYPE_NORMAL, KEY_TYPE_TEAM, KEY_TYPE_TEST, Notification, NotificationHistory
)
from app.dao.templates_dao import dao_get_all_templates_for_service, dao_update_template
from app.dao.services_dao import dao_update_service
from app.dao.api_key_dao import save_model_api_key
from app.errors import InvalidRequest
from app.models import Template
from app.v2.errors import RateLimitError, TooManyRequestsError

from tests import create_authorization_header
from tests.app.conftest import (
    sample_notification as create_sample_notification,
    sample_service as create_sample_service,
    sample_email_template as create_sample_email_template,
    sample_template as create_sample_template,
    sample_service_safelist as create_sample_service_safelist,
    sample_api_key as create_sample_api_key,
    sample_service,
    sample_template_without_sms_permission,
    sample_template_without_email_permission)
from tests.app.db import create_service, create_reply_to_email


@pytest.mark.parametrize('template_type',
                         [SMS_TYPE, EMAIL_TYPE])
def test_create_notification_should_reject_if_missing_required_fields(notify_api,
                                                                      sample_api_key, mocker, template_type):
    with notify_api.test_request_context():
        with notify_api.test_client() as client:
            mocked = mocker.patch('app.celery.provider_tasks.deliver_{}.apply_async'.format(template_type))
            data = {}
            auth_header = create_authorization_header(service_id=sample_api_key.service_id)

            response = client.post(
                path='/notifications/{}'.format(template_type),
                data=json.dumps(data),
                headers=[('Content-Type', 'application/json'), auth_header])

            json_resp = json.loads(response.get_data(as_text=True))
            mocked.assert_not_called()
            assert json_resp['result'] == 'error'
            assert 'Missing data for required field.' in json_resp['message']['to'][0]
            assert 'Missing data for required field.' in json_resp['message']['template'][0]
            assert response.status_code == 400


def test_should_reject_bad_phone_numbers(notify_api, sample_template, mocker):
    with notify_api.test_request_context():
        with notify_api.test_client() as client:
            mocked = mocker.patch('app.celery.provider_tasks.deliver_sms.apply_async')

            data = {
                'to': 'invalid',
                'template': sample_template.id
            }
            auth_header = create_authorization_header(service_id=sample_template.service_id)

            response = client.post(
                path='/notifications/sms',
                data=json.dumps(data),
                headers=[('Content-Type', 'application/json'), auth_header])

            json_resp = json.loads(response.get_data(as_text=True))
            mocked.assert_not_called()
            assert json_resp['result'] == 'error'
            assert len(json_resp['message'].keys()) == 1
            assert 'Invalid phone number: Not a valid international number' in json_resp['message']['to']
            assert response.status_code == 400


@pytest.mark.parametrize('template_type, to',
                         [(SMS_TYPE, '+16502532222'),
                          (EMAIL_TYPE, 'ok@ok.com')])
def test_send_notification_invalid_template_id(notify_api, sample_template, mocker, fake_uuid, template_type, to):
    with notify_api.test_request_context():
        with notify_api.test_client() as client:
            mocked = mocker.patch('app.celery.provider_tasks.deliver_{}.apply_async'.format(template_type))

            data = {
                'to': to,
                'template': fake_uuid
            }
            auth_header = create_authorization_header(service_id=sample_template.service_id)

            response = client.post(
                path='/notifications/{}'.format(template_type),
                data=json.dumps(data),
                headers=[('Content-Type', 'application/json'), auth_header])

            json_resp = json.loads(response.get_data(as_text=True))
            mocked.assert_not_called()
            assert response.status_code == 404
            test_string = 'No result found'
            assert test_string in json_resp['message']


@freeze_time("2016-01-01 11:09:00.061258")
def test_send_notification_with_placeholders_replaced(notify_api, sample_email_template_with_placeholders, mocker):
    with notify_api.test_request_context():
        with notify_api.test_client() as client:
            mocked = mocker.patch('app.celery.provider_tasks.deliver_email.apply_async')

            data = {
                'to': 'ok@ok.com',
                'template': str(sample_email_template_with_placeholders.id),
                'personalisation': {
                    'name': 'Jo'
                }
            }
            auth_header = create_authorization_header(service_id=sample_email_template_with_placeholders.service.id)

            response = client.post(
                path='/notifications/email',
                data=json.dumps(data),
                headers=[('Content-Type', 'application/json'), auth_header])

            response_data = json.loads(response.data)['data']
            notification_id = response_data['notification']['id']
            data.update({"template_version": sample_email_template_with_placeholders.version})

            mocked.assert_called_once_with(
                [notification_id],
                queue="send-email-tasks"
            )
            assert response.status_code == 201
            assert response_data['body'] == u'Hello Jo\nThis is an email from GOV.UK'
            assert response_data['subject'] == 'Jo'


@pytest.mark.parametrize('personalisation, expected_body, expected_subject', [
    (
        ['Jo', 'John', 'Josephine'],
        (
            'Hello \n\n'
            '* Jo\n'
            '* John\n'
            '* Josephine\n'
            'This is an email from GOV.UK'
        ),
        'Jo, John and Josephine',
    ),
    (
        6,
        (
            'Hello 6\n'
            'This is an email from GOV.UK'
        ),
        '6',
    ),
    pytest.param(
        None,
        ('we consider None equivalent to missing personalisation'),
        '',
        marks=pytest.mark.xfail
    ),
])
def test_send_notification_with_placeholders_replaced_with_unusual_types(
    client,
    sample_email_template_with_placeholders,
    mocker,
    personalisation,
    expected_body,
    expected_subject,
):
    mocker.patch('app.celery.provider_tasks.deliver_email.apply_async')

    response = client.post(
        path='/notifications/email',
        data=json.dumps(
            {
                'to': 'ok@ok.com',
                'template': str(sample_email_template_with_placeholders.id),
                'personalisation': {
                    'name': personalisation
                }
            }
        ),
        headers=[
            ('Content-Type', 'application/json'),
            create_authorization_header(service_id=sample_email_template_with_placeholders.service.id)
        ]
    )

    assert response.status_code == 201
    response_data = json.loads(response.data)['data']
    assert response_data['body'] == expected_body
    assert response_data['subject'] == expected_subject


def test_should_not_send_notification_for_archived_template(notify_api, sample_template):
    with notify_api.test_request_context():
        with notify_api.test_client() as client:
            sample_template.archived = True
            dao_update_template(sample_template)
            json_data = json.dumps({
                'to': '+16502532222',
                'template': sample_template.id
            })
            auth_header = create_authorization_header(service_id=sample_template.service_id)

            resp = client.post(
                path='/notifications/sms',
                data=json_data,
                headers=[('Content-Type', 'application/json'), auth_header])
            assert resp.status_code == 400
            json_resp = json.loads(resp.get_data(as_text=True))
            assert 'Template has been deleted' in json_resp['message']


@pytest.mark.parametrize('template_type, to',
                         [(SMS_TYPE, '+16502532223'),
                          (EMAIL_TYPE, 'not-someone-we-trust@email-address.com')])
def test_should_not_send_notification_if_restricted_and_not_a_service_user(notify_api,
                                                                           sample_template,
                                                                           sample_email_template,
                                                                           mocker,
                                                                           template_type,
                                                                           to):
    with notify_api.test_request_context():
        with notify_api.test_client() as client:
            mocked = mocker.patch('app.celery.provider_tasks.deliver_{}.apply_async'.format(template_type))
            template = sample_template if template_type == SMS_TYPE else sample_email_template
            template.service.restricted = True
            dao_update_service(template.service)
            data = {
                'to': to,
                'template': template.id
            }

            auth_header = create_authorization_header(service_id=template.service_id)

            response = client.post(
                path='/notifications/{}'.format(template_type),
                data=json.dumps(data),
                headers=[('Content-Type', 'application/json'), auth_header])

            json_resp = json.loads(response.get_data(as_text=True))
            mocked.assert_not_called()

            assert response.status_code == 400
            assert [(
                'Can’t send to this recipient when service is in trial mode '
                '– see https://www.notifications.service.gov.uk/trial-mode'
            )] == json_resp['message']['to']


@pytest.mark.parametrize('template_type',
                         [SMS_TYPE, EMAIL_TYPE])
def test_should_send_notification_if_restricted_and_a_service_user(notify_api,
                                                                   sample_template,
                                                                   sample_email_template,
                                                                   template_type,
                                                                   mocker):
    with notify_api.test_request_context():
        with notify_api.test_client() as client:
            mocked = mocker.patch('app.celery.provider_tasks.deliver_{}.apply_async'.format(template_type))

            template = sample_template if template_type == SMS_TYPE else sample_email_template
            to = template.service.created_by.mobile_number if template_type == SMS_TYPE \
                else template.service.created_by.email_address
            template.service.restricted = True
            dao_update_service(template.service)
            data = {
                'to': to,
                'template': template.id
            }

            auth_header = create_authorization_header(service_id=template.service_id)

            response = client.post(
                path='/notifications/{}'.format(template_type),
                data=json.dumps(data),
                headers=[('Content-Type', 'application/json'), auth_header])

            assert mocked.called == 1
            assert response.status_code == 201


@pytest.mark.parametrize('template_type',
                         [SMS_TYPE, EMAIL_TYPE])
def test_should_not_allow_template_from_another_service(notify_api,
                                                        service_factory,
                                                        sample_user,
                                                        mocker,
                                                        template_type):
    with notify_api.test_request_context():
        with notify_api.test_client() as client:
            mocked = mocker.patch('app.celery.provider_tasks.deliver_{}.apply_async'.format(template_type))
            service_1 = service_factory.get('service 1', user=sample_user, email_from='service.1')
            service_2 = service_factory.get('service 2', user=sample_user, email_from='service.2')

            service_2_templates = dao_get_all_templates_for_service(service_id=service_2.id)
            to = sample_user.mobile_number if template_type == SMS_TYPE else sample_user.email_address
            data = {
                'to': to,
                'template': service_2_templates[0].id
            }

            auth_header = create_authorization_header(service_id=service_1.id)

            response = client.post(
                path='/notifications/{}'.format(template_type),
                data=json.dumps(data),
                headers=[('Content-Type', 'application/json'), auth_header])

            json_resp = json.loads(response.get_data(as_text=True))
            mocked.assert_not_called()
            assert response.status_code == 404
            test_string = 'No result found'
            assert test_string in json_resp['message']


@freeze_time("2016-01-01 11:09:00.061258")
def test_should_allow_valid_sms_notification(notify_api, sample_template, mocker):
    with notify_api.test_request_context():
        with notify_api.test_client() as client:
            mocked = mocker.patch('app.celery.provider_tasks.deliver_sms.apply_async')

            data = {
                'to': '6502532222',
                'template': str(sample_template.id)
            }

            auth_header = create_authorization_header(service_id=sample_template.service_id)

            response = client.post(
                path='/notifications/sms',
                data=json.dumps(data),
                headers=[('Content-Type', 'application/json'), auth_header])

            response_data = json.loads(response.data)['data']
            notification_id = response_data['notification']['id']

            mocked.assert_called_once_with([notification_id], queue='send-sms-tasks')
            assert response.status_code == 201
            assert notification_id
            assert 'subject' not in response_data
            assert response_data['body'] == sample_template.content
            assert response_data['template_version'] == sample_template.version


def test_should_reject_email_notification_with_bad_email(notify_api, sample_email_template, mocker):
    with notify_api.test_request_context():
        with notify_api.test_client() as client:
            mocked = mocker.patch('app.celery.provider_tasks.deliver_email.apply_async')
            to_address = "bad-email"
            data = {
                'to': to_address,
                'template': str(sample_email_template.service_id)
            }
            auth_header = create_authorization_header(service_id=sample_email_template.service_id)

            response = client.post(
                path='/notifications/email',
                data=json.dumps(data),
                headers=[('Content-Type', 'application/json'), auth_header])

            data = json.loads(response.get_data(as_text=True))
            mocked.apply_async.assert_not_called()
            assert response.status_code == 400
            assert data['result'] == 'error'
            assert data['message']['to'][0] == 'Not a valid email address'


@freeze_time("2016-01-01 11:09:00.061258")
def test_should_allow_valid_email_notification(notify_api, sample_email_template, mocker):
    with notify_api.test_request_context():
        with notify_api.test_client() as client:
            mocker.patch('app.celery.provider_tasks.deliver_email.apply_async')

            data = {
                'to': 'ok@ok.com',
                'template': str(sample_email_template.id)
            }

            auth_header = create_authorization_header(service_id=sample_email_template.service_id)

            response = client.post(
                path='/notifications/email',
                data=json.dumps(data),
                headers=[('Content-Type', 'application/json'), auth_header])
            assert response.status_code == 201
            response_data = json.loads(response.get_data(as_text=True))['data']
            notification_id = response_data['notification']['id']
            app.celery.provider_tasks.deliver_email.apply_async.assert_called_once_with(
                [notification_id],
                queue="send-email-tasks"
            )

            assert response.status_code == 201
            assert notification_id
            assert response_data['subject'] == 'Email Subject'
            assert response_data['body'] == sample_email_template.content
            assert response_data['template_version'] == sample_email_template.version


@freeze_time("2016-01-01 12:00:00.061258")
def test_should_block_api_call_if_over_day_limit_for_live_service(
        notify_db,
        notify_db_session,
        notify_api,
        mocker):
    with notify_api.test_request_context():
        with notify_api.test_client() as client:
            mocker.patch(
                'app.notifications.validators.check_service_over_daily_message_limit',
                side_effect=TooManyRequestsError(1)
            )
            mocker.patch('app.celery.provider_tasks.deliver_email.apply_async')

            service = create_sample_service(notify_db, notify_db_session, limit=1, restricted=False)
            email_template = create_sample_email_template(notify_db, notify_db_session, service=service)
            create_sample_notification(
                notify_db, notify_db_session, template=email_template, service=service, created_at=datetime.utcnow()
            )

            data = {
                'to': 'ok@ok.com',
                'template': str(email_template.id)
            }

            auth_header = create_authorization_header(service_id=service.id)

            response = client.post(
                path='/notifications/email',
                data=json.dumps(data),
                headers=[('Content-Type', 'application/json'), auth_header])
            json.loads(response.get_data(as_text=True))
            assert response.status_code == 429


@freeze_time("2016-01-01 12:00:00.061258")
def test_should_block_api_call_if_over_day_limit_for_restricted_service(
        notify_db,
        notify_db_session,
        notify_api,
        mocker):
    with notify_api.test_request_context():
        with notify_api.test_client() as client:
            mocker.patch('app.celery.provider_tasks.deliver_sms.apply_async')
            mocker.patch(
                'app.notifications.validators.check_service_over_daily_message_limit',
                side_effect=TooManyRequestsError(1)
            )

            service = create_sample_service(notify_db, notify_db_session, limit=1, restricted=True)
            email_template = create_sample_email_template(notify_db, notify_db_session, service=service)
            create_sample_notification(
                notify_db, notify_db_session, template=email_template, service=service, created_at=datetime.utcnow()
            )

            data = {
                'to': 'ok@ok.com',
                'template': str(email_template.id)
            }

            auth_header = create_authorization_header(service_id=service.id)

            response = client.post(
                path='/notifications/email',
                data=json.dumps(data),
                headers=[('Content-Type', 'application/json'), auth_header])
            json.loads(response.get_data(as_text=True))

            assert response.status_code == 429


@pytest.mark.parametrize('restricted', [True, False])
@freeze_time("2016-01-01 12:00:00.061258")
def test_should_allow_api_call_if_under_day_limit_regardless_of_type(
        notify_db,
        notify_db_session,
        notify_api,
        sample_user,
        mocker,
        restricted):
    with notify_api.test_request_context():
        with notify_api.test_client() as client:
            mocker.patch('app.celery.provider_tasks.deliver_sms.apply_async')

            service = create_sample_service(notify_db, notify_db_session, limit=2, restricted=restricted)
            email_template = create_sample_email_template(notify_db, notify_db_session, service=service)
            sms_template = create_sample_template(notify_db, notify_db_session, service=service)
            create_sample_notification(notify_db, notify_db_session, template=email_template, service=service)

            data = {
                'to': sample_user.mobile_number,
                'template': str(sms_template.id)
            }

            auth_header = create_authorization_header(service_id=service.id)

            response = client.post(
                path='/notifications/sms',
                data=json.dumps(data),
                headers=[('Content-Type', 'application/json'), auth_header])

            assert response.status_code == 201


def test_should_not_return_html_in_body(notify_api, notify_db, notify_db_session, mocker):
    with notify_api.test_request_context():
        with notify_api.test_client() as client:
            mocker.patch('app.celery.provider_tasks.deliver_email.apply_async')
            email_template = create_sample_email_template(notify_db, notify_db_session, content='hello\nthere')

            data = {
                'to': 'ok@ok.com',
                'template': str(email_template.id)
            }

            auth_header = create_authorization_header(service_id=email_template.service_id)
            response = client.post(
                path='/notifications/email',
                data=json.dumps(data),
                headers=[('Content-Type', 'application/json'), auth_header])

            assert response.status_code == 201
            assert json.loads(response.get_data(as_text=True))['data']['body'] == 'hello\nthere'


def test_should_not_send_email_if_team_api_key_and_not_a_service_user(notify_api, sample_email_template, mocker):
    with notify_api.test_request_context(), notify_api.test_client() as client:
        mocker.patch('app.celery.provider_tasks.deliver_email.apply_async')
        data = {
            'to': "not-someone-we-trust@email-address.com",
            'template': str(sample_email_template.id),
        }

        auth_header = create_authorization_header(service_id=sample_email_template.service_id, key_type=KEY_TYPE_TEAM)

        response = client.post(
            path='/notifications/email',
            data=json.dumps(data),
            headers=[('Content-Type', 'application/json'), auth_header])

        json_resp = json.loads(response.get_data(as_text=True))

        app.celery.provider_tasks.deliver_email.apply_async.assert_not_called()

        assert response.status_code == 400
        assert [
            'Can’t send to this recipient using a team-only API key'
        ] == json_resp['message']['to']


def test_should_not_send_sms_if_team_api_key_and_not_a_service_user(notify_api, sample_template, mocker):
    with notify_api.test_request_context(), notify_api.test_client() as client:
        mocker.patch('app.celery.provider_tasks.deliver_sms.apply_async')

        data = {
            'to': '6502532229',
            'template': str(sample_template.id),
        }

        auth_header = create_authorization_header(service_id=sample_template.service_id, key_type=KEY_TYPE_TEAM)

        response = client.post(
            path='/notifications/sms',
            data=json.dumps(data),
            headers=[('Content-Type', 'application/json'), auth_header])

        json_resp = json.loads(response.get_data(as_text=True))
        app.celery.provider_tasks.deliver_sms.apply_async.assert_not_called()

        assert response.status_code == 400
        assert [
            'Can’t send to this recipient using a team-only API key'
        ] == json_resp['message']['to']


def test_should_send_email_if_team_api_key_and_a_service_user(client, sample_email_template, fake_uuid, mocker):
    mocker.patch('app.celery.provider_tasks.deliver_email.apply_async')
    mocker.patch('app.notifications.process_notifications.uuid.uuid4', return_value=fake_uuid)

    data = {
        'to': sample_email_template.service.created_by.email_address,
        'template': sample_email_template.id
    }
    auth_header = create_authorization_header(service_id=sample_email_template.service_id, key_type=KEY_TYPE_TEAM)

    response = client.post(
        path='/notifications/email',
        data=json.dumps(data),
        headers=[('Content-Type', 'application/json'), auth_header])

    app.celery.provider_tasks.deliver_email.apply_async.assert_called_once_with(
        [fake_uuid],
        queue='send-email-tasks'
    )
    assert response.status_code == 201


@pytest.mark.parametrize('restricted', [True, False])
@pytest.mark.parametrize('limit', [0, 1])
def test_should_send_sms_to_anyone_with_test_key(
    client, sample_template, mocker, restricted, limit, fake_uuid
):
    mocker.patch('app.celery.provider_tasks.deliver_sms.apply_async')
    mocker.patch('app.notifications.process_notifications.uuid.uuid4', return_value=fake_uuid)

    data = {
        'to': '6502532222',
        'template': sample_template.id
    }
    sample_template.service.restricted = restricted
    sample_template.service.message_limit = limit
    api_key = ApiKey(
        service=sample_template.service,
        name='test_key',
        created_by=sample_template.created_by,
        key_type=KEY_TYPE_TEST
    )
    save_model_api_key(api_key)
    auth_header = create_jwt_token(secret=api_key.secret, client_id=str(api_key.service_id))

    response = client.post(
        path='/notifications/sms',
        data=json.dumps(data),
        headers=[('Content-Type', 'application/json'), ('Authorization', 'Bearer {}'.format(auth_header))]
    )
    app.celery.provider_tasks.deliver_sms.apply_async.assert_called_once_with(
        [fake_uuid], queue='research-mode-tasks'
    )
    assert response.status_code == 201


@pytest.mark.parametrize('restricted', [True, False])
@pytest.mark.parametrize('limit', [0, 1])
def test_should_send_email_to_anyone_with_test_key(
    client, sample_email_template, mocker, restricted, limit, fake_uuid
):
    mocker.patch('app.celery.provider_tasks.deliver_email.apply_async')
    mocker.patch('app.notifications.process_notifications.uuid.uuid4', return_value=fake_uuid)

    data = {
        'to': 'anyone123@example.com',
        'template': sample_email_template.id
    }
    sample_email_template.service.restricted = restricted
    sample_email_template.service.message_limit = limit
    api_key = ApiKey(
        service=sample_email_template.service,
        name='test_key',
        created_by=sample_email_template.created_by,
        key_type=KEY_TYPE_TEST
    )
    save_model_api_key(api_key)
    auth_header = create_jwt_token(secret=api_key.secret, client_id=str(api_key.service_id))

    response = client.post(
        path='/notifications/email',
        data=json.dumps(data),
        headers=[('Content-Type', 'application/json'), ('Authorization', 'Bearer {}'.format(auth_header))]
    )

    app.celery.provider_tasks.deliver_email.apply_async.assert_called_once_with(
        [fake_uuid], queue='research-mode-tasks'
    )
    assert response.status_code == 201


def test_should_send_sms_if_team_api_key_and_a_service_user(client, sample_template, fake_uuid, mocker):
    mocker.patch('app.celery.provider_tasks.deliver_sms.apply_async')
    mocker.patch('app.notifications.process_notifications.uuid.uuid4', return_value=fake_uuid)

    data = {
        'to': sample_template.service.created_by.mobile_number,
        'template': sample_template.id
    }
    api_key = ApiKey(service=sample_template.service,
                     name='team_key',
                     created_by=sample_template.created_by,
                     key_type=KEY_TYPE_TEAM)
    save_model_api_key(api_key)
    auth_header = create_jwt_token(secret=api_key.secret, client_id=str(api_key.service_id))

    response = client.post(
        path='/notifications/sms',
        data=json.dumps(data),
        headers=[('Content-Type', 'application/json'), ('Authorization', 'Bearer {}'.format(auth_header))])

    app.celery.provider_tasks.deliver_sms.apply_async.assert_called_once_with([fake_uuid], queue='send-sms-tasks')
    assert response.status_code == 201


@pytest.mark.parametrize('template_type,queue_name', [
    (SMS_TYPE, 'send-sms-tasks'),
    (EMAIL_TYPE, 'send-email-tasks')
])
def test_should_persist_notification(
    client,
    sample_template,
    sample_email_template,
    fake_uuid,
    mocker,
    template_type,
    queue_name
):
    mocked = mocker.patch('app.celery.provider_tasks.deliver_{}.apply_async'.format(template_type))
    mocker.patch('app.notifications.process_notifications.uuid.uuid4', return_value=fake_uuid)

    template = sample_template if template_type == SMS_TYPE else sample_email_template
    to = sample_template.service.created_by.mobile_number if template_type == SMS_TYPE \
        else sample_email_template.service.created_by.email_address
    data = {
        'to': to,
        'template': template.id
    }
    api_key = ApiKey(
        service=template.service,
        name='team_key',
        created_by=template.created_by,
        key_type=KEY_TYPE_TEAM)
    save_model_api_key(api_key)
    auth_header = create_jwt_token(secret=api_key.secret, client_id=str(api_key.service_id))

    response = client.post(
        path='/notifications/{}'.format(template_type),
        data=json.dumps(data),
        headers=[('Content-Type', 'application/json'), ('Authorization', 'Bearer {}'.format(auth_header))])

    mocked.assert_called_once_with([fake_uuid], queue=queue_name)
    assert response.status_code == 201

    notification = notifications_dao.get_notification_by_id(fake_uuid)
    assert notification.to == to
    assert notification.template_id == template.id
    assert notification.notification_type == template_type


@pytest.mark.parametrize('template_type,queue_name', [
    (SMS_TYPE, 'send-sms-tasks'),
    (EMAIL_TYPE, 'send-email-tasks')
])
def test_should_delete_notification_and_return_error_if_sqs_fails(
    client,
    sample_email_template,
    sample_template,
    fake_uuid,
    mocker,
    template_type,
    queue_name
):
    mocked = mocker.patch(
        'app.celery.provider_tasks.deliver_{}.apply_async'.format(template_type),
        side_effect=Exception("failed to talk to SQS")
    )
    mocker.patch('app.notifications.process_notifications.uuid.uuid4', return_value=fake_uuid)

    template = sample_template if template_type == SMS_TYPE else sample_email_template
    to = sample_template.service.created_by.mobile_number if template_type == SMS_TYPE \
        else sample_email_template.service.created_by.email_address
    data = {
        'to': to,
        'template': template.id
    }
    api_key = ApiKey(
        service=template.service,
        name='team_key',
        created_by=template.created_by,
        key_type=KEY_TYPE_TEAM)
    save_model_api_key(api_key)
    auth_header = create_jwt_token(secret=api_key.secret, client_id=str(api_key.service_id))

    with pytest.raises(Exception) as e:
        client.post(
            path='/notifications/{}'.format(template_type),
            data=json.dumps(data),
            headers=[('Content-Type', 'application/json'), ('Authorization', 'Bearer {}'.format(auth_header))]
        )
    assert str(e.value) == 'failed to talk to SQS'

    mocked.assert_called_once_with([fake_uuid], queue=queue_name)
    assert not notifications_dao.get_notification_by_id(fake_uuid)
    assert not NotificationHistory.query.get(fake_uuid)


@pytest.mark.parametrize('to_email', [
    'simulate-delivered@notifications.service.gov.uk',
    'simulate-delivered-2@notifications.service.gov.uk',
    'simulate-delivered-3@notifications.service.gov.uk'
])
def test_should_not_persist_notification_or_send_email_if_simulated_email(
        client,
        to_email,
        sample_email_template,
        mocker):
    apply_async = mocker.patch('app.celery.provider_tasks.deliver_email.apply_async')

    data = {
        'to': to_email,
        'template': sample_email_template.id
    }

    auth_header = create_authorization_header(service_id=sample_email_template.service_id)

    response = client.post(
        path='/notifications/email',
        data=json.dumps(data),
        headers=[('Content-Type', 'application/json'), auth_header])

    assert response.status_code == 201
    apply_async.assert_not_called()
    assert Notification.query.count() == 0


@pytest.mark.parametrize('to_sms', [
    '6132532222',
    '6132532223',
    '6132532224'
])
def test_should_not_persist_notification_or_send_sms_if_simulated_number(
        client,
        to_sms,
        sample_template,
        mocker):
    apply_async = mocker.patch('app.celery.provider_tasks.deliver_sms.apply_async')

    data = {
        'to': to_sms,
        'template': sample_template.id
    }

    auth_header = create_authorization_header(service_id=sample_template.service_id)

    response = client.post(
        path='/notifications/sms',
        data=json.dumps(data),
        headers=[('Content-Type', 'application/json'), auth_header])

    assert response.status_code == 201
    apply_async.assert_not_called()
    assert Notification.query.count() == 0


@pytest.mark.parametrize('key_type', [
    KEY_TYPE_NORMAL, KEY_TYPE_TEAM
])
@pytest.mark.parametrize('notification_type, to, _create_sample_template', [
    (SMS_TYPE, '6502532229', create_sample_template),
    (EMAIL_TYPE, 'non_safelist_recipient@mail.com', create_sample_email_template)]
)
def test_should_not_send_notification_to_non_safelist_recipient_in_trial_mode(
    client,
    notify_db,
    notify_db_session,
    notification_type,
    to,
    _create_sample_template,
    key_type,
    mocker
):
    service = create_sample_service(notify_db, notify_db_session, limit=2, restricted=True)
    service_safelist = create_sample_service_safelist(notify_db, notify_db_session, service=service)

    apply_async = mocker.patch('app.celery.provider_tasks.deliver_{}.apply_async'.format(notification_type))
    template = _create_sample_template(notify_db, notify_db_session, service=service)
<<<<<<< HEAD
    assert service_whitelist.service_id == service.id
    assert to not in [member.recipient for member in service.safelist]
=======
    assert service_safelist.service_id == service.id
    assert to not in [member.recipient for member in service.whitelist]
>>>>>>> 59580b11

    create_sample_notification(notify_db, notify_db_session, template=template, service=service)

    data = {
        'to': to,
        'template': str(template.id)
    }

    api_key = create_sample_api_key(notify_db, notify_db_session, service, key_type=key_type)
    auth_header = create_jwt_token(secret=api_key.secret, client_id=str(api_key.service_id))

    response = client.post(
        path='/notifications/{}'.format(notification_type),
        data=json.dumps(data),
        headers=[('Content-Type', 'application/json'), ('Authorization', 'Bearer {}'.format(auth_header))])

    expected_response_message = (
        'Can’t send to this recipient when service is in trial mode '
        '– see https://www.notifications.service.gov.uk/trial-mode'
    ) if key_type == KEY_TYPE_NORMAL else ('Can’t send to this recipient using a team-only API key')

    json_resp = json.loads(response.get_data(as_text=True))
    assert response.status_code == 400
    assert json_resp['result'] == 'error'
    assert expected_response_message in json_resp['message']['to']
    apply_async.assert_not_called()


@pytest.mark.parametrize('service_restricted', [
    True, False
])
@pytest.mark.parametrize('key_type', [
    KEY_TYPE_NORMAL, KEY_TYPE_TEAM
])
@pytest.mark.parametrize('notification_type, to, _create_sample_template', [
    (SMS_TYPE, '6502532227', create_sample_template),
    (EMAIL_TYPE, 'safelist_recipient@mail.com', create_sample_email_template)]
)
def test_should_send_notification_to_safelist_recipient(
    client,
    notify_db,
    notify_db_session,
    notification_type,
    to,
    _create_sample_template,
    key_type,
    service_restricted,
    mocker
):
    service = create_sample_service(notify_db, notify_db_session, limit=2, restricted=service_restricted)
    apply_async = mocker.patch('app.celery.provider_tasks.deliver_{}.apply_async'.format(notification_type))
    template = _create_sample_template(notify_db, notify_db_session, service=service)
    if notification_type == SMS_TYPE:
        service_safelist = create_sample_service_safelist(notify_db, notify_db_session,
                                                          service=service, mobile_number=to)
    elif notification_type == EMAIL_TYPE:
        service_safelist = create_sample_service_safelist(notify_db, notify_db_session,
                                                          service=service, email_address=to)

<<<<<<< HEAD
    assert service_whitelist.service_id == service.id
    assert to in [member.recipient for member in service.safelist]
=======
    assert service_safelist.service_id == service.id
    assert to in [member.recipient for member in service.whitelist]
>>>>>>> 59580b11

    create_sample_notification(notify_db, notify_db_session, template=template, service=service)

    data = {
        'to': to,
        'template': str(template.id)
    }

    sample_key = create_sample_api_key(notify_db, notify_db_session, service, key_type=key_type)
    auth_header = create_jwt_token(secret=sample_key.secret, client_id=str(sample_key.service_id))

    response = client.post(
        path='/notifications/{}'.format(notification_type),
        data=json.dumps(data),
        headers=[('Content-Type', 'application/json'), ('Authorization', 'Bearer {}'.format(auth_header))])

    json_resp = json.loads(response.get_data(as_text=True))
    assert response.status_code == 201
    assert json_resp['data']['notification']['id']
    assert json_resp['data']['body'] == template.content
    assert json_resp['data']['template_version'] == template.version
    assert apply_async.called


@pytest.mark.parametrize(
    'notification_type, template_type, to', [
        (EMAIL_TYPE, SMS_TYPE, 'notify@digital.cabinet-office.gov.uk'),
        (SMS_TYPE, EMAIL_TYPE, '+16502532222')
    ])
def test_should_error_if_notification_type_does_not_match_template_type(
        client,
        notify_db,
        notify_db_session,
        template_type,
        notification_type,
        to
):
    template = create_sample_template(notify_db, notify_db_session, template_type=template_type)
    data = {
        'to': to,
        'template': template.id
    }
    auth_header = create_authorization_header(service_id=template.service_id)
    response = client.post("/notifications/{}".format(notification_type),
                           data=json.dumps(data),
                           headers=[('Content-Type', 'application/json'), auth_header])

    assert response.status_code == 400
    json_resp = json.loads(response.get_data(as_text=True))
    assert json_resp['result'] == 'error'
    assert '{0} template is not suitable for {1} notification'.format(template_type, notification_type) \
           in json_resp['message']


def test_create_template_raises_invalid_request_exception_with_missing_personalisation(
        sample_template_with_placeholders):
    template = Template.query.get(sample_template_with_placeholders.id)
    from app.notifications.rest import create_template_object_for_notification
    with pytest.raises(InvalidRequest) as e:
        create_template_object_for_notification(template, {})
    assert {'template': ['Missing personalisation:  Name']} == e.value.message


def test_create_template_doesnt_raise_with_too_much_personalisation(
        sample_template_with_placeholders
):
    from app.notifications.rest import create_template_object_for_notification
    template = Template.query.get(sample_template_with_placeholders.id)
    create_template_object_for_notification(template, {'name': 'Jo', 'extra': 'stuff'})


@pytest.mark.parametrize(
    'template_type, should_error', [
        (SMS_TYPE, True),
        (EMAIL_TYPE, False)
    ]
)
def test_create_template_raises_invalid_request_when_content_too_large(
        notify_db,
        notify_db_session,
        template_type,
        should_error
):
    sample = create_sample_template(
        notify_db,
        notify_db_session,
        content="((long_text))",
        template_type=template_type
    )
    template = Template.query.get(sample.id)
    from app.notifications.rest import create_template_object_for_notification
    try:
        create_template_object_for_notification(template,
                                                {'long_text':
                                                    ''.join(
                                                        random.choice(string.ascii_uppercase + string.digits) for _ in
                                                        range(SMS_CHAR_COUNT_LIMIT + 1))})
        if should_error:
            pytest.fail("expected an InvalidRequest")
    except InvalidRequest as e:
        if not should_error:
            pytest.fail("do not expect an InvalidRequest")
        assert e.message == {'content': ['Content has a character count greater than the limit of {}'.format(
            SMS_CHAR_COUNT_LIMIT)]}


@pytest.mark.parametrize("notification_type, send_to",
                         [("sms", "6502532222"),
                          ("email", "sample@email.com")])
def test_send_notification_uses_priority_queue_when_template_is_marked_as_priority(client, notify_db,
                                                                                   notify_db_session, mocker,
                                                                                   notification_type, send_to):
    sample = create_sample_template(
        notify_db,
        notify_db_session,
        template_type=notification_type,
        process_type='priority'
    )
    mocked = mocker.patch('app.celery.provider_tasks.deliver_{}.apply_async'.format(notification_type))

    data = {
        'to': send_to,
        'template': str(sample.id)
    }

    auth_header = create_authorization_header(service_id=sample.service_id)

    response = client.post(
        path='/notifications/{}'.format(notification_type),
        data=json.dumps(data),
        headers=[('Content-Type', 'application/json'), auth_header])

    response_data = json.loads(response.data)['data']
    notification_id = response_data['notification']['id']

    assert response.status_code == 201
    mocked.assert_called_once_with([notification_id], queue='priority-tasks')


@pytest.mark.parametrize(
    "notification_type, send_to",
    [("sms", "6502532222"), ("email", "sample@email.com")]
)
def test_returns_a_429_limit_exceeded_if_rate_limit_exceeded(
    client,
    notify_db,
    notify_db_session,
    mocker,
    notification_type,
    send_to
):
    sample = create_sample_template(
        notify_db,
        notify_db_session,
        template_type=notification_type
    )
    persist_mock = mocker.patch('app.notifications.rest.persist_notification')
    deliver_mock = mocker.patch('app.notifications.rest.send_notification_to_queue')

    mocker.patch(
        'app.notifications.rest.check_rate_limiting',
        side_effect=RateLimitError("LIMIT", "INTERVAL", "TYPE"))

    data = {
        'to': send_to,
        'template': str(sample.id)
    }

    auth_header = create_authorization_header(service_id=sample.service_id)

    response = client.post(
        path='/notifications/{}'.format(notification_type),
        data=json.dumps(data),
        headers=[('Content-Type', 'application/json'), auth_header])

    message = json.loads(response.data)['message']
    result = json.loads(response.data)['result']
    assert response.status_code == 429
    assert result == 'error'
    assert message == 'Exceeded rate limit for key type TYPE of LIMIT requests per INTERVAL seconds'

    assert not persist_mock.called
    assert not deliver_mock.called


def test_should_allow_store_original_number_on_sms_notification(client, sample_template, mocker):
    mocked = mocker.patch('app.celery.provider_tasks.deliver_sms.apply_async')

    data = {
        'to': '+16502532222',
        'template': str(sample_template.id)
    }

    auth_header = create_authorization_header(service_id=sample_template.service_id)

    response = client.post(
        path='/notifications/sms',
        data=json.dumps(data),
        headers=[('Content-Type', 'application/json'), auth_header])

    response_data = json.loads(response.data)['data']
    notification_id = response_data['notification']['id']

    mocked.assert_called_once_with([notification_id], queue='send-sms-tasks')
    assert response.status_code == 201
    assert notification_id
    notifications = Notification.query.all()
    assert len(notifications) == 1
    assert '+16502532222' == notifications[0].to


def test_should_not_allow_international_number_on_sms_notification(client, sample_template, mocker):
    mocked = mocker.patch('app.celery.provider_tasks.deliver_sms.apply_async')

    data = {
        'to': '+20-12-1234-1234',
        'template': str(sample_template.id)
    }

    auth_header = create_authorization_header(service_id=sample_template.service_id)

    response = client.post(
        path='/notifications/sms',
        data=json.dumps(data),
        headers=[('Content-Type', 'application/json'), auth_header])

    assert not mocked.called
    assert response.status_code == 400
    error_json = json.loads(response.get_data(as_text=True))
    assert error_json['result'] == 'error'
    assert error_json['message']['to'][0] == 'Cannot send to international mobile numbers'


def test_should_allow_international_number_on_sms_notification(client, notify_db, notify_db_session, mocker):
    mocker.patch('app.celery.provider_tasks.deliver_sms.apply_async')

    service = sample_service(notify_db, notify_db_session, permissions=[INTERNATIONAL_SMS_TYPE, SMS_TYPE])
    template = create_sample_template(notify_db, notify_db_session, service=service)

    data = {
        'to': '+20-12-1234-1234',
        'template': str(template.id)
    }

    auth_header = create_authorization_header(service_id=service.id)

    response = client.post(
        path='/notifications/sms',
        data=json.dumps(data),
        headers=[('Content-Type', 'application/json'), auth_header])

    assert response.status_code == 201


@pytest.mark.parametrize(
    'template_factory, to, expected_error', [
        (sample_template_without_sms_permission, '+16502532222', 'Cannot send text messages'),
        (sample_template_without_email_permission, 'notify@digital.cabinet-office.gov.uk', 'Cannot send emails')
    ])
def test_should_not_allow_notification_if_service_permission_not_set(
        client, notify_db, notify_db_session, mocker, template_factory, to, expected_error):
    template_without_permission = template_factory(notify_db, notify_db_session)
    mocked = mocker.patch(
        'app.celery.provider_tasks.deliver_{}.apply_async'.format(template_without_permission.template_type))

    data = {
        'to': to,
        'template': str(template_without_permission.id)
    }

    auth_header = create_authorization_header(service_id=template_without_permission.service_id)

    response = client.post(
        path='/notifications/{}'.format(template_without_permission.template_type),
        data=json.dumps(data),
        headers=[('Content-Type', 'application/json'), auth_header])

    assert not mocked.called
    assert response.status_code == 400
    error_json = json.loads(response.get_data(as_text=True))

    assert error_json['result'] == 'error'
    assert error_json['message']['service'][0] == expected_error


@pytest.mark.parametrize(
    "notification_type, err_msg",
    [("letter", "letter notification type is not supported, please use the latest version of the client"),
     ("apple", "apple notification type is not supported")])
def test_should_throw_exception_if_notification_type_is_invalid(client, sample_service, notification_type, err_msg):
    auth_header = create_authorization_header(service_id=sample_service.id)
    response = client.post(
        path='/notifications/{}'.format(notification_type),
        data={},
        headers=[('Content-Type', 'application/json'), auth_header])
    assert response.status_code == 400
    assert json.loads(response.get_data(as_text=True))["message"] == err_msg


@pytest.mark.parametrize("notification_type, recipient",
                         [("sms", '6502532222'),
                          ("email", "test@gov.uk")
                          ]
                         )
def test_post_notification_should_set_reply_to_text(client, notify_db, notify_db_session, mocker, notification_type,
                                                    recipient):
    mocker.patch('app.celery.provider_tasks.deliver_{}.apply_async'.format(notification_type))
    service = create_service()
    template = create_sample_template(notify_db=notify_db, notify_db_session=notify_db_session,
                                      service=service, template_type=notification_type)
    expected_reply_to = current_app.config['FROM_NUMBER']
    if notification_type == EMAIL_TYPE:
        expected_reply_to = 'reply_to@gov.uk'
        create_reply_to_email(service=service, email_address=expected_reply_to, is_default=True)

    data = {
        'to': recipient,
        'template': str(template.id)
    }
    response = client.post("/notifications/{}".format(notification_type),
                           data=json.dumps(data),
                           headers=[('Content-Type', 'application/json'),
                                    create_authorization_header(service_id=service.id)]
                           )
    assert response.status_code == 201
    notifications = Notification.query.all()
    assert len(notifications) == 1
    assert notifications[0].reply_to_text == expected_reply_to<|MERGE_RESOLUTION|>--- conflicted
+++ resolved
@@ -870,13 +870,8 @@
 
     apply_async = mocker.patch('app.celery.provider_tasks.deliver_{}.apply_async'.format(notification_type))
     template = _create_sample_template(notify_db, notify_db_session, service=service)
-<<<<<<< HEAD
-    assert service_whitelist.service_id == service.id
+    assert service_safelist.service_id == service.id
     assert to not in [member.recipient for member in service.safelist]
-=======
-    assert service_safelist.service_id == service.id
-    assert to not in [member.recipient for member in service.whitelist]
->>>>>>> 59580b11
 
     create_sample_notification(notify_db, notify_db_session, template=template, service=service)
 
@@ -936,13 +931,8 @@
         service_safelist = create_sample_service_safelist(notify_db, notify_db_session,
                                                           service=service, email_address=to)
 
-<<<<<<< HEAD
-    assert service_whitelist.service_id == service.id
+    assert service_safelist.service_id == service.id
     assert to in [member.recipient for member in service.safelist]
-=======
-    assert service_safelist.service_id == service.id
-    assert to in [member.recipient for member in service.whitelist]
->>>>>>> 59580b11
 
     create_sample_notification(notify_db, notify_db_session, template=template, service=service)
 
