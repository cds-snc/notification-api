--- conflicted
+++ resolved
@@ -5,7 +5,6 @@
 
 from flask import (json, current_app)
 from freezegun import freeze_time
-from unittest.mock import ANY
 from notifications_python_client.authentication import create_jwt_token
 
 import app
@@ -34,11 +33,10 @@
                                                                       sample_api_key, mocker, template_type):
     with notify_api.test_request_context():
         with notify_api.test_client() as client:
-<<<<<<< HEAD
-            mocker.patch('app.celery.provider_tasks.send_email_to_provider.apply_async')
-=======
-            mocker.patch('app.celery.provider_tasks.deliver_sms.apply_async')
->>>>>>> 1d9e8c03
+            if template_type == 'sms':
+                mocker.patch('app.celery.provider_tasks.deliver_sms.apply_async')
+            else:
+                mocker.patch('app.celery.provider_tasks.deliver_email.apply_async')
 
             data = {}
             auth_header = create_authorization_header(service_id=sample_api_key.service_id)
@@ -49,7 +47,10 @@
                 headers=[('Content-Type', 'application/json'), auth_header])
 
             json_resp = json.loads(response.get_data(as_text=True))
-            app.celery.provider_tasks.send_email_to_provider.apply_async.assert_not_called()
+            if template_type == 'sms':
+                app.celery.provider_tasks.deliver_sms.apply_async.assert_not_called()
+            else:
+                app.celery.provider_tasks.deliver_email.apply_async.assert_not_called()
             assert json_resp['result'] == 'error'
             assert 'Missing data for required field.' in json_resp['message']['to'][0]
             assert 'Missing data for required field.' in json_resp['message']['template'][0]
@@ -86,7 +87,10 @@
 def test_send_notification_invalid_template_id(notify_api, sample_template, mocker, fake_uuid, template_type, to):
     with notify_api.test_request_context():
         with notify_api.test_client() as client:
-            mocker.patch('app.celery.provider_tasks.deliver_sms.apply_async')
+            if template_type == 'sms':
+                mocker.patch('app.celery.provider_tasks.deliver_sms.apply_async')
+            else:
+                mocker.patch('app.celery.provider_tasks.deliver_email.apply_async')
 
             data = {
                 'to': to,
@@ -100,8 +104,10 @@
                 headers=[('Content-Type', 'application/json'), auth_header])
 
             json_resp = json.loads(response.get_data(as_text=True))
-            app.celery.provider_tasks.deliver_sms.apply_async.assert_not_called()
-
+            if template_type == 'sms':
+                app.celery.provider_tasks.deliver_sms.apply_async.assert_not_called()
+            else:
+                app.celery.provider_tasks.deliver_email.apply_async.assert_not_called()
             assert response.status_code == 404
             test_string = 'No result found'
             assert test_string in json_resp['message']
@@ -132,7 +138,7 @@
             data.update({"template_version": sample_email_template_with_placeholders.version})
 
             app.celery.provider_tasks.deliver_email.apply_async.assert_called_once_with(
-                [str(notification_id)],
+                [notification_id],
                 queue="send-email"
             )
             assert response.status_code == 201
@@ -160,7 +166,6 @@
             assert 'Template has been deleted' in json_resp['message']['template']
 
 
-<<<<<<< HEAD
 @pytest.mark.parametrize('template_type, to',
                          [('sms', '+447700900855'),
                           ('email', 'not-someone-we-trust@email-address.com')])
@@ -172,83 +177,30 @@
                                                                            to):
     with notify_api.test_request_context():
         with notify_api.test_client() as client:
-            mocker.patch('app.celery.provider_tasks.send_sms_to_provider.apply_async')
+            if template_type == 'sms':
+                mocker.patch('app.celery.provider_tasks.deliver_sms.apply_async')
+            else:
+                mocker.patch('app.celery.provider_tasks.deliver_email.apply_async')
             template = sample_template if template_type == 'sms' else sample_email_template
             template.service.restricted = True
             dao_update_service(template.service)
-=======
-def test_send_notification_with_missing_personalisation(notify_api, sample_template_with_placeholders, mocker):
-    with notify_api.test_request_context():
-        with notify_api.test_client() as client:
-            mocker.patch('app.celery.provider_tasks.deliver_sms.apply_async')
-
-            data = {
-                'to': '+447700900855',
-                'template': sample_template_with_placeholders.id,
-                'personalisation': {
-                    'foo': 'bar'
-                }
-            }
-            auth_header = create_authorization_header(service_id=sample_template_with_placeholders.service.id)
-
-            response = client.post(
-                path='/notifications/sms',
-                data=json.dumps(data),
-                headers=[('Content-Type', 'application/json'), auth_header])
-
-            json_resp = json.loads(response.get_data(as_text=True))
-            app.celery.provider_tasks.deliver_sms.apply_async.assert_not_called()
-
-            assert response.status_code == 400
-            assert 'Missing personalisation: name' in json_resp['message']['template']
-
-
-def test_send_notification_with_too_much_personalisation_data(
-        notify_api, sample_template_with_placeholders, mocker
-):
-    with notify_api.test_request_context():
-        with notify_api.test_client() as client:
-            mocker.patch('app.celery.provider_tasks.deliver_sms.apply_async')
-
->>>>>>> 1d9e8c03
             data = {
                 'to': to,
                 'template': template.id
             }
 
-<<<<<<< HEAD
             auth_header = create_authorization_header(service_id=template.service_id)
-=======
+
+            response = client.post(
+                path='/notifications/{}'.format(template_type),
+                data=json.dumps(data),
+                headers=[('Content-Type', 'application/json'), auth_header])
+
             json_resp = json.loads(response.get_data(as_text=True))
-            app.celery.provider_tasks.deliver_sms.apply_async.assert_not_called()
-
-            assert response.status_code == 400
-            assert 'Personalisation not needed for template: foo' in json_resp['message']['template']
-
-
-def test_should_not_send_sms_if_restricted_and_not_a_service_user(notify_api, sample_template, mocker):
-    with notify_api.test_request_context():
-        with notify_api.test_client() as client:
-            mocker.patch('app.celery.provider_tasks.deliver_sms.apply_async')
-
-            sample_template.service.restricted = True
-            dao_update_service(sample_template.service)
-            invalid_mob = '+447700900855'
-            data = {
-                'to': invalid_mob,
-                'template': sample_template.id
-            }
-
-            auth_header = create_authorization_header(service_id=sample_template.service_id)
->>>>>>> 1d9e8c03
-
-            response = client.post(
-                path='/notifications/{}'.format(template_type),
-                data=json.dumps(data),
-                headers=[('Content-Type', 'application/json'), auth_header])
-
-            json_resp = json.loads(response.get_data(as_text=True))
-            app.celery.provider_tasks.deliver_sms.apply_async.assert_not_called()
+            if template_type == 'sms':
+                app.celery.provider_tasks.deliver_sms.apply_async.assert_not_called()
+            else:
+                app.celery.provider_tasks.deliver_email.apply_async.assert_not_called()
 
             assert response.status_code == 400
             assert [(
@@ -266,37 +218,10 @@
                                                                    mocker):
     with notify_api.test_request_context():
         with notify_api.test_client() as client:
-<<<<<<< HEAD
             if template_type == 'sms':
-                mocker.patch('app.celery.provider_tasks.send_sms_to_provider.apply_async')
+                mocker.patch('app.celery.provider_tasks.deliver_sms.apply_async')
             else:
-                mocker.patch('app.celery.provider_tasks.send_email_to_provider.apply_async')
-=======
-            mocker.patch('app.celery.provider_tasks.deliver_sms.apply_async')
-
-            sample_template.service.restricted = True
-            dao_update_service(sample_template.service)
-            data = {
-                'to': sample_template.service.created_by.mobile_number,
-                'template': sample_template.id
-            }
-
-            auth_header = create_authorization_header(service_id=sample_template.service_id)
-
-            response = client.post(
-                path='/notifications/sms',
-                data=json.dumps(data),
-                headers=[('Content-Type', 'application/json'), auth_header])
-
-            assert app.celery.provider_tasks.deliver_sms.apply_async.called
-            assert response.status_code == 201
-
-
-def test_should_send_email_if_restricted_and_a_service_user(notify_api, sample_email_template, mocker):
-    with notify_api.test_request_context():
-        with notify_api.test_client() as client:
-            mocker.patch('app.celery.provider_tasks.deliver_email.apply_async')
->>>>>>> 1d9e8c03
+                mocker.patch('app.celery.provider_tasks.deliver_email.apply_async')
 
             template = sample_template if template_type == 'sms' else sample_email_template
             to = template.service.created_by.mobile_number if template_type == 'sms' \
@@ -315,14 +240,10 @@
                 data=json.dumps(data),
                 headers=[('Content-Type', 'application/json'), auth_header])
 
-<<<<<<< HEAD
             if template_type == 'sms':
-                assert app.celery.provider_tasks.send_sms_to_provider.apply_async.called
+                assert app.celery.provider_tasks.deliver_sms.apply_async.called
             else:
-                assert app.celery.provider_tasks.send_email_to_provider.apply_async.called
-=======
-            assert app.celery.provider_tasks.deliver_email.apply_async.called
->>>>>>> 1d9e8c03
+                assert app.celery.provider_tasks.deliver_email.apply_async.called
             assert response.status_code == 201
 
 
@@ -335,15 +256,10 @@
                                                         template_type):
     with notify_api.test_request_context():
         with notify_api.test_client() as client:
-<<<<<<< HEAD
             if template_type == 'sms':
-                mocker.patch('app.celery.provider_tasks.send_sms_to_provider.apply_async')
+                mocker.patch('app.celery.provider_tasks.deliver_sms.apply_async')
             else:
-                mocker.patch('app.celery.provider_tasks.send_email_to_provider.apply_async')
-=======
-            mocker.patch('app.celery.provider_tasks.deliver_sms.apply_async')
-
->>>>>>> 1d9e8c03
+                mocker.patch('app.celery.provider_tasks.deliver_email.apply_async')
             service_1 = service_factory.get('service 1', user=sample_user, email_from='service.1')
             service_2 = service_factory.get('service 2', user=sample_user, email_from='service.2')
 
@@ -362,73 +278,15 @@
                 headers=[('Content-Type', 'application/json'), auth_header])
 
             json_resp = json.loads(response.get_data(as_text=True))
-<<<<<<< HEAD
             if template_type == 'sms':
-                app.celery.provider_tasks.send_sms_to_provider.apply_async.assert_not_called()
+                app.celery.provider_tasks.deliver_sms.apply_async.assert_not_called()
             else:
-                app.celery.provider_tasks.send_email_to_provider.apply_async.assert_not_called()
-=======
-            app.celery.provider_tasks.deliver_sms.apply_async.assert_not_called()
-
->>>>>>> 1d9e8c03
+                app.celery.provider_tasks.deliver_email.apply_async.assert_not_called()
             assert response.status_code == 404
             test_string = 'No result found'
             assert test_string in json_resp['message']
 
 
-<<<<<<< HEAD
-=======
-@pytest.mark.parametrize(
-    'template_type, should_error', [
-        ('sms', True),
-        ('email', False)
-    ]
-)
-def test_should_not_allow_template_content_too_large(
-        notify_api,
-        notify_db,
-        notify_db_session,
-        sample_user,
-        template_type,
-        mocker,
-        should_error
-):
-    with notify_api.test_request_context():
-        with notify_api.test_client() as client:
-            mocker.patch('app.celery.provider_tasks.deliver_email.apply_async')
-            template = create_sample_template(
-                notify_db,
-                notify_db_session,
-                content="((long_text))",
-                template_type=template_type
-            )
-            limit = current_app.config.get('SMS_CHAR_COUNT_LIMIT')
-            json_data = json.dumps({
-                'to': sample_user.mobile_number if template_type == 'sms' else sample_user.email_address,
-                'template': template.id,
-                'personalisation': {
-                    'long_text': ''.join(
-                        random.choice(string.ascii_uppercase + string.digits) for _ in range(limit + 1))
-                }
-            })
-            auth_header = create_authorization_header(service_id=template.service_id)
-
-            resp = client.post(
-                path='/notifications/{}'.format(template_type),
-                data=json_data,
-                headers=[('Content-Type', 'application/json'), auth_header]
-            )
-            if should_error:
-                assert resp.status_code == 400
-                json_resp = json.loads(resp.get_data(as_text=True))
-                assert json_resp['message']['content'][0] == (
-                    'Content has a character count greater'
-                    ' than the limit of {}').format(limit)
-            else:
-                assert resp.status_code == 201
-
-
->>>>>>> 1d9e8c03
 @freeze_time("2016-01-01 11:09:00.061258")
 def test_should_allow_valid_sms_notification(notify_api, sample_template, mocker):
     with notify_api.test_request_context():
@@ -460,30 +318,6 @@
             assert response_data['template_version'] == sample_template.version
 
 
-<<<<<<< HEAD
-=======
-def test_create_email_should_reject_if_missing_required_fields(notify_api, sample_api_key, mocker):
-    with notify_api.test_request_context():
-        with notify_api.test_client() as client:
-            mocker.patch('app.celery.provider_tasks.deliver_email.apply_async')
-
-            data = {}
-            auth_header = create_authorization_header(service_id=sample_api_key.service_id)
-
-            response = client.post(
-                path='/notifications/email',
-                data=json.dumps(data),
-                headers=[('Content-Type', 'application/json'), auth_header])
-
-            json_resp = json.loads(response.get_data(as_text=True))
-            app.celery.provider_tasks.deliver_email.apply_async.assert_not_called()
-            assert json_resp['result'] == 'error'
-            assert 'Missing data for required field.' in json_resp['message']['to'][0]
-            assert 'Missing data for required field.' in json_resp['message']['template'][0]
-            assert response.status_code == 400
-
-
->>>>>>> 1d9e8c03
 def test_should_reject_email_notification_with_bad_email(notify_api, sample_email_template, mocker):
     with notify_api.test_request_context():
         with notify_api.test_client() as client:
@@ -507,95 +341,6 @@
             assert data['message']['to'][0] == 'Not a valid email address'
 
 
-<<<<<<< HEAD
-=======
-def test_should_reject_email_notification_with_template_id_that_cant_be_found(
-        notify_api, sample_email_template, mocker, fake_uuid):
-    with notify_api.test_request_context():
-        with notify_api.test_client() as client:
-            mocker.patch('app.celery.provider_tasks.deliver_email.apply_async')
-            data = {
-                'to': 'ok@ok.com',
-                'template': fake_uuid
-            }
-            auth_header = create_authorization_header(service_id=sample_email_template.service_id)
-
-            response = client.post(
-                path='/notifications/email',
-                data=json.dumps(data),
-                headers=[('Content-Type', 'application/json'), auth_header])
-
-            data = json.loads(response.get_data(as_text=True))
-            app.celery.provider_tasks.deliver_email.apply_async.assert_not_called()
-            assert response.status_code == 404
-            assert data['result'] == 'error'
-            test_string = 'No result found'
-            assert test_string in data['message']
-
-
-def test_should_not_allow_email_template_from_another_service(notify_api, service_factory, sample_user, mocker):
-    with notify_api.test_request_context():
-        with notify_api.test_client() as client:
-            mocker.patch('app.celery.provider_tasks.deliver_email.apply_async')
-
-            service_1 = service_factory.get('service 1', template_type='email', user=sample_user,
-                                            email_from='service.1')
-            service_2 = service_factory.get('service 2', template_type='email', user=sample_user,
-                                            email_from='service.2')
-
-            service_2_templates = dao_get_all_templates_for_service(service_id=service_2.id)
-
-            data = {
-                'to': sample_user.email_address,
-                'template': str(service_2_templates[0].id)
-            }
-
-            auth_header = create_authorization_header(service_id=service_1.id)
-
-            response = client.post(
-                path='/notifications/email',
-                data=json.dumps(data),
-                headers=[('Content-Type', 'application/json'), auth_header])
-
-            json_resp = json.loads(response.get_data(as_text=True))
-            app.celery.provider_tasks.deliver_email.apply_async.assert_not_called()
-
-            assert response.status_code == 404
-            test_string = 'No result found'
-            assert test_string in json_resp['message']
-
-
-def test_should_not_send_email_if_restricted_and_not_a_service_user(notify_api, sample_email_template, mocker):
-    with notify_api.test_request_context():
-        with notify_api.test_client() as client:
-            mocker.patch('app.celery.provider_tasks.deliver_email.apply_async')
-
-            sample_email_template.service.restricted = True
-            dao_update_service(sample_email_template.service)
-
-            data = {
-                'to': "not-someone-we-trust@email-address.com",
-                'template': str(sample_email_template.id)
-            }
-
-            auth_header = create_authorization_header(service_id=sample_email_template.service_id)
-
-            response = client.post(
-                path='/notifications/email',
-                data=json.dumps(data),
-                headers=[('Content-Type', 'application/json'), auth_header])
-
-            json_resp = json.loads(response.get_data(as_text=True))
-            app.celery.provider_tasks.deliver_email.apply_async.assert_not_called()
-
-            assert response.status_code == 400
-            assert [(
-                'Can’t send to this recipient when service is in trial mode – see '
-                'https://www.notifications.service.gov.uk/trial-mode'
-            )] == json_resp['message']['to']
-
-
->>>>>>> 1d9e8c03
 @freeze_time("2016-01-01 11:09:00.061258")
 def test_should_allow_valid_email_notification(notify_api, sample_email_template, mocker):
     with notify_api.test_request_context():
@@ -821,9 +566,7 @@
             data=json.dumps(data),
             headers=[('Content-Type', 'application/json'), ('Authorization', 'Bearer {}'.format(auth_header))])
 
-        app.celery.provider_tasks.deliver_email.apply_async.assert_called_once_with(
-            [fake_uuid],
-            queue='send-email')
+        app.celery.provider_tasks.deliver_email.apply_async.assert_called_once_with([fake_uuid], queue='send-email')
         assert response.status_code == 201
 
 
@@ -890,8 +633,7 @@
             headers=[('Content-Type', 'application/json'), ('Authorization', 'Bearer {}'.format(auth_header))]
         )
 
-        app.celery.provider_tasks.deliver_email.apply_async.assert_called_once_with(
-            [fake_uuid], queue='research-mode')
+        app.celery.provider_tasks.deliver_email.apply_async.assert_called_once_with([fake_uuid], queue='research-mode')
         assert response.status_code == 201
 
 
@@ -916,8 +658,7 @@
             data=json.dumps(data),
             headers=[('Content-Type', 'application/json'), ('Authorization', 'Bearer {}'.format(auth_header))])
 
-        app.celery.provider_tasks.deliver_sms.apply_async.assert_called_once_with(
-            [fake_uuid], queue='send-sms')
+        app.celery.provider_tasks.deliver_sms.apply_async.assert_called_once_with([fake_uuid], queue='send-sms')
         assert response.status_code == 201
 
 
@@ -928,46 +669,10 @@
                                      template_type,
                                      fake_uuid, mocker):
     with notify_api.test_request_context(), notify_api.test_client() as client:
-<<<<<<< HEAD
         if template_type == 'sms':
-            mocker.patch('app.celery.provider_tasks.send_sms_to_provider.apply_async')
+            mocker.patch('app.celery.provider_tasks.deliver_sms.apply_async')
         else:
-            mocker.patch('app.celery.provider_tasks.send_email_to_provider.apply_async')
-=======
-        mocker.patch('app.celery.provider_tasks.deliver_sms.apply_async')
-        mocker.patch('app.notifications.rest.create_uuid', return_value=fake_uuid)
-
-        data = {
-            'to': sample_template.service.created_by.mobile_number,
-            'template': sample_template.id
-        }
-        api_key = ApiKey(
-            service=sample_template.service,
-            name='team_key',
-            created_by=sample_template.created_by,
-            key_type=KEY_TYPE_TEAM)
-        save_model_api_key(api_key)
-        auth_header = create_jwt_token(secret=api_key.unsigned_secret, client_id=str(api_key.service_id))
-
-        response = client.post(
-            path='/notifications/sms',
-            data=json.dumps(data),
-            headers=[('Content-Type', 'application/json'), ('Authorization', 'Bearer {}'.format(auth_header))])
-
-        app.celery.provider_tasks.deliver_sms.apply_async.assert_called_once_with(
-            [fake_uuid], queue='send-sms')
-        assert response.status_code == 201
-
-        notification = notifications_dao.get_notification_by_id(fake_uuid)
-        assert notification.to == sample_template.service.created_by.mobile_number
-        assert notification.template_id == sample_template.id
-        assert notification.notification_type == 'sms'
-
-
-def test_should_persist_email_notification(notify_api, sample_email_template, fake_uuid, mocker):
-    with notify_api.test_request_context(), notify_api.test_client() as client:
-        mocker.patch('app.celery.provider_tasks.deliver_email.apply_async')
->>>>>>> 1d9e8c03
+            mocker.patch('app.celery.provider_tasks.deliver_email.apply_async')
         mocker.patch('app.notifications.rest.create_uuid', return_value=fake_uuid)
         template = sample_template if template_type == 'sms' else sample_email_template
         to = sample_template.service.created_by.mobile_number if template_type == 'sms' \
@@ -989,17 +694,10 @@
             data=json.dumps(data),
             headers=[('Content-Type', 'application/json'), ('Authorization', 'Bearer {}'.format(auth_header))])
 
-<<<<<<< HEAD
         if template_type == 'sms':
-            app.celery.provider_tasks.send_sms_to_provider.apply_async.assert_called_once_with(
-                (str(template.service.id), fake_uuid), queue='send-sms')
+            app.celery.provider_tasks.deliver_sms.apply_async.assert_called_once_with([fake_uuid], queue='send-sms')
         else:
-            app.celery.provider_tasks.send_email_to_provider.apply_async.assert_called_once_with(
-                (str(template.service.id), fake_uuid), queue='send-email')
-=======
-        app.celery.provider_tasks.deliver_email.apply_async.assert_called_once_with(
-            [fake_uuid], queue='send-email')
->>>>>>> 1d9e8c03
+            app.celery.provider_tasks.deliver_email.apply_async.assert_called_once_with([fake_uuid], queue='send-email')
         assert response.status_code == 201
 
         notification = notifications_dao.get_notification_by_id(fake_uuid)
@@ -1015,61 +713,19 @@
         sample_email_template,
         sample_template,
         fake_uuid,
-<<<<<<< HEAD
         mocker,
         template_type):
     with notify_api.test_request_context(), notify_api.test_client() as client:
         if template_type == 'email':
             mocker.patch(
-                'app.celery.provider_tasks.send_email_to_provider.apply_async',
+                'app.celery.provider_tasks.deliver_email.apply_async',
                 side_effect=Exception("failed to talk to SQS")
             )
         else:
             mocker.patch(
-                'app.celery.provider_tasks.send_sms_to_provider.apply_async',
+                'app.celery.provider_tasks.deliver_sms.apply_async',
                 side_effect=Exception("failed to talk to SQS")
             )
-=======
-        mocker):
-    with notify_api.test_request_context(), notify_api.test_client() as client:
-        mocker.patch(
-            'app.celery.provider_tasks.deliver_email.apply_async',
-            side_effect=Exception("failed to talk to SQS")
-        )
-        mocker.patch('app.notifications.rest.create_uuid', return_value=fake_uuid)
-
-        data = {
-            'to': sample_email_template.service.created_by.email_address,
-            'template': sample_email_template.id
-        }
-        api_key = ApiKey(
-            service=sample_email_template.service,
-            name='team_key',
-            created_by=sample_email_template.created_by,
-            key_type=KEY_TYPE_TEAM)
-        save_model_api_key(api_key)
-        auth_header = create_jwt_token(secret=api_key.unsigned_secret, client_id=str(api_key.service_id))
-
-        response = client.post(
-            path='/notifications/email',
-            data=json.dumps(data),
-            headers=[('Content-Type', 'application/json'), ('Authorization', 'Bearer {}'.format(auth_header))])
-
-        app.celery.provider_tasks.deliver_email.apply_async.assert_called_once_with(
-            [fake_uuid], queue='send-email')
-
-        assert response.status_code == 500
-        assert not notifications_dao.get_notification_by_id(fake_uuid)
-        assert not NotificationHistory.query.get(fake_uuid)
-
-
-def test_should_delete_sms_notification_and_return_error_if_sqs_fails(notify_api, sample_template, fake_uuid, mocker):
-    with notify_api.test_request_context(), notify_api.test_client() as client:
-        mocker.patch(
-            'app.celery.provider_tasks.deliver_sms.apply_async',
-            side_effect=Exception("failed to talk to SQS")
-        )
->>>>>>> 1d9e8c03
         mocker.patch('app.notifications.rest.create_uuid', return_value=fake_uuid)
         template = sample_template if template_type == 'sms' else sample_email_template
         to = sample_template.service.created_by.mobile_number if template_type == 'sms' \
@@ -1091,16 +747,10 @@
             data=json.dumps(data),
             headers=[('Content-Type', 'application/json'), ('Authorization', 'Bearer {}'.format(auth_header))])
 
-<<<<<<< HEAD
         if template_type == 'email':
-            app.celery.provider_tasks.send_email_to_provider.apply_async.assert_called_once_with(
-                (str(template.service.id), fake_uuid), queue='send-email')
+            app.celery.provider_tasks.deliver_email.apply_async.assert_called_once_with([fake_uuid], queue='send-email')
         else:
-            app.celery.provider_tasks.send_sms_to_provider.apply_async.assert_called_once_with(
-                (str(template.service.id), fake_uuid), queue='send-sms')
-=======
-        app.celery.provider_tasks.deliver_sms.apply_async.assert_called_once_with([fake_uuid], queue='send-sms')
->>>>>>> 1d9e8c03
+            app.celery.provider_tasks.deliver_sms.apply_async.assert_called_once_with([fake_uuid], queue='send-sms')
 
         assert response.status_code == 500
         assert not notifications_dao.get_notification_by_id(fake_uuid)
@@ -1295,7 +945,6 @@
            in json_resp['message']
 
 
-<<<<<<< HEAD
 def test_create_template_raises_invalid_request_exception_with_missing_personalisation(
         sample_template_with_placeholders):
     template = Template.query.get(sample_template_with_placeholders.id)
@@ -1347,68 +996,4 @@
     except InvalidRequest as e:
         if not should_error:
             pytest.fail("do not expect an InvalidRequest")
-        assert e.message == {'content': ['Content has a character count greater than the limit of {}'.format(limit)]}
-=======
-def test_should_send_sms_in_research_mode_queue_if_research_mode_service(
-        notify_api, notify_db, notify_db_session, mocker
-):
-    with notify_api.test_request_context():
-        with notify_api.test_client() as client:
-            mocker.patch('app.celery.provider_tasks.deliver_sms.apply_async')
-
-            service = create_sample_service(notify_db, notify_db_session)
-            service.research_mode = True
-            dao_update_service(service)
-
-            template = create_sample_template(notify_db, notify_db_session, service=service)
-
-            data = {
-                'to': service.created_by.mobile_number,
-                'template': template.id
-            }
-
-            auth_header = create_authorization_header(service_id=service.id)
-
-            response = client.post(
-                path='/notifications/sms',
-                data=json.dumps(data),
-                headers=[('Content-Type', 'application/json'), auth_header])
-
-            app.celery.provider_tasks.deliver_sms.apply_async.assert_called_once_with(
-                (ANY),
-                queue="research-mode"
-            )
-            assert response.status_code == 201
-
-
-def test_should_send_email_in_research_mode_queue_if_research_mode_service(
-        notify_api, notify_db, notify_db_session, mocker
-):
-    with notify_api.test_request_context():
-        with notify_api.test_client() as client:
-            mocker.patch('app.celery.provider_tasks.deliver_email.apply_async')
-
-            service = create_sample_service(notify_db, notify_db_session)
-            service.research_mode = True
-            dao_update_service(service)
-
-            template = create_sample_email_template(notify_db, notify_db_session, service=service)
-
-            data = {
-                'to': service.created_by.email_address,
-                'template': template.id
-            }
-
-            auth_header = create_authorization_header(service_id=service.id)
-
-            response = client.post(
-                path='/notifications/email',
-                data=json.dumps(data),
-                headers=[('Content-Type', 'application/json'), auth_header])
-
-            app.celery.provider_tasks.deliver_email.apply_async.assert_called_once_with(
-                (ANY),
-                queue="research-mode"
-            )
-            assert response.status_code == 201
->>>>>>> 1d9e8c03
+        assert e.message == {'content': ['Content has a character count greater than the limit of {}'.format(limit)]}