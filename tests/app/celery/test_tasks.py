import uuid
import pytest
from flask import current_app
<<<<<<< HEAD
from app.celery.tasks import (send_sms,
                              send_sms_code,
                              send_email_code,
                              send_email,
                              process_job,
                              email_invited_user,
                              email_reset_password)
from app import (firetext_client, aws_ses_client, encryption)
=======
from app.celery.tasks import (send_sms, send_sms_code, send_email_code, send_email, process_job, email_invited_user)
from app import (firetext_client, aws_ses_client, encryption, DATETIME_FORMAT)
>>>>>>> 528f570a
from app.clients.email.aws_ses import AwsSesClientException
from app.clients.sms.firetext import FiretextClientException
from app.dao import notifications_dao, jobs_dao
from sqlalchemy.exc import SQLAlchemyError
from sqlalchemy.orm.exc import NoResultFound
from app.celery.tasks import s3
from app.celery import tasks
from tests.app import load_example_csv
from datetime import datetime, timedelta
from freezegun import freeze_time
from tests.app.conftest import (
    sample_service,
    sample_user,
    sample_template
)


@freeze_time("2016-01-01 11:09:00.061258")
def test_should_process_sms_job(sample_job, mocker):
    mocker.patch('app.celery.tasks.s3.get_job_from_s3', return_value=load_example_csv('sms'))
    mocker.patch('app.celery.tasks.send_sms.apply_async')
    mocker.patch('app.encryption.encrypt', return_value="something_encrypted")
    mocker.patch('app.celery.tasks.create_uuid', return_value="uuid")

    process_job(sample_job.id)

    s3.get_job_from_s3.assert_called_once_with(sample_job.bucket_name, sample_job.id)
    tasks.send_sms.apply_async.assert_called_once_with(
        (str(sample_job.service_id),
         "uuid",
         "something_encrypted",
         "2016-01-01T11:09:00.061258"),
        queue="bulk-sms"
    )
    job = jobs_dao.dao_get_job_by_id(sample_job.id)
    assert job.status == 'finished'


def test_should_not_create_send_task_for_empty_file(sample_job, mocker):
    mocker.patch('app.celery.tasks.s3.get_job_from_s3', return_value=load_example_csv('empty'))
    mocker.patch('app.celery.tasks.send_sms.apply_async')

    process_job(sample_job.id)

    s3.get_job_from_s3.assert_called_once_with(sample_job.bucket_name, sample_job.id)
    job = jobs_dao.dao_get_job_by_id(sample_job.id)
    assert job.status == 'finished'
    tasks.send_sms.apply_async.assert_not_called


@freeze_time("2016-01-01 11:09:00.061258")
def test_should_process_email_job(sample_email_job, mocker):
    mocker.patch('app.celery.tasks.s3.get_job_from_s3', return_value=load_example_csv('email'))
    mocker.patch('app.celery.tasks.send_email.apply_async')
    mocker.patch('app.encryption.encrypt', return_value="something_encrypted")
    mocker.patch('app.celery.tasks.create_uuid', return_value="uuid")

    process_job(sample_email_job.id)

    s3.get_job_from_s3.assert_called_once_with(sample_email_job.bucket_name, sample_email_job.id)
    tasks.send_email.apply_async.assert_called_once_with(
        (str(sample_email_job.service_id),
         "uuid",
         sample_email_job.template.subject,
         "{}@{}".format(sample_email_job.service.email_from, "test.notify.com"),
         "something_encrypted",
         "2016-01-01T11:09:00.061258"),
        queue="bulk-email"
    )
    job = jobs_dao.dao_get_job_by_id(sample_email_job.id)
    assert job.status == 'finished'


def test_should_process_all_sms_job(sample_job, mocker):
    mocker.patch('app.celery.tasks.s3.get_job_from_s3', return_value=load_example_csv('multiple_sms'))
    mocker.patch('app.celery.tasks.send_sms.apply_async')
    mocker.patch('app.encryption.encrypt', return_value="something_encrypted")
    mocker.patch('app.celery.tasks.create_uuid', return_value="uuid")

    process_job(sample_job.id)

    s3.get_job_from_s3.assert_called_once_with(sample_job.bucket_name, sample_job.id)
    tasks.send_sms.apply_async.call_count == 10
    job = jobs_dao.dao_get_job_by_id(sample_job.id)
    assert job.status == 'finished'


def test_should_send_template_to_correct_sms_provider_and_persist(sample_template_with_placeholders, mocker):
    notification = {
        "template": sample_template_with_placeholders.id,
        "to": "+441234123123",
        "personalisation": {"name": "Jo"}
    }
    mocker.patch('app.encryption.decrypt', return_value=notification)
    mocker.patch('app.firetext_client.send_sms')
    mocker.patch('app.firetext_client.get_name', return_value="firetext")

    notification_id = uuid.uuid4()
    now = datetime.utcnow()
    send_sms(
        sample_template_with_placeholders.service_id,
        notification_id,
        "encrypted-in-reality",
        now.strftime(DATETIME_FORMAT)
    )

    firetext_client.send_sms.assert_called_once_with("+441234123123", "Sample service: Hello Jo")
    persisted_notification = notifications_dao.get_notification(
        sample_template_with_placeholders.service_id, notification_id
    )
    assert persisted_notification.id == notification_id
    assert persisted_notification.to == '+441234123123'
    assert persisted_notification.template_id == sample_template_with_placeholders.id
    assert persisted_notification.status == 'sent'
    assert persisted_notification.created_at == now
    assert persisted_notification.sent_at > now
    assert persisted_notification.sent_by == 'firetext'
    assert not persisted_notification.job_id


def test_should_send_sms_without_personalisation(sample_template, mocker):
    notification = {
        "template": sample_template.id,
        "to": "+441234123123"
    }
    mocker.patch('app.encryption.decrypt', return_value=notification)
    mocker.patch('app.firetext_client.send_sms')
    mocker.patch('app.firetext_client.get_name', return_value="firetext")

    notification_id = uuid.uuid4()
    now = datetime.utcnow()
    send_sms(
        sample_template.service_id,
        notification_id,
        "encrypted-in-reality",
        now.strftime(DATETIME_FORMAT)
    )

    firetext_client.send_sms.assert_called_once_with("+441234123123", "Sample service: This is a template")


def test_should_send_sms_if_restricted_service_and_valid_number(notify_db, notify_db_session, mocker):

    user = sample_user(notify_db, notify_db_session, mobile_numnber="+441234123123")
    service = sample_service(notify_db, notify_db_session, user=user, restricted=True)
    template = sample_template(notify_db, notify_db_session, service=service)

    notification = {
        "template": template.id,
        "to": "+441234123123"
    }
    mocker.patch('app.encryption.decrypt', return_value=notification)
    mocker.patch('app.firetext_client.send_sms')
    mocker.patch('app.firetext_client.get_name', return_value="firetext")

    notification_id = uuid.uuid4()
    now = datetime.utcnow()
    send_sms(
        service.id,
        notification_id,
        "encrypted-in-reality",
        now.strftime(DATETIME_FORMAT)
    )

    firetext_client.send_sms.assert_called_once_with("+441234123123", "Sample service: This is a template")


def test_should_not_send_sms_if_restricted_service_and_invalid_number(notify_db, notify_db_session, mocker):

    user = sample_user(notify_db, notify_db_session, mobile_numnber="+441234123123")
    service = sample_service(notify_db, notify_db_session, user=user, restricted=True)
    template = sample_template(notify_db, notify_db_session, service=service)

    notification = {
        "template": template.id,
        "to": "+440000000000"
    }
    mocker.patch('app.encryption.decrypt', return_value=notification)
    mocker.patch('app.firetext_client.send_sms')
    mocker.patch('app.firetext_client.get_name', return_value="firetext")

    notification_id = uuid.uuid4()
    now = datetime.utcnow()
    send_sms(
        service.id,
        notification_id,
        "encrypted-in-reality",
        now.strftime(DATETIME_FORMAT)
    )

    firetext_client.send_sms.assert_not_called()


def test_should_send_email_if_restricted_service_and_valid_email(notify_db, notify_db_session, mocker):

    user = sample_user(notify_db, notify_db_session, email="test@restricted.com")
    service = sample_service(notify_db, notify_db_session, user=user, restricted=True)
    template = sample_template(notify_db, notify_db_session, service=service)

    notification = {
        "template": template.id,
        "to": "test@restricted.com"
    }
    mocker.patch('app.encryption.decrypt', return_value=notification)
    mocker.patch('app.aws_ses_client.send_email')

    notification_id = uuid.uuid4()
    now = datetime.utcnow()
    send_email(
        service.id,
        notification_id,
        'subject',
        'email_from',
        "encrypted-in-reality",
        now.strftime(DATETIME_FORMAT)
    )

    aws_ses_client.send_email.assert_called_once_with(
        "email_from",
        "test@restricted.com",
        "subject",
        template.content
    )


def test_should_send_template_to_correct_sms_provider_and_persist_with_job_id(sample_job, mocker):
    notification = {
        "template": sample_job.template.id,
        "job": sample_job.id,
        "to": "+441234123123"
    }
    mocker.patch('app.encryption.decrypt', return_value=notification)
    mocker.patch('app.firetext_client.send_sms')
    mocker.patch('app.firetext_client.get_name', return_value="firetext")

    notification_id = uuid.uuid4()
    now = datetime.utcnow()
    send_sms(
        sample_job.service.id,
        notification_id,
        "encrypted-in-reality",
        now.strftime(DATETIME_FORMAT)
    )
    firetext_client.send_sms.assert_called_once_with("+441234123123", "Sample service: This is a template")
    persisted_notification = notifications_dao.get_notification(sample_job.template.service_id, notification_id)
    assert persisted_notification.id == notification_id
    assert persisted_notification.to == '+441234123123'
    assert persisted_notification.job_id == sample_job.id
    assert persisted_notification.template_id == sample_job.template.id
    assert persisted_notification.status == 'sent'
    assert persisted_notification.sent_at > now
    assert persisted_notification.created_at == now
    assert persisted_notification.sent_by == 'firetext'


def test_should_use_email_template_and_persist(sample_email_template_with_placeholders, mocker):
    notification = {
        "template": sample_email_template_with_placeholders.id,
        "to": "my_email@my_email.com",
        "personalisation": {"name": "Jo"}
    }
    mocker.patch('app.encryption.decrypt', return_value=notification)
    mocker.patch('app.aws_ses_client.send_email')
    mocker.patch('app.aws_ses_client.get_name', return_value='ses')

    notification_id = uuid.uuid4()
    now = datetime.utcnow()
    send_email(
        sample_email_template_with_placeholders.service_id,
        notification_id,
        'subject',
        'email_from',
        "encrypted-in-reality",
        now.strftime(DATETIME_FORMAT)
    )
    aws_ses_client.send_email.assert_called_once_with(
        "email_from",
        "my_email@my_email.com",
        "subject",
        "Hello Jo"
    )
    persisted_notification = notifications_dao.get_notification(
        sample_email_template_with_placeholders.service_id, notification_id
    )
    assert persisted_notification.id == notification_id
    assert persisted_notification.to == 'my_email@my_email.com'
    assert persisted_notification.template_id == sample_email_template_with_placeholders.id
    assert persisted_notification.created_at == now
    assert persisted_notification.sent_at > now
    assert persisted_notification.status == 'sent'
    assert persisted_notification.sent_by == 'ses'


def test_should_use_email_template_and_persist_without_personalisation(
    sample_email_template, mocker
):
    mocker.patch('app.encryption.decrypt', return_value={
        "template": sample_email_template.id,
        "to": "my_email@my_email.com",
    })
    mocker.patch('app.aws_ses_client.send_email')
    mocker.patch('app.aws_ses_client.get_name', return_value='ses')

    notification_id = uuid.uuid4()
    now = datetime.utcnow()
    send_email(
        sample_email_template.service_id,
        notification_id,
        'subject',
        'email_from',
        "encrypted-in-reality",
        now.strftime(DATETIME_FORMAT)
    )
    aws_ses_client.send_email.assert_called_once_with(
        "email_from",
        "my_email@my_email.com",
        "subject",
        "This is a template"
    )


def test_should_persist_notification_as_failed_if_sms_client_fails(sample_template, mocker):
    notification = {
        "template": sample_template.id,
        "to": "+441234123123"
    }
    mocker.patch('app.encryption.decrypt', return_value=notification)
    mocker.patch('app.firetext_client.send_sms', side_effect=FiretextClientException())
    mocker.patch('app.firetext_client.get_name', return_value="firetext")
    now = datetime.utcnow()

    notification_id = uuid.uuid4()

    send_sms(
        sample_template.service_id,
        notification_id,
        "encrypted-in-reality",
        now.strftime(DATETIME_FORMAT)
    )
    firetext_client.send_sms.assert_called_once_with("+441234123123", "Sample service: This is a template")
    persisted_notification = notifications_dao.get_notification(sample_template.service_id, notification_id)
    assert persisted_notification.id == notification_id
    assert persisted_notification.to == '+441234123123'
    assert persisted_notification.template_id == sample_template.id
    assert persisted_notification.status == 'failed'
    assert persisted_notification.created_at == now
    assert persisted_notification.sent_at > now
    assert persisted_notification.sent_by == 'firetext'


def test_should_persist_notification_as_failed_if_email_client_fails(sample_email_template, mocker):
    notification = {
        "template": sample_email_template.id,
        "to": "my_email@my_email.com"
    }
    mocker.patch('app.encryption.decrypt', return_value=notification)
    mocker.patch('app.aws_ses_client.send_email', side_effect=AwsSesClientException())
    mocker.patch('app.aws_ses_client.get_name', return_value="ses")

    now = datetime.utcnow()

    notification_id = uuid.uuid4()

    send_email(
        sample_email_template.service_id,
        notification_id,
        'subject',
        'email_from',
        "encrypted-in-reality",
        now.strftime(DATETIME_FORMAT)
    )
    aws_ses_client.send_email.assert_called_once_with(
        "email_from",
        "my_email@my_email.com",
        "subject",
        sample_email_template.content
    )
    persisted_notification = notifications_dao.get_notification(sample_email_template.service_id, notification_id)
    assert persisted_notification.id == notification_id
    assert persisted_notification.to == 'my_email@my_email.com'
    assert persisted_notification.template_id == sample_email_template.id
    assert persisted_notification.status == 'failed'
    assert persisted_notification.created_at == now
    assert persisted_notification.sent_by == 'ses'
    assert persisted_notification.sent_at > now


def test_should_not_send_sms_if_db_peristance_failed(sample_template, mocker):
    notification = {
        "template": sample_template.id,
        "to": "+441234123123"
    }
    mocker.patch('app.encryption.decrypt', return_value=notification)
    mocker.patch('app.firetext_client.send_sms')
    mocker.patch('app.db.session.add', side_effect=SQLAlchemyError())
    now = datetime.utcnow()

    notification_id = uuid.uuid4()

    send_sms(
        sample_template.service_id,
        notification_id,
        "encrypted-in-reality",
        now.strftime(DATETIME_FORMAT)
    )
    firetext_client.send_sms.assert_not_called()
    with pytest.raises(NoResultFound) as e:
        notifications_dao.get_notification(sample_template.service_id, notification_id)
    assert 'No row was found for one' in str(e.value)


def test_should_not_send_email_if_db_peristance_failed(sample_email_template, mocker):
    notification = {
        "template": sample_email_template.id,
        "to": "my_email@my_email.com"
    }
    mocker.patch('app.encryption.decrypt', return_value=notification)
    mocker.patch('app.aws_ses_client.send_email')
    mocker.patch('app.db.session.add', side_effect=SQLAlchemyError())
    now = datetime.utcnow()

    notification_id = uuid.uuid4()

    send_email(
        sample_email_template.service_id,
        notification_id,
        'subject',
        'email_from',
        "encrypted-in-reality",
        now.strftime(DATETIME_FORMAT)
    )
    aws_ses_client.send_email.assert_not_called()
    with pytest.raises(NoResultFound) as e:
        notifications_dao.get_notification(sample_email_template.service_id, notification_id)
    assert 'No row was found for one' in str(e.value)


def test_should_send_sms_code(mocker):
    notification = {'to': '+441234123123',
                    'secret_code': '12345'}

    encrypted_notification = encryption.encrypt(notification)

    mocker.patch('app.firetext_client.send_sms')
    send_sms_code(encrypted_notification)
    firetext_client.send_sms.assert_called_once_with(notification['to'], notification['secret_code'])


def test_should_throw_firetext_client_exception(mocker):
    notification = {'to': '+441234123123',
                    'secret_code': '12345'}

    encrypted_notification = encryption.encrypt(notification)
    mocker.patch('app.firetext_client.send_sms', side_effect=FiretextClientException)
    send_sms_code(encrypted_notification)
    firetext_client.send_sms.assert_called_once_with(notification['to'], notification['secret_code'])


def test_should_send_email_code(mocker):
    verification = {'to': 'someone@it.gov.uk',
                    'secret_code': 11111}

    encrypted_verification = encryption.encrypt(verification)
    mocker.patch('app.aws_ses_client.send_email')

    send_email_code(encrypted_verification)

    aws_ses_client.send_email.assert_called_once_with(
        current_app.config['VERIFY_CODE_FROM_EMAIL_ADDRESS'],
        verification['to'],
        "Verification code",
        verification['secret_code']
    )


def test_email_invited_user_should_send_email(notify_api, mocker):
    with notify_api.test_request_context():
        invitation = {'to': 'new_person@it.gov.uk',
                      'user_name': 'John Smith',
                      'service_id': '123123',
                      'service_name': 'Blacksmith Service',
                      'token': 'the-token',
                      'expiry_date': str(datetime.now() + timedelta(days=1))
                      }

        mocker.patch('app.aws_ses_client.send_email')
        mocker.patch('app.encryption.decrypt', return_value=invitation)
        url = tasks.invited_user_url(current_app.config['ADMIN_BASE_URL'], invitation['token'])
        expected_content = tasks.invitation_template(invitation['user_name'],
                                                     invitation['service_name'],
                                                     url,
                                                     invitation['expiry_date'])

        email_invited_user(encryption.encrypt(invitation))
        email_from = "{}@{}".format(current_app.config['INVITATION_EMAIL_FROM'],
                                    current_app.config['NOTIFY_EMAIL_DOMAIN'])
        expected_subject = tasks.invitation_subject_line(invitation['user_name'], invitation['service_name'])
        aws_ses_client.send_email.assert_called_once_with(email_from,
                                                          invitation['to'],
                                                          expected_subject,
                                                          expected_content)


def test_email_reset_password_should_send_email(notify_api, mocker):
    with notify_api.test_request_context():
        reset_password_message = {'to': 'someone@it.gov.uk',
                                  'name': 'Some One',
                                  'reset_password_url': 'bah'}

        mocker.patch('app.aws_ses_client.send_email')
        mocker.patch('app.encryption.decrypt', return_value=reset_password_message)

        encrypted_message = encryption.encrypt(reset_password_message)
        email_reset_password(encrypted_message)
        message = tasks.password_reset_message(reset_password_message['name'],
                                               reset_password_message['reset_password_url'])
        aws_ses_client.send_email(current_app.config['VERIFY_CODE_FROM_EMAIL_ADDRESS'],
                                  reset_password_message['to'],
                                  "Reset password for GOV.UK Notify",
                                  message)<|MERGE_RESOLUTION|>--- conflicted
+++ resolved
@@ -1,7 +1,6 @@
 import uuid
 import pytest
 from flask import current_app
-<<<<<<< HEAD
 from app.celery.tasks import (send_sms,
                               send_sms_code,
                               send_email_code,
@@ -9,11 +8,7 @@
                               process_job,
                               email_invited_user,
                               email_reset_password)
-from app import (firetext_client, aws_ses_client, encryption)
-=======
-from app.celery.tasks import (send_sms, send_sms_code, send_email_code, send_email, process_job, email_invited_user)
 from app import (firetext_client, aws_ses_client, encryption, DATETIME_FORMAT)
->>>>>>> 528f570a
 from app.clients.email.aws_ses import AwsSesClientException
 from app.clients.sms.firetext import FiretextClientException
 from app.dao import notifications_dao, jobs_dao
