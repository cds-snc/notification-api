import uuid
import pytest
from datetime import datetime
from freezegun import freeze_time
from sqlalchemy.exc import SQLAlchemyError
from app import (encryption, DATETIME_FORMAT)
from app.celery import provider_tasks
from app.celery import tasks
from app.celery.tasks import s3
from app.celery.tasks import (
    send_sms,
    process_job,
    send_email
)
from app.dao import jobs_dao, services_dao
from app.models import Notification, KEY_TYPE_TEAM, KEY_TYPE_TEST, KEY_TYPE_NORMAL
from tests.app import load_example_csv
from tests.app.conftest import (
    sample_service,
    sample_user,
    sample_template,
    sample_job,
    sample_email_template,
    sample_notification
)


class AnyStringWith(str):
    def __eq__(self, other):
        return self in other


mmg_error = {'Error': '40', 'Description': 'error'}


def _notification_json(template, to, personalisation=None, job_id=None, row_number=None):
    notification = {
        "template": str(template.id),
        "template_version": template.version,
        "to": to,
        "notification_type": template.template_type
    }
    if personalisation:
        notification.update({"personalisation": personalisation})
    if job_id:
        notification.update({"job": str(job_id)})
    if row_number:
        notification['row_number'] = row_number
    return notification


def test_should_have_decorated_tasks_functions():
    assert process_job.__wrapped__.__name__ == 'process_job'
    assert send_sms.__wrapped__.__name__ == 'send_sms'
    assert send_email.__wrapped__.__name__ == 'send_email'


@freeze_time("2016-01-01 11:09:00.061258")
def test_should_process_sms_job(sample_job, mocker):
    mocker.patch('app.celery.tasks.s3.get_job_from_s3', return_value=load_example_csv('sms'))
    mocker.patch('app.celery.tasks.send_sms.apply_async')
    mocker.patch('app.encryption.encrypt', return_value="something_encrypted")
    mocker.patch('app.celery.tasks.create_uuid', return_value="uuid")

    process_job(sample_job.id)
    s3.get_job_from_s3.assert_called_once_with(
        str(sample_job.service.id),
        str(sample_job.id)
    )
    assert encryption.encrypt.call_args[0][0]['to'] == '+441234123123'
    assert encryption.encrypt.call_args[0][0]['template'] == str(sample_job.template.id)
    assert encryption.encrypt.call_args[0][0]['template_version'] == sample_job.template.version
    assert encryption.encrypt.call_args[0][0]['personalisation'] == {}
    assert encryption.encrypt.call_args[0][0]['row_number'] == 0
    tasks.send_sms.apply_async.assert_called_once_with(
        (str(sample_job.service_id),
         "uuid",
         "something_encrypted",
         "2016-01-01T11:09:00.061258"),
        queue="db-sms"
    )
    job = jobs_dao.dao_get_job_by_id(sample_job.id)
    assert job.job_status == 'finished'


@freeze_time("2016-01-01 11:09:00.061258")
def test_should_process_sms_job_into_research_mode_queue_if_research_mode_service(notify_db, notify_db_session, mocker):
    mocker.patch('app.celery.tasks.s3.get_job_from_s3', return_value=load_example_csv('sms'))
    mocker.patch('app.celery.tasks.send_sms.apply_async')
    mocker.patch('app.encryption.encrypt', return_value="something_encrypted")
    mocker.patch('app.celery.tasks.create_uuid', return_value="uuid")

    service = sample_service(notify_db, notify_db_session)
    service.research_mode = True
    services_dao.dao_update_service(service)
    job = sample_job(notify_db, notify_db_session, service=service)

    process_job(job.id)
    s3.get_job_from_s3.assert_called_once_with(
        str(job.service.id),
        str(job.id)
    )
    tasks.send_sms.apply_async.assert_called_once_with(
        (str(job.service_id),
         "uuid",
         "something_encrypted",
         "2016-01-01T11:09:00.061258"),
        queue="research-mode"
    )


@freeze_time("2016-01-01 11:09:00.061258")
def test_should_process_email_job_into_research_mode_queue_if_research_mode_service(
        notify_db, notify_db_session, mocker
):
    mocker.patch('app.celery.tasks.s3.get_job_from_s3', return_value=load_example_csv('sms'))
    mocker.patch('app.celery.tasks.send_email.apply_async')
    mocker.patch('app.encryption.encrypt', return_value="something_encrypted")
    mocker.patch('app.celery.tasks.create_uuid', return_value="uuid")

    service = sample_service(notify_db, notify_db_session)
    service.research_mode = True
    services_dao.dao_update_service(service)
    template = sample_email_template(notify_db, notify_db_session, service=service)
    job = sample_job(notify_db, notify_db_session, template=template, service=service)

    process_job(job.id)
    s3.get_job_from_s3.assert_called_once_with(
        str(job.service.id),
        str(job.id)
    )
    tasks.send_email.apply_async.assert_called_once_with(
        (str(job.service_id),
         "uuid",
         "something_encrypted",
         "2016-01-01T11:09:00.061258"),
        queue="research-mode"
    )


@freeze_time("2016-01-01 11:09:00.061258")
def test_should_not_process_sms_job_if_would_exceed_send_limits(notify_db,
                                                                notify_db_session,
                                                                mocker):
    service = sample_service(notify_db, notify_db_session, limit=9)
    job = sample_job(notify_db, notify_db_session, service=service, notification_count=10)

    mocker.patch('app.celery.tasks.s3.get_job_from_s3', return_value=load_example_csv('multiple_sms'))
    mocker.patch('app.celery.tasks.send_sms.apply_async')
    mocker.patch('app.encryption.encrypt', return_value="something_encrypted")
    mocker.patch('app.celery.tasks.create_uuid', return_value="uuid")

    process_job(job.id)

    job = jobs_dao.dao_get_job_by_id(job.id)
    assert job.job_status == 'sending limits exceeded'
    assert s3.get_job_from_s3.called is False
    assert tasks.send_sms.apply_async.called is False


def test_should_not_process_sms_job_if_would_exceed_send_limits_inc_today(notify_db,
                                                                          notify_db_session,
                                                                          mocker):
    service = sample_service(notify_db, notify_db_session, limit=1)
    job = sample_job(notify_db, notify_db_session, service=service)

    sample_notification(notify_db, notify_db_session, service=service, job=job)

    mocker.patch('app.celery.tasks.s3.get_job_from_s3', return_value=load_example_csv('sms'))
    mocker.patch('app.celery.tasks.send_sms.apply_async')
    mocker.patch('app.encryption.encrypt', return_value="something_encrypted")
    mocker.patch('app.celery.tasks.create_uuid', return_value="uuid")

    process_job(job.id)

    job = jobs_dao.dao_get_job_by_id(job.id)
    assert job.job_status == 'sending limits exceeded'
    assert s3.get_job_from_s3.called is False
    assert tasks.send_sms.apply_async.called is False


def test_should_not_process_email_job_if_would_exceed_send_limits_inc_today(notify_db, notify_db_session, mocker):
    service = sample_service(notify_db, notify_db_session, limit=1)
    template = sample_email_template(notify_db, notify_db_session, service=service)
    job = sample_job(notify_db, notify_db_session, service=service, template=template)

    sample_notification(notify_db, notify_db_session, service=service, job=job)

    mocker.patch('app.celery.tasks.s3.get_job_from_s3', return_value=load_example_csv('email'))
    mocker.patch('app.celery.tasks.send_email.apply_async')

    process_job(job.id)

    job = jobs_dao.dao_get_job_by_id(job.id)
    assert job.job_status == 'sending limits exceeded'
    assert s3.get_job_from_s3.called is False
    assert tasks.send_email.apply_async.called is False


@freeze_time("2016-01-01 11:09:00.061258")
def test_should_not_process_email_job_if_would_exceed_send_limits(notify_db, notify_db_session, mocker):
    service = sample_service(notify_db, notify_db_session, limit=0)
    template = sample_email_template(notify_db, notify_db_session, service=service)
    job = sample_job(notify_db, notify_db_session, service=service, template=template)

    mocker.patch('app.celery.tasks.s3.get_job_from_s3')
    mocker.patch('app.celery.tasks.send_email.apply_async')

    process_job(job.id)

    job = jobs_dao.dao_get_job_by_id(job.id)
    assert job.job_status == 'sending limits exceeded'
    assert s3.get_job_from_s3.called is False
    assert tasks.send_email.apply_async.called is False


def test_should_not_process_job_if_already_pending(notify_db, notify_db_session, mocker):
    job = sample_job(notify_db, notify_db_session, job_status='scheduled')

    mocker.patch('app.celery.tasks.s3.get_job_from_s3')
    mocker.patch('app.celery.tasks.send_sms.apply_async')

    process_job(job.id)

    assert s3.get_job_from_s3.called is False
    assert tasks.send_sms.apply_async.called is False


@freeze_time("2016-01-01 11:09:00.061258")
def test_should_process_email_job_if_exactly_on_send_limits(notify_db,
                                                            notify_db_session,
                                                            mocker):
    service = sample_service(notify_db, notify_db_session, limit=10)
    template = sample_email_template(notify_db, notify_db_session, service=service)
    job = sample_job(notify_db, notify_db_session, service=service, template=template, notification_count=10)

    mocker.patch('app.celery.tasks.s3.get_job_from_s3', return_value=load_example_csv('multiple_email'))
    mocker.patch('app.celery.tasks.send_email.apply_async')
    mocker.patch('app.encryption.encrypt', return_value="something_encrypted")
    mocker.patch('app.celery.tasks.create_uuid', return_value="uuid")

    process_job(job.id)

    s3.get_job_from_s3.assert_called_once_with(
        str(job.service.id),
        str(job.id)
    )
    job = jobs_dao.dao_get_job_by_id(job.id)
    assert job.job_status == 'finished'
    tasks.send_email.apply_async.assert_called_with(
        (
            str(job.service_id),
            "uuid",
            "something_encrypted",
            "2016-01-01T11:09:00.061258"
        ),
        queue="db-email"
    )


def test_should_not_create_send_task_for_empty_file(sample_job, mocker):
    mocker.patch('app.celery.tasks.s3.get_job_from_s3', return_value=load_example_csv('empty'))
    mocker.patch('app.celery.tasks.send_sms.apply_async')

    process_job(sample_job.id)

    s3.get_job_from_s3.assert_called_once_with(
        str(sample_job.service.id),
        str(sample_job.id)
    )
    job = jobs_dao.dao_get_job_by_id(sample_job.id)
    assert job.job_status == 'finished'


@freeze_time("2016-01-01 11:09:00.061258")
def test_should_process_email_job(sample_email_job, mocker):
    mocker.patch('app.celery.tasks.s3.get_job_from_s3', return_value=load_example_csv('email'))
    mocker.patch('app.celery.tasks.send_email.apply_async')
    mocker.patch('app.encryption.encrypt', return_value="something_encrypted")
    mocker.patch('app.celery.tasks.create_uuid', return_value="uuid")

    process_job(sample_email_job.id)

    s3.get_job_from_s3.assert_called_once_with(
        str(sample_email_job.service.id),
        str(sample_email_job.id)
    )
    assert encryption.encrypt.call_args[0][0]['to'] == 'test@test.com'
    assert encryption.encrypt.call_args[0][0]['template'] == str(sample_email_job.template.id)
    assert encryption.encrypt.call_args[0][0]['template_version'] == sample_email_job.template.version
    assert encryption.encrypt.call_args[0][0]['personalisation'] == {}
    tasks.send_email.apply_async.assert_called_once_with(
        (
            str(sample_email_job.service_id),
            "uuid",
            "something_encrypted",
            "2016-01-01T11:09:00.061258"
        ),
        queue="db-email"
    )
    job = jobs_dao.dao_get_job_by_id(sample_email_job.id)
    assert job.job_status == 'finished'


def test_should_process_all_sms_job(sample_job,
                                    sample_job_with_placeholdered_template,
                                    mocker):
    mocker.patch('app.celery.tasks.s3.get_job_from_s3', return_value=load_example_csv('multiple_sms'))
    mocker.patch('app.celery.tasks.send_sms.apply_async')
    mocker.patch('app.encryption.encrypt', return_value="something_encrypted")
    mocker.patch('app.celery.tasks.create_uuid', return_value="uuid")

    process_job(sample_job_with_placeholdered_template.id)

    s3.get_job_from_s3.assert_called_once_with(
        str(sample_job_with_placeholdered_template.service.id),
        str(sample_job_with_placeholdered_template.id)
    )
    assert encryption.encrypt.call_args[0][0]['to'] == '+441234123120'
    assert encryption.encrypt.call_args[0][0]['template'] == str(sample_job_with_placeholdered_template.template.id)
    assert encryption.encrypt.call_args[0][0][
               'template_version'] == sample_job_with_placeholdered_template.template.version  # noqa
    assert encryption.encrypt.call_args[0][0]['personalisation'] == {'name': 'chris'}
    tasks.send_sms.apply_async.call_count == 10
    job = jobs_dao.dao_get_job_by_id(sample_job_with_placeholdered_template.id)
    assert job.job_status == 'finished'


def test_should_send_template_to_correct_sms_task_and_persist(sample_template_with_placeholders, mocker):
    with freeze_time("2016-01-01 12:00:00.000000"):
        notification = _notification_json(sample_template_with_placeholders,
                                          to="+447234123123", personalisation={"name": "Jo"})

<<<<<<< HEAD
        mocker.patch('app.celery.provider_tasks.deliver_sms.apply_async')
        redis_mock = mocker.patch('app.celery.tasks.redis_store.incr')

        notification_id = uuid.uuid4()

        send_sms(
            sample_template_with_placeholders.service_id,
            notification_id,
            encryption.encrypt(notification),
            datetime.utcnow().strftime(DATETIME_FORMAT)
        )

        provider_tasks.deliver_sms.apply_async.assert_called_once_with(
            [notification_id],
            queue="send-sms"
        )

        persisted_notification = Notification.query.filter_by(id=notification_id).one()
        assert persisted_notification.id == notification_id
        assert persisted_notification.to == '+447234123123'
        assert persisted_notification.template_id == sample_template_with_placeholders.id
        assert persisted_notification.template_version == sample_template_with_placeholders.version
        assert persisted_notification.status == 'created'
        assert persisted_notification.created_at <= datetime.utcnow()
        assert not persisted_notification.sent_at
        assert not persisted_notification.sent_by
        assert not persisted_notification.job_id
        assert persisted_notification.personalisation == {'name': 'Jo'}
        assert persisted_notification._personalisation == encryption.encrypt({"name": "Jo"})
        assert persisted_notification.notification_type == 'sms'
        redis_mock.assert_called_with(str(sample_template_with_placeholders.service_id) + '-2016-01-01-count')
=======
    mocked_deliver_sms = mocker.patch('app.celery.provider_tasks.deliver_sms.apply_async')

    send_sms(
        sample_template_with_placeholders.service_id,
        uuid.uuid4(),
        encryption.encrypt(notification),
        datetime.utcnow().strftime(DATETIME_FORMAT)
    )

    persisted_notification = Notification.query.one()
    assert persisted_notification.to == '+447234123123'
    assert persisted_notification.template_id == sample_template_with_placeholders.id
    assert persisted_notification.template_version == sample_template_with_placeholders.version
    assert persisted_notification.status == 'created'
    assert persisted_notification.created_at <= datetime.utcnow()
    assert not persisted_notification.sent_at
    assert not persisted_notification.sent_by
    assert not persisted_notification.job_id
    assert persisted_notification.personalisation == {'name': 'Jo'}
    assert persisted_notification._personalisation == encryption.encrypt({"name": "Jo"})
    assert persisted_notification.notification_type == 'sms'
    mocked_deliver_sms.assert_called_once_with(
        [str(persisted_notification.id)],
        queue="send-sms"
    )
>>>>>>> 34d9c441


def test_should_put_send_sms_task_in_research_mode_queue_if_research_mode_service(notify_db, notify_db_session, mocker):
    service = sample_service(notify_db, notify_db_session)
    service.research_mode = True
    services_dao.dao_update_service(service)

    template = sample_template(notify_db, notify_db_session, service=service)

    notification = _notification_json(template, to="+447234123123")

    mocked_deliver_sms = mocker.patch('app.celery.provider_tasks.deliver_sms.apply_async')

    notification_id = uuid.uuid4()

    send_sms(
        template.service_id,
        notification_id,
        encryption.encrypt(notification),
        datetime.utcnow().strftime(DATETIME_FORMAT)
    )
    persisted_notification = Notification.query.one()
    provider_tasks.deliver_sms.apply_async.assert_called_once_with(
        [str(persisted_notification.id)],
        queue="research-mode"
    )
    assert mocked_deliver_sms.called


def test_should_send_sms_if_restricted_service_and_valid_number(notify_db, notify_db_session, mocker):
    user = sample_user(notify_db, notify_db_session, mobile_numnber="07700 900890")
    service = sample_service(notify_db, notify_db_session, user=user, restricted=True)
    template = sample_template(notify_db, notify_db_session, service=service)
    notification = _notification_json(template, "+447700900890")  # The user’s own number, but in a different format

    mocker.patch('app.celery.provider_tasks.deliver_sms.apply_async')

    notification_id = uuid.uuid4()
    encrypt_notification = encryption.encrypt(notification)
    send_sms(
        service.id,
        notification_id,
        encrypt_notification,
        datetime.utcnow().strftime(DATETIME_FORMAT)
    )

    persisted_notification = Notification.query.one()
    assert persisted_notification.to == '+447700900890'
    assert persisted_notification.template_id == template.id
    assert persisted_notification.template_version == template.version
    assert persisted_notification.status == 'created'
    assert persisted_notification.created_at <= datetime.utcnow()
    assert not persisted_notification.sent_at
    assert not persisted_notification.sent_by
    assert not persisted_notification.job_id
    assert not persisted_notification.personalisation
    assert persisted_notification.notification_type == 'sms'
    provider_tasks.deliver_sms.apply_async.assert_called_once_with(
        [str(persisted_notification.id)],
        queue="send-sms"
    )


def test_should_send_sms_if_restricted_service_and_non_team_number_with_test_key(notify_db,
                                                                                 notify_db_session,
                                                                                 mocker):
    user = sample_user(notify_db, notify_db_session, mobile_numnber="07700 900205")
    service = sample_service(notify_db, notify_db_session, user=user, restricted=True)
    template = sample_template(notify_db, notify_db_session, service=service)

    notification = _notification_json(template, "07700 900849")
    mocked_deliver_sms = mocker.patch('app.celery.provider_tasks.deliver_sms.apply_async')

    notification_id = uuid.uuid4()
    send_sms(
        service.id,
        notification_id,
        encryption.encrypt(notification),
        datetime.utcnow().strftime(DATETIME_FORMAT),
        key_type=KEY_TYPE_TEST
    )

    persisted_notification = Notification.query.one()
    mocked_deliver_sms.assert_called_once_with(
        [str(persisted_notification.id)],
        queue="send-sms"
    )


def test_should_send_email_if_restricted_service_and_non_team_email_address_with_test_key(notify_db,
                                                                                          notify_db_session,
                                                                                          mocker):
    user = sample_user(notify_db, notify_db_session)
    service = sample_service(notify_db, notify_db_session, user=user, restricted=True)
    template = sample_template(
        notify_db, notify_db_session, service=service, template_type='email', subject_line='Hello'
    )

    notification = _notification_json(template, to="test@example.com")
    mocked_deliver_email = mocker.patch('app.celery.provider_tasks.deliver_email.apply_async')

    notification_id = uuid.uuid4()
    send_email(
        service.id,
        notification_id,
        encryption.encrypt(notification),
        datetime.utcnow().strftime(DATETIME_FORMAT),
        key_type=KEY_TYPE_TEST
    )

    persisted_notification = Notification.query.one()
    mocked_deliver_email.assert_called_once_with(
        [str(persisted_notification.id)],
        queue="send-email"
    )


def test_should_not_send_sms_if_restricted_service_and_invalid_number(notify_db, notify_db_session, mocker):
    user = sample_user(notify_db, notify_db_session, mobile_numnber="07700 900205")
    service = sample_service(notify_db, notify_db_session, user=user, restricted=True)
    template = sample_template(notify_db, notify_db_session, service=service)

    notification = _notification_json(template, "07700 900849")
    mocker.patch('app.celery.provider_tasks.deliver_sms.apply_async')

    notification_id = uuid.uuid4()
    send_sms(
        service.id,
        notification_id,
        encryption.encrypt(notification),
        datetime.utcnow().strftime(DATETIME_FORMAT)
    )
    assert provider_tasks.deliver_sms.apply_async.called is False
    assert Notification.query.count() == 0


def test_should_not_send_email_if_restricted_service_and_invalid_email_address(notify_db, notify_db_session, mocker):
    user = sample_user(notify_db, notify_db_session)
    service = sample_service(notify_db, notify_db_session, user=user, restricted=True)
    template = sample_template(
        notify_db, notify_db_session, service=service, template_type='email', subject_line='Hello'
    )
    notification = _notification_json(template, to="test@example.com")

    notification_id = uuid.uuid4()
    send_email(
        service.id,
        notification_id,
        encryption.encrypt(notification),
        datetime.utcnow().strftime(DATETIME_FORMAT)
    )

    assert Notification.query.count() == 0


def test_should_not_not_increment_counter_if_not_sending_sms(notify_db, notify_db_session, mocker):
    redis_mock = mocker.patch('app.celery.tasks.redis_store.incr')

    user = sample_user(notify_db, notify_db_session)
    service = sample_service(notify_db, notify_db_session, user=user, restricted=True)
    template = sample_template(
        notify_db, notify_db_session, service=service, template_type='sms'
    )
    notification = _notification_json(template, to="+447878787878")

    notification_id = uuid.uuid4()
    send_sms(
        service.id,
        notification_id,
        encryption.encrypt(notification),
        datetime.utcnow().strftime(DATETIME_FORMAT)
    )

    redis_mock.assert_not_called()


def test_should_not_not_increment_counter_if_not_sending_email(notify_db, notify_db_session, mocker):
    redis_mock = mocker.patch('app.celery.tasks.redis_store.incr')

    user = sample_user(notify_db, notify_db_session)
    service = sample_service(notify_db, notify_db_session, user=user, restricted=True)
    template = sample_template(
        notify_db, notify_db_session, service=service, template_type='email', subject_line='Hello'
    )
    notification = _notification_json(template, to="test@example.com")

    notification_id = uuid.uuid4()
    send_email(
        service.id,
        notification_id,
        encryption.encrypt(notification),
        datetime.utcnow().strftime(DATETIME_FORMAT)
    )

    redis_mock.assert_not_called()


def test_should_put_send_email_task_in_research_mode_queue_if_research_mode_service(
        notify_db, notify_db_session, mocker
):
    service = sample_service(notify_db, notify_db_session)
    service.research_mode = True
    services_dao.dao_update_service(service)

    template = sample_email_template(notify_db, notify_db_session, service=service)

    notification = _notification_json(template, to="test@test.com")

    mocker.patch('app.celery.provider_tasks.deliver_email.apply_async')

    notification_id = uuid.uuid4()

    send_email(
        template.service_id,
        notification_id,
        encryption.encrypt(notification),
        datetime.utcnow().strftime(DATETIME_FORMAT)
    )

    persisted_notification = Notification.query.one()
    provider_tasks.deliver_email.apply_async.assert_called_once_with(
        [str(persisted_notification.id)],
        queue="research-mode"
    )


def test_should_send_sms_template_to_and_persist_with_job_id(sample_job, sample_api_key, mocker):
    notification = _notification_json(
        sample_job.template,
        to="+447234123123",
        job_id=sample_job.id,
        row_number=2)
    mocker.patch('app.celery.provider_tasks.deliver_sms.apply_async')

    notification_id = uuid.uuid4()
    now = datetime.utcnow()
    send_sms(
        sample_job.service.id,
        notification_id,
        encryption.encrypt(notification),
        now.strftime(DATETIME_FORMAT),
        api_key_id=str(sample_api_key.id),
        key_type=KEY_TYPE_NORMAL
    )
    persisted_notification = Notification.query.one()
    assert persisted_notification.to == '+447234123123'
    assert persisted_notification.job_id == sample_job.id
    assert persisted_notification.template_id == sample_job.template.id
    assert persisted_notification.status == 'created'
    assert not persisted_notification.sent_at
    assert persisted_notification.created_at <= now
    assert not persisted_notification.sent_by
    assert persisted_notification.job_row_number == 2
    assert persisted_notification.api_key_id == sample_api_key.id
    assert persisted_notification.key_type == KEY_TYPE_NORMAL
    assert persisted_notification.notification_type == 'sms'

    provider_tasks.deliver_sms.apply_async.assert_called_once_with(
        [str(persisted_notification.id)],
        queue="send-sms"
    )


def test_should_not_send_email_if_team_key_and_recipient_not_in_team(sample_email_template_with_placeholders,
                                                                     sample_team_api_key,
                                                                     mocker):
    notification = _notification_json(
        sample_email_template_with_placeholders,
        "my_email@my_email.com",
        {"name": "Jo"},
        row_number=1)
    apply_async = mocker.patch('app.celery.provider_tasks.deliver_email.apply_async')
    notification_id = uuid.uuid4()

    team_members = [user.email_address for user in sample_email_template_with_placeholders.service.users]
    assert "my_email@my_email.com" not in team_members

    with freeze_time("2016-01-01 11:09:00.00000"):
        now = datetime.utcnow()

        send_email(
            sample_email_template_with_placeholders.service_id,
            notification_id,
            encryption.encrypt(notification),
            now.strftime(DATETIME_FORMAT),
            api_key_id=str(sample_team_api_key.id),
            key_type=KEY_TYPE_TEAM
        )

        assert Notification.query.count() == 0

    apply_async.not_called()


def test_should_not_send_sms_if_team_key_and_recipient_not_in_team(notify_db, notify_db_session, mocker):
    assert Notification.query.count() == 0
    user = sample_user(notify_db, notify_db_session, mobile_numnber="07700 900205")
    service = sample_service(notify_db, notify_db_session, user=user, restricted=True)
    template = sample_template(notify_db, notify_db_session, service=service)

    team_members = [user.mobile_number for user in service.users]
    assert "07890 300000" not in team_members

    notification = _notification_json(template, "07700 900849")
    mocker.patch('app.celery.provider_tasks.deliver_sms.apply_async')

    notification_id = uuid.uuid4()
    send_sms(
        service.id,
        notification_id,
        encryption.encrypt(notification),
        datetime.utcnow().strftime(DATETIME_FORMAT)
    )
    assert provider_tasks.deliver_sms.apply_async.called is False
    assert Notification.query.count() == 0


def test_should_use_email_template_and_persist(sample_email_template_with_placeholders, sample_api_key, mocker):
<<<<<<< HEAD
    with freeze_time("2016-01-01 12:00:00.000000"):
        notification = _notification_json(
            sample_email_template_with_placeholders,
            'my_email@my_email.com',
            {"name": "Jo"},
            row_number=1)
        mocker.patch('app.celery.provider_tasks.deliver_email.apply_async')
        redis_mock = mocker.patch('app.celery.tasks.redis_store.incr')

        notification_id = uuid.uuid4()

        with freeze_time("2016-01-01 11:09:00.00000"):
            now = datetime.utcnow()

        with freeze_time("2016-01-01 11:10:00.00000"):
            send_email(
                sample_email_template_with_placeholders.service_id,
                notification_id,
                encryption.encrypt(notification),
                now.strftime(DATETIME_FORMAT),
                api_key_id=str(sample_api_key.id),
                key_type=sample_api_key.key_type
            )

        persisted_notification = Notification.query.filter_by(id=notification_id).one()
        provider_tasks.deliver_email.apply_async.assert_called_once_with(
            [notification_id], queue='send-email')

        assert persisted_notification.id == notification_id
        assert persisted_notification.to == 'my_email@my_email.com'
        assert persisted_notification.template_id == sample_email_template_with_placeholders.id
        assert persisted_notification.template_version == sample_email_template_with_placeholders.version
        assert persisted_notification.created_at == now
        assert not persisted_notification.sent_at
        assert persisted_notification.status == 'created'
        assert not persisted_notification.sent_by
        assert persisted_notification.job_row_number == 1
        assert persisted_notification.personalisation == {'name': 'Jo'}
        assert persisted_notification._personalisation == encryption.encrypt({"name": "Jo"})
        assert persisted_notification.api_key_id == sample_api_key.id
        assert persisted_notification.key_type == KEY_TYPE_NORMAL
        assert persisted_notification.notification_type == 'email'
        redis_mock.assert_called_with(str(sample_email_template_with_placeholders.service_id) + '-2016-01-01-count')
=======
    notification = _notification_json(
        sample_email_template_with_placeholders,
        'my_email@my_email.com',
        {"name": "Jo"},
        row_number=1)
    mocker.patch('app.celery.provider_tasks.deliver_email.apply_async')

    notification_id = uuid.uuid4()

    with freeze_time("2016-01-01 11:09:00.00000"):
        now = datetime.utcnow()

    with freeze_time("2016-01-01 11:10:00.00000"):
        send_email(
            sample_email_template_with_placeholders.service_id,
            notification_id,
            encryption.encrypt(notification),
            now.strftime(DATETIME_FORMAT),
            api_key_id=str(sample_api_key.id),
            key_type=sample_api_key.key_type
        )

    persisted_notification = Notification.query.one()
    assert persisted_notification.to == 'my_email@my_email.com'
    assert persisted_notification.template_id == sample_email_template_with_placeholders.id
    assert persisted_notification.template_version == sample_email_template_with_placeholders.version
    assert persisted_notification.created_at == now
    assert not persisted_notification.sent_at
    assert persisted_notification.status == 'created'
    assert not persisted_notification.sent_by
    assert persisted_notification.job_row_number == 1
    assert persisted_notification.personalisation == {'name': 'Jo'}
    assert persisted_notification._personalisation == encryption.encrypt({"name": "Jo"})
    assert persisted_notification.api_key_id == sample_api_key.id
    assert persisted_notification.key_type == KEY_TYPE_NORMAL
    assert persisted_notification.notification_type == 'email'
>>>>>>> 34d9c441

    provider_tasks.deliver_email.apply_async.assert_called_once_with(
        [str(persisted_notification.id)], queue='send-email')


def test_send_email_should_use_template_version_from_job_not_latest(sample_email_template, mocker):
    notification = _notification_json(sample_email_template, 'my_email@my_email.com')
    version_on_notification = sample_email_template.version
    # Change the template
    from app.dao.templates_dao import dao_update_template, dao_get_template_by_id
    sample_email_template.content = sample_email_template.content + " another version of the template"
    mocker.patch('app.celery.provider_tasks.deliver_email.apply_async')
    dao_update_template(sample_email_template)
    t = dao_get_template_by_id(sample_email_template.id)
    assert t.version > version_on_notification
    now = datetime.utcnow()
    send_email(
        sample_email_template.service_id,
        uuid.uuid4(),
        encryption.encrypt(notification),
        now.strftime(DATETIME_FORMAT)
    )

    persisted_notification = Notification.query.one()
    assert persisted_notification.to == 'my_email@my_email.com'
    assert persisted_notification.template_id == sample_email_template.id
    assert persisted_notification.template_version == version_on_notification
    assert persisted_notification.created_at == now
    assert not persisted_notification.sent_at
    assert persisted_notification.status == 'created'
    assert not persisted_notification.sent_by
    assert persisted_notification.notification_type == 'email'
    provider_tasks.deliver_email.apply_async.assert_called_once_with([str(persisted_notification.id)],
                                                                     queue='send-email')


def test_should_use_email_template_subject_placeholders(sample_email_template_with_placeholders, mocker):
    notification = _notification_json(sample_email_template_with_placeholders,
                                      "my_email@my_email.com", {"name": "Jo"})
    mocker.patch('app.celery.provider_tasks.deliver_email.apply_async')

    notification_id = uuid.uuid4()
    now = datetime.utcnow()
    send_email(
        sample_email_template_with_placeholders.service_id,
        notification_id,
        encryption.encrypt(notification),
        now.strftime(DATETIME_FORMAT)
    )
    persisted_notification = Notification.query.one()
    assert persisted_notification.to == 'my_email@my_email.com'
    assert persisted_notification.template_id == sample_email_template_with_placeholders.id
    assert persisted_notification.status == 'created'
    assert persisted_notification.created_at == now
    assert not persisted_notification.sent_by
    assert persisted_notification.personalisation == {"name": "Jo"}
    assert not persisted_notification.reference
    assert persisted_notification.notification_type == 'email'
    provider_tasks.deliver_email.apply_async.assert_called_once_with(
        [str(persisted_notification.id)], queue='send-email'
    )


def test_should_use_email_template_and_persist_without_personalisation(sample_email_template, mocker):
    notification = _notification_json(sample_email_template, "my_email@my_email.com")
    mocker.patch('app.celery.provider_tasks.deliver_email.apply_async')

    notification_id = uuid.uuid4()

    now = datetime.utcnow()
    send_email(
        sample_email_template.service_id,
        notification_id,
        encryption.encrypt(notification),
        now.strftime(DATETIME_FORMAT)
    )
    persisted_notification = Notification.query.one()
    assert persisted_notification.to == 'my_email@my_email.com'
    assert persisted_notification.template_id == sample_email_template.id
    assert persisted_notification.created_at == now
    assert not persisted_notification.sent_at
    assert persisted_notification.status == 'created'
    assert not persisted_notification.sent_by
    assert not persisted_notification.personalisation
    assert not persisted_notification.reference
    assert persisted_notification.notification_type == 'email'
    provider_tasks.deliver_email.apply_async.assert_called_once_with([str(persisted_notification.id)],
                                                                     queue='send-email')


def test_send_sms_should_go_to_retry_queue_if_database_errors(sample_template, mocker):
    notification = _notification_json(sample_template, "+447234123123")

    expected_exception = SQLAlchemyError()

    mocker.patch('app.celery.provider_tasks.deliver_sms.apply_async')
    mocker.patch('app.celery.tasks.send_sms.retry', side_effect=Exception())
    mocker.patch('app.notifications.process_notifications.dao_create_notification', side_effect=expected_exception)
    now = datetime.utcnow()

    notification_id = uuid.uuid4()

    with pytest.raises(Exception):
        send_sms(
            sample_template.service_id,
            notification_id,
            encryption.encrypt(notification),
            now.strftime(DATETIME_FORMAT)
        )
    assert provider_tasks.deliver_sms.apply_async.called is False
    tasks.send_sms.retry.assert_called_with(exc=expected_exception, queue='retry')

    assert Notification.query.count() == 0


def test_send_email_should_go_to_retry_queue_if_database_errors(sample_email_template, mocker):
    notification = _notification_json(sample_email_template, "test@example.gov.uk")

    expected_exception = SQLAlchemyError()

    mocker.patch('app.celery.provider_tasks.deliver_email.apply_async')
    mocker.patch('app.celery.tasks.send_email.retry', side_effect=Exception())
    mocker.patch('app.notifications.process_notifications.dao_create_notification', side_effect=expected_exception)
    now = datetime.utcnow()

    notification_id = uuid.uuid4()

    with pytest.raises(Exception):
        send_email(
            sample_email_template.service_id,
            notification_id,
            encryption.encrypt(notification),
            now.strftime(DATETIME_FORMAT)
        )
    assert not provider_tasks.deliver_email.apply_async.called
    tasks.send_email.retry.assert_called_with(exc=expected_exception, queue='retry')

    assert Notification.query.count() == 0<|MERGE_RESOLUTION|>--- conflicted
+++ resolved
@@ -327,30 +327,21 @@
 
 
 def test_should_send_template_to_correct_sms_task_and_persist(sample_template_with_placeholders, mocker):
-    with freeze_time("2016-01-01 12:00:00.000000"):
+    with freeze_time("2016-01-01 11:09:00.00000"):
         notification = _notification_json(sample_template_with_placeholders,
                                           to="+447234123123", personalisation={"name": "Jo"})
 
-<<<<<<< HEAD
-        mocker.patch('app.celery.provider_tasks.deliver_sms.apply_async')
+        mocked_deliver_sms = mocker.patch('app.celery.provider_tasks.deliver_sms.apply_async')
         redis_mock = mocker.patch('app.celery.tasks.redis_store.incr')
-
-        notification_id = uuid.uuid4()
 
         send_sms(
             sample_template_with_placeholders.service_id,
-            notification_id,
+            uuid.uuid4(),
             encryption.encrypt(notification),
             datetime.utcnow().strftime(DATETIME_FORMAT)
         )
 
-        provider_tasks.deliver_sms.apply_async.assert_called_once_with(
-            [notification_id],
-            queue="send-sms"
-        )
-
-        persisted_notification = Notification.query.filter_by(id=notification_id).one()
-        assert persisted_notification.id == notification_id
+        persisted_notification = Notification.query.one()
         assert persisted_notification.to == '+447234123123'
         assert persisted_notification.template_id == sample_template_with_placeholders.id
         assert persisted_notification.template_version == sample_template_with_placeholders.version
@@ -362,34 +353,11 @@
         assert persisted_notification.personalisation == {'name': 'Jo'}
         assert persisted_notification._personalisation == encryption.encrypt({"name": "Jo"})
         assert persisted_notification.notification_type == 'sms'
+        mocked_deliver_sms.assert_called_once_with(
+            [str(persisted_notification.id)],
+            queue="send-sms"
+        )
         redis_mock.assert_called_with(str(sample_template_with_placeholders.service_id) + '-2016-01-01-count')
-=======
-    mocked_deliver_sms = mocker.patch('app.celery.provider_tasks.deliver_sms.apply_async')
-
-    send_sms(
-        sample_template_with_placeholders.service_id,
-        uuid.uuid4(),
-        encryption.encrypt(notification),
-        datetime.utcnow().strftime(DATETIME_FORMAT)
-    )
-
-    persisted_notification = Notification.query.one()
-    assert persisted_notification.to == '+447234123123'
-    assert persisted_notification.template_id == sample_template_with_placeholders.id
-    assert persisted_notification.template_version == sample_template_with_placeholders.version
-    assert persisted_notification.status == 'created'
-    assert persisted_notification.created_at <= datetime.utcnow()
-    assert not persisted_notification.sent_at
-    assert not persisted_notification.sent_by
-    assert not persisted_notification.job_id
-    assert persisted_notification.personalisation == {'name': 'Jo'}
-    assert persisted_notification._personalisation == encryption.encrypt({"name": "Jo"})
-    assert persisted_notification.notification_type == 'sms'
-    mocked_deliver_sms.assert_called_once_with(
-        [str(persisted_notification.id)],
-        queue="send-sms"
-    )
->>>>>>> 34d9c441
 
 
 def test_should_put_send_sms_task_in_research_mode_queue_if_research_mode_service(notify_db, notify_db_session, mocker):
@@ -708,7 +676,6 @@
 
 
 def test_should_use_email_template_and_persist(sample_email_template_with_placeholders, sample_api_key, mocker):
-<<<<<<< HEAD
     with freeze_time("2016-01-01 12:00:00.000000"):
         notification = _notification_json(
             sample_email_template_with_placeholders,
@@ -732,48 +699,6 @@
                 api_key_id=str(sample_api_key.id),
                 key_type=sample_api_key.key_type
             )
-
-        persisted_notification = Notification.query.filter_by(id=notification_id).one()
-        provider_tasks.deliver_email.apply_async.assert_called_once_with(
-            [notification_id], queue='send-email')
-
-        assert persisted_notification.id == notification_id
-        assert persisted_notification.to == 'my_email@my_email.com'
-        assert persisted_notification.template_id == sample_email_template_with_placeholders.id
-        assert persisted_notification.template_version == sample_email_template_with_placeholders.version
-        assert persisted_notification.created_at == now
-        assert not persisted_notification.sent_at
-        assert persisted_notification.status == 'created'
-        assert not persisted_notification.sent_by
-        assert persisted_notification.job_row_number == 1
-        assert persisted_notification.personalisation == {'name': 'Jo'}
-        assert persisted_notification._personalisation == encryption.encrypt({"name": "Jo"})
-        assert persisted_notification.api_key_id == sample_api_key.id
-        assert persisted_notification.key_type == KEY_TYPE_NORMAL
-        assert persisted_notification.notification_type == 'email'
-        redis_mock.assert_called_with(str(sample_email_template_with_placeholders.service_id) + '-2016-01-01-count')
-=======
-    notification = _notification_json(
-        sample_email_template_with_placeholders,
-        'my_email@my_email.com',
-        {"name": "Jo"},
-        row_number=1)
-    mocker.patch('app.celery.provider_tasks.deliver_email.apply_async')
-
-    notification_id = uuid.uuid4()
-
-    with freeze_time("2016-01-01 11:09:00.00000"):
-        now = datetime.utcnow()
-
-    with freeze_time("2016-01-01 11:10:00.00000"):
-        send_email(
-            sample_email_template_with_placeholders.service_id,
-            notification_id,
-            encryption.encrypt(notification),
-            now.strftime(DATETIME_FORMAT),
-            api_key_id=str(sample_api_key.id),
-            key_type=sample_api_key.key_type
-        )
 
     persisted_notification = Notification.query.one()
     assert persisted_notification.to == 'my_email@my_email.com'
@@ -789,7 +714,6 @@
     assert persisted_notification.api_key_id == sample_api_key.id
     assert persisted_notification.key_type == KEY_TYPE_NORMAL
     assert persisted_notification.notification_type == 'email'
->>>>>>> 34d9c441
 
     provider_tasks.deliver_email.apply_async.assert_called_once_with(
         [str(persisted_notification.id)], queue='send-email')
