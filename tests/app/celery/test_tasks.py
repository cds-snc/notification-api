import json
import uuid
from datetime import datetime, timedelta
from unittest import mock
from unittest.mock import Mock, call

import pytest
import requests_mock
from freezegun import freeze_time
from notifications_utils.columns import Row
from notifications_utils.recipients import RecipientCSV
from notifications_utils.template import SMSMessageTemplate, WithSubjectTemplate
from requests import RequestException
from sqlalchemy.exc import IntegrityError, SQLAlchemyError

from app import (
    DATETIME_FORMAT,
    redis_store,
    signer_notification,
    signer_personalisation,
)
from app.celery import provider_tasks, tasks
from app.celery.tasks import (
    acknowledge_receipt,
    choose_database_queue,
    get_template_class,
    handle_batch_error_and_forward,
    process_incomplete_job,
    process_incomplete_jobs,
    process_job,
    process_rows,
    s3,
    save_emails,
    save_smss,
    send_inbound_sms_to_service,
    send_notify_no_reply,
)
from app.config import QueueNames
from app.dao import jobs_dao, service_email_reply_to_dao, service_sms_sender_dao
from app.dao.services_dao import dao_fetch_service_by_id
from app.models import (
    BULK,
    EMAIL_TYPE,
    JOB_STATUS_ERROR,
    JOB_STATUS_FINISHED,
    JOB_STATUS_IN_PROGRESS,
    KEY_TYPE_NORMAL,
    LETTER_TYPE,
    NORMAL,
    PRIORITY,
    SMS_TYPE,
    Job,
    Notification,
    ServiceEmailReplyTo,
    ServiceSmsSender,
)
from app.schemas import service_schema, template_schema
from celery.exceptions import Retry
from tests.app import load_example_csv
from tests.app.conftest import create_sample_service, create_sample_template
from tests.app.db import (
    create_inbound_sms,
    create_job,
    create_notification,
    create_reply_to_email,
    create_service,
    create_service_inbound_api,
    create_service_with_defined_sms_sender,
    create_template,
    create_user,
    save_notification,
)
from tests.conftest import set_config_values


class AnyStringWith(str):
    def __eq__(self, other):
        return self in other


def _notification_json(template, to, personalisation=None, job_id=None, row_number=0, queue=None, reply_to_text=None):
    return {
        "template": str(template.id),
        "template_version": template.version,
        "to": to,
        "notification_type": template.template_type,
        "personalisation": personalisation or {},
        "job": job_id and str(job_id),
        "row_number": row_number,
        "queue": queue,
        "reply_to_text": reply_to_text,
    }


def test_should_have_decorated_tasks_functions():
    assert process_job.__wrapped__.__name__ == "process_job"
    assert save_smss.__wrapped__.__name__ == "save_smss"
    assert save_emails.__wrapped__.__name__ == "save_emails"


class TestAcknowledgeReceipt:
    def test_acknowledge_happy_path(self, mocker):
        receipt = uuid.uuid4()
        acknowledge_sms_normal_mock = mocker.patch("app.sms_normal.acknowledge", return_value=True)
        acknowledge_sms_priority_mock = mocker.patch("app.sms_bulk.acknowledge", return_value=False)
        acknowledge_receipt(SMS_TYPE, NORMAL, receipt)
        assert acknowledge_sms_normal_mock.called_once_with(receipt)
        assert acknowledge_sms_priority_mock.not_called()

    def test_acknowledge_wrong_queue(self, mocker, notify_api):
        receipt = uuid.uuid4()
        acknowledge_sms_bulk_mock = mocker.patch("app.sms_bulk.acknowledge", return_value=True)
        acknowledge_receipt(EMAIL_TYPE, NORMAL, receipt)
        assert acknowledge_sms_bulk_mock.called_once_with(receipt)

    def test_acknowledge_no_queue(self):
        with pytest.raises(ValueError):
            acknowledge_receipt(None, None, uuid.uuid4())


@pytest.fixture
def email_job_with_placeholders(notify_db, notify_db_session, sample_email_template_with_placeholders):
    return create_job(template=sample_email_template_with_placeholders)


class TestChooseDatabaseQueue:
    @pytest.mark.parametrize(
        "research_mode,template_priority,notification_count,expected_queue",
        [
            (True, PRIORITY, 20, QueueNames.RESEARCH_MODE),
            (True, NORMAL, 20, QueueNames.RESEARCH_MODE),
            (True, BULK, 201, QueueNames.RESEARCH_MODE),
            (False, PRIORITY, 1, QueueNames.PRIORITY_DATABASE),
            (False, PRIORITY, 19, QueueNames.PRIORITY_DATABASE),
            (False, PRIORITY, 20, QueueNames.PRIORITY_DATABASE),
            (False, PRIORITY, 199, QueueNames.PRIORITY_DATABASE),
            (False, PRIORITY, 200, QueueNames.BULK_DATABASE),
            (False, NORMAL, 199, QueueNames.NORMAL_DATABASE),
            (False, NORMAL, 200, QueueNames.BULK_DATABASE),
            (False, NORMAL, 201, QueueNames.BULK_DATABASE),
            (False, BULK, 201, QueueNames.BULK_DATABASE),
        ],
    )
    def test_choose_database_queue_FF_PRIORITY_LANES_true(
        self,
        mocker,
        notify_db,
        notify_db_session,
        notify_api,
        research_mode,
        template_priority,
        notification_count,
        expected_queue,
    ):
        service = create_sample_service(notify_db, notify_db_session, research_mode=research_mode)
        template = create_sample_template(notify_db, notify_db_session, process_type=template_priority)

        actual_queue = choose_database_queue(template.process_type, service.research_mode, notification_count)
        assert expected_queue == actual_queue


@pytest.mark.usefixtures("notify_db_session")
class TestBatchSaving:
    def test_save_emails(self, notify_db_session, mocker):
        service = create_service(research_mode=True)

        template = create_template(service=service, template_type="email")

        notification1 = _notification_json(template, to="test1@test.com")
        notification2 = _notification_json(template, to="test2@test.com")
        notification3 = _notification_json(template, to="test3@test.com")

        mocker.patch("app.celery.provider_tasks.deliver_email.apply_async")
        mocker.patch("app.celery.provider_tasks.deliver_email.apply_async")
        mocker.patch("app.celery.provider_tasks.deliver_email.apply_async")

        save_emails(
            str(template.service_id),
            [
                signer_notification.sign(notification1),
                signer_notification.sign(notification2),
                signer_notification.sign(notification3),
            ],
            None,
        )

        persisted_notification = Notification.query.all()
        assert persisted_notification[0].to == "test1@test.com"
        assert persisted_notification[1].to == "test2@test.com"
        assert persisted_notification[2].to == "test3@test.com"
        assert persisted_notification[0].template_id == template.id
        assert persisted_notification[1].template_version == template.version
        assert persisted_notification[0].status == "created"
        assert persisted_notification[0].notification_type == "email"

    def test_should_save_smss(self, sample_template_with_placeholders, mocker):
        notification1 = _notification_json(
            sample_template_with_placeholders,
            to="+1 650 253 2221",
            personalisation={"name": "Jo"},
        )
        notification1_id = uuid.uuid4()
        notification1["id"] = str(notification1_id)

        notification2 = _notification_json(
            sample_template_with_placeholders, to="+1 650 253 2222", personalisation={"name": "Test2"}
        )

        notification3 = _notification_json(
            sample_template_with_placeholders, to="+1 650 253 2223", personalisation={"name": "Test3"}
        )

        mocker.patch("app.celery.provider_tasks.deliver_sms.apply_async")
        acknowledge_mock = mocker.patch("app.sms_normal.acknowledge")

        receipt = uuid.uuid4()
        save_smss(
            str(sample_template_with_placeholders.service.id),
            [
                signer_notification.sign(notification1),
                signer_notification.sign(notification2),
                signer_notification.sign(notification3),
            ],
            receipt,
        )

        persisted_notification = Notification.query.all()
        assert persisted_notification[0].id == notification1_id
        assert persisted_notification[0].to == "+1 650 253 2221"
        assert persisted_notification[1].to == "+1 650 253 2222"
        assert persisted_notification[2].to == "+1 650 253 2223"
        assert persisted_notification[0].template_id == sample_template_with_placeholders.id
        assert persisted_notification[1].template_version == sample_template_with_placeholders.version
        assert persisted_notification[0].status == "created"
        assert persisted_notification[0].personalisation == {"name": "Jo"}
        assert persisted_notification[0]._personalisation == signer_personalisation.sign({"name": "Jo"})
        assert persisted_notification[0].notification_type == SMS_TYPE

        acknowledge_mock.assert_called_once_with(receipt)

    def test_should_save_smss_acknowledge_queue(self, sample_template_with_placeholders, notify_api, mocker):
        notification1 = _notification_json(
            sample_template_with_placeholders,
            to="+1 650 253 2221",
            personalisation={"name": "Jo"},
        )
        notification1_id = uuid.uuid4()
        notification1["id"] = str(notification1_id)

        notification2 = _notification_json(
            sample_template_with_placeholders, to="+1 650 253 2222", personalisation={"name": "Test2"}
        )

        notification3 = _notification_json(
            sample_template_with_placeholders, to="+1 650 253 2223", personalisation={"name": "Test3"}
        )

        mocker.patch("app.celery.provider_tasks.deliver_sms.apply_async")
        acknowldege_mock = mocker.patch("app.sms_normal.acknowledge")

        receipt = uuid.uuid4()
        save_smss(
            str(sample_template_with_placeholders.service.id),
            [
                signer_notification.sign(notification1),
                signer_notification.sign(notification2),
                signer_notification.sign(notification3),
            ],
            receipt,
        )

        persisted_notification = Notification.query.all()
        assert persisted_notification[0].id == notification1_id
        assert persisted_notification[0].to == "+1 650 253 2221"
        assert persisted_notification[1].to == "+1 650 253 2222"
        assert persisted_notification[2].to == "+1 650 253 2223"
        assert persisted_notification[0].template_id == sample_template_with_placeholders.id
        assert persisted_notification[1].template_version == sample_template_with_placeholders.version
        assert persisted_notification[0].status == "created"
        assert persisted_notification[0].personalisation == {"name": "Jo"}
        assert persisted_notification[0]._personalisation == signer_personalisation.sign({"name": "Jo"})
        assert persisted_notification[0].notification_type == SMS_TYPE

        acknowldege_mock.assert_called_once_with(receipt)

    def test_should_save_emails(self, sample_email_template_with_placeholders, mocker):
        notification1 = _notification_json(
            sample_email_template_with_placeholders,
            to="test1@gmail.com",
            personalisation={"name": "Jo"},
        )
        notification1_id = uuid.uuid4()
        notification1["id"] = str(notification1_id)

        notification2 = _notification_json(
            sample_email_template_with_placeholders, to="test2@gmail.com", personalisation={"name": "Test2"}
        )

        notification3 = _notification_json(
            sample_email_template_with_placeholders, to="test3@gmail.com", personalisation={"name": "Test3"}
        )

        mocker.patch("app.celery.provider_tasks.deliver_email.apply_async")
        acknowledge_mock = mocker.patch("app.email_normal.acknowledge")

        receipt = uuid.uuid4()

        save_emails(
            str(sample_email_template_with_placeholders.service.id),
            [
                signer_notification.sign(notification1),
                signer_notification.sign(notification2),
                signer_notification.sign(notification3),
            ],
            receipt,
        )

        persisted_notification = Notification.query.all()
        assert persisted_notification[0].id == notification1_id
        assert persisted_notification[0].to == "test1@gmail.com"
        assert persisted_notification[1].to == "test2@gmail.com"
        assert persisted_notification[2].to == "test3@gmail.com"
        assert persisted_notification[0].template_id == sample_email_template_with_placeholders.id
        assert persisted_notification[1].template_version == sample_email_template_with_placeholders.version
        assert persisted_notification[0].status == "created"
        assert persisted_notification[0].personalisation == {"name": "Jo"}
        assert persisted_notification[0]._personalisation == signer_personalisation.sign({"name": "Jo"})
        assert persisted_notification[0].notification_type == EMAIL_TYPE

        acknowledge_mock.assert_called_once_with(receipt)

    def test_should_not_forward_sms_on_duplicate(self, sample_template_with_placeholders, mocker):
        notification1 = _notification_json(
            sample_template_with_placeholders,
            to="+1 650 253 2221",
            personalisation={"name": "Jo"},
        )
        notification1["id"] = str(uuid.uuid4())
        notification1["service_id"] = str(sample_template_with_placeholders.service.id)

        mock_deliver_sms = mocker.patch("app.celery.provider_tasks.deliver_sms.apply_async")
        mock_persist_notifications = mocker.patch(
            "app.celery.tasks.persist_notifications", side_effect=IntegrityError(None, None, None)
        )
        mock_get_notification = mocker.patch("app.celery.tasks.get_notification_by_id", return_value=notification1)
        mock_save_sms = mocker.patch("app.celery.tasks.save_smss.apply_async")
        mock_acknowldege = mocker.patch("app.sms_normal.acknowledge")

        receipt = uuid.uuid4()
        notifications = [signer_notification.sign(notification1)]

        save_smss(
            None,
            notifications,
            receipt,
        )

        mock_deliver_sms.assert_not_called()
        mock_persist_notifications.assert_called_once()
        mock_get_notification.assert_called_once_with(notification1["id"])
        mock_save_sms.assert_not_called()
        mock_acknowldege.assert_called_once_with(receipt)

    def test_should_not_forward_email_on_duplicate(self, sample_email_template_with_placeholders, mocker):
        notification1 = _notification_json(
            sample_email_template_with_placeholders,
            to="test1@gmail.com",
            personalisation={"name": "Jo"},
        )
        notification1["id"] = str(uuid.uuid4())
        notification1["service_id"] = str(sample_email_template_with_placeholders.service.id)

        mock_deliver_email = mocker.patch("app.celery.provider_tasks.deliver_email.apply_async")
        mock_persist_notifications = mocker.patch(
            "app.celery.tasks.persist_notifications", side_effect=IntegrityError(None, None, None)
        )
        mock_get_notification = mocker.patch("app.celery.tasks.get_notification_by_id", return_value=notification1)
        mock_save_email = mocker.patch("app.celery.tasks.save_emails.apply_async")
        mock_acknowldege = mocker.patch("app.email_normal.acknowledge")

        receipt = uuid.uuid4()
        notifications = [signer_notification.sign(notification1)]

        save_emails(
            None,
            notifications,
            receipt,
        )

        mock_deliver_email.assert_not_called()
        mock_persist_notifications.assert_called_once()
        mock_get_notification.assert_called_once_with(notification1["id"])
        mock_save_email.assert_not_called()
        mock_acknowldege.assert_called_once_with(receipt)

    def test_should_process_smss_job_metric_check(self, mocker):
        pbsbc_mock = mocker.patch("app.celery.tasks.put_batch_saving_bulk_created")
        service = create_service(message_limit=20)
        template = create_template(service=service)
        job = create_job(template=template, notification_count=10, original_file_name="multiple_sms.csv")
        mocker.patch(
            "app.celery.tasks.s3.get_job_from_s3",
            return_value=load_example_csv("multiple_sms"),
        )
        mocker.patch("app.celery.tasks.save_smss.apply_async")
        mocker.patch("app.signer_notification.sign", return_value="something_encrypted")
        redis_mock = mocker.patch("app.celery.tasks.statsd_client.timing_with_dates")

        process_job(job.id)

        s3.get_job_from_s3.assert_called_once_with(str(job.service.id), str(job.id))

        assert signer_notification.sign.call_args[0][0]["to"] == "+441234123120"
        assert signer_notification.sign.call_args[0][0]["template"] == str(template.id)
        assert signer_notification.sign.call_args[0][0]["template_version"] == template.version
        assert signer_notification.sign.call_args[0][0]["personalisation"] == {
            "phonenumber": "+441234123120",
        }
        tasks.save_smss.apply_async.assert_called_once_with(
            (
                str(job.service_id),
                [
                    "something_encrypted",
                    "something_encrypted",
                    "something_encrypted",
                    "something_encrypted",
                    "something_encrypted",
                    "something_encrypted",
                    "something_encrypted",
                    "something_encrypted",
                    "something_encrypted",
                    "something_encrypted",
                ],
                None,
            ),
            queue="-normal-database-tasks",
        )
        job = jobs_dao.dao_get_job_by_id(job.id)
        assert job.job_status == "finished"
        assert job.processing_started is not None
        assert job.created_at is not None
        redis_mock.assert_called_once_with("job.processing-start-delay", job.processing_started, job.created_at)
        assert pbsbc_mock.assert_called_with(mock.ANY, 1, notification_type="sms", priority="normal") is None

    def test_process_smss_job_metric(self, sample_template_with_placeholders, mocker):
        pbsbp_mock = mocker.patch("app.celery.tasks.put_batch_saving_bulk_processed")
        notification1 = _notification_json(
            sample_template_with_placeholders,
            to="+1 650 253 2221",
            personalisation={"name": "Jo"},
        )
        notification1_id = uuid.uuid4()
        notification1["id"] = str(notification1_id)

        notification2 = _notification_json(
            sample_template_with_placeholders, to="+1 650 253 2222", personalisation={"name": "Test2"}
        )

        notification3 = _notification_json(
            sample_template_with_placeholders, to="+1 650 253 2223", personalisation={"name": "Test3"}
        )

        mocker.patch("app.celery.provider_tasks.deliver_sms.apply_async")

        save_smss(
            str(sample_template_with_placeholders.service.id),
            [
                signer_notification.sign(notification1),
                signer_notification.sign(notification2),
                signer_notification.sign(notification3),
            ],
            None,
        )

        persisted_notification = Notification.query.all()
        assert persisted_notification[0].id == notification1_id
        assert persisted_notification[0].to == "+1 650 253 2221"
        assert persisted_notification[1].to == "+1 650 253 2222"
        assert persisted_notification[2].to == "+1 650 253 2223"
        assert persisted_notification[0].template_id == sample_template_with_placeholders.id
        assert persisted_notification[1].template_version == sample_template_with_placeholders.version
        assert persisted_notification[0].status == "created"
        assert persisted_notification[0].personalisation == {"name": "Jo"}
        assert persisted_notification[0]._personalisation == signer_personalisation.sign({"name": "Jo"})
        assert persisted_notification[0].notification_type == SMS_TYPE
        assert pbsbp_mock.assert_called_with(mock.ANY, 1, notification_type="sms", priority="normal") is None


class TestProcessJob:
    def test_should_process_sms_job_FF_PRIORITY_LANES_true(self, sample_job, mocker):
        mocker.patch("app.celery.tasks.s3.get_job_from_s3", return_value=load_example_csv("sms"))
        mocker.patch("app.celery.tasks.save_smss.apply_async")
        mocker.patch("app.signer_notification.sign", return_value="something_encrypted")
        mocker.patch("app.celery.tasks.create_uuid", return_value="uuid")

        redis_mock = mocker.patch("app.celery.tasks.statsd_client.timing_with_dates")

        process_job(sample_job.id)
        s3.get_job_from_s3.assert_called_once_with(str(sample_job.service.id), str(sample_job.id))
        assert signer_notification.sign.call_args[0][0]["to"] == "+441234123123"
        assert signer_notification.sign.call_args[0][0]["template"] == str(sample_job.template.id)
        assert signer_notification.sign.call_args[0][0]["template_version"] == sample_job.template.version
        assert signer_notification.sign.call_args[0][0]["personalisation"] == {"phonenumber": "+441234123123"}
        assert signer_notification.sign.call_args[0][0]["row_number"] == 0
        tasks.save_smss.apply_async.assert_called_once_with(
            (str(sample_job.service_id), ["something_encrypted"], None), queue=QueueNames.NORMAL_DATABASE
        )
        job = jobs_dao.dao_get_job_by_id(sample_job.id)
        assert job.job_status == "finished"
        assert job.processing_started is not None
        assert job.created_at is not None
        redis_mock.assert_called_once_with("job.processing-start-delay", job.processing_started, job.created_at)

    def test_should_process_sms_job_with_sender_id(self, sample_template, mocker, fake_uuid):
        job = create_job(template=sample_template, sender_id=fake_uuid)
        mocker.patch("app.celery.tasks.s3.get_job_from_s3", return_value=load_example_csv("sms"))
        mocker.patch("app.celery.tasks.save_smss.apply_async")
        mocker.patch("app.signer_notification.sign", return_value="something_encrypted")
        mocker.patch("app.celery.tasks.create_uuid", return_value="uuid")

        process_job(job.id)

        tasks.save_smss.apply_async.assert_called_once_with(
            (str(job.service_id), ["something_encrypted"], None),
            queue="-normal-database-tasks",
        )

    @freeze_time("2016-01-01 11:09:00.061258")
    def test_should_not_process_sms_job_if_would_exceed_send_limits(self, notify_db_session, mocker):
        service = create_service(message_limit=9)
        template = create_template(service=service)
        job = create_job(template=template, notification_count=10, original_file_name="multiple_sms.csv")
        mocker.patch(
            "app.celery.tasks.s3.get_job_from_s3",
            return_value=load_example_csv("multiple_sms"),
        )
        mocker.patch("app.celery.tasks.process_rows")

        process_job(job.id)

        job = jobs_dao.dao_get_job_by_id(job.id)
        assert job.job_status == "sending limits exceeded"
        assert s3.get_job_from_s3.called is False
        assert tasks.process_rows.called is False

    def test_should_not_process_sms_job_if_would_exceed_send_limits_inc_today(self, notify_db_session, mocker):
        service = create_service(message_limit=1)
        template = create_template(service=service)
        job = create_job(template=template)

        save_notification(create_notification(template=template, job=job))

        mocker.patch("app.celery.tasks.s3.get_job_from_s3", return_value=load_example_csv("sms"))
        mocker.patch("app.celery.tasks.process_rows")

        process_job(job.id)

        job = jobs_dao.dao_get_job_by_id(job.id)
        assert job.job_status == "sending limits exceeded"
        assert s3.get_job_from_s3.called is False
        assert tasks.process_rows.called is False

    @pytest.mark.parametrize("template_type", ["sms", "email"])
    def test_should_not_process_email_job_if_would_exceed_send_limits_inc_today(self, notify_db_session, template_type, mocker):
        service = create_service(message_limit=1)
        template = create_template(service=service, template_type=template_type)
        job = create_job(template=template)

        save_notification(create_notification(template=template, job=job))

        mocker.patch("app.celery.tasks.s3.get_job_from_s3")
        mocker.patch("app.celery.tasks.process_rows")

        process_job(job.id)

        job = jobs_dao.dao_get_job_by_id(job.id)
        assert job.job_status == "sending limits exceeded"
        assert s3.get_job_from_s3.called is False
        assert tasks.process_rows.called is False

    def test_should_not_process_job_if_already_pending(self, sample_template, mocker):
        job = create_job(template=sample_template, job_status="scheduled")

        mocker.patch("app.celery.tasks.s3.get_job_from_s3")
        mocker.patch("app.celery.tasks.process_rows")

        process_job(job.id)

        assert s3.get_job_from_s3.called is False
        assert tasks.process_rows.called is False

    def test_should_process_email_job_if_exactly_on_send_limits(self, notify_db_session, mocker):
        service = create_service(message_limit=10)
        template = create_template(service=service, template_type="email")
        job = create_job(template=template, notification_count=10)

        mocker.patch(
            "app.celery.tasks.s3.get_job_from_s3",
            return_value=load_example_csv("multiple_email"),
        )
        mocker.patch("app.celery.tasks.save_emails.apply_async")
        mocker.patch("app.signer_notification.sign", return_value="something_encrypted")
        mocker.patch("app.celery.tasks.create_uuid", return_value="uuid")

        process_job(job.id)

        s3.get_job_from_s3.assert_called_once_with(str(job.service.id), str(job.id))
        job = jobs_dao.dao_get_job_by_id(job.id)
        assert job.job_status == "finished"
        tasks.save_emails.apply_async.assert_called_with(
            (
                str(job.service_id),
                [
                    "something_encrypted",
                    "something_encrypted",
                    "something_encrypted",
                    "something_encrypted",
                    "something_encrypted",
                    "something_encrypted",
                    "something_encrypted",
                    "something_encrypted",
                    "something_encrypted",
                    "something_encrypted",
                ],
                None,
            ),
            queue="-normal-database-tasks",
        )

    def test_should_process_smss_job(self, notify_db_session, mocker):
        service = create_service(message_limit=20)
        template = create_template(service=service)
        job = create_job(template=template, notification_count=10, original_file_name="multiple_sms.csv")
        mocker.patch(
            "app.celery.tasks.s3.get_job_from_s3",
            return_value=load_example_csv("multiple_sms"),
        )
        mocker.patch("app.celery.tasks.save_smss.apply_async")
        mocker.patch("app.signer_notification.sign", return_value="something_encrypted")
        redis_mock = mocker.patch("app.celery.tasks.statsd_client.timing_with_dates")

        process_job(job.id)

        s3.get_job_from_s3.assert_called_once_with(str(job.service.id), str(job.id))

        assert signer_notification.sign.call_args[0][0]["to"] == "+441234123120"
        assert signer_notification.sign.call_args[0][0]["template"] == str(template.id)
        assert signer_notification.sign.call_args[0][0]["template_version"] == template.version
        assert signer_notification.sign.call_args[0][0]["personalisation"] == {
            "phonenumber": "+441234123120",
        }
        tasks.save_smss.apply_async.assert_called_once_with(
            (
                str(job.service_id),
                [
                    "something_encrypted",
                    "something_encrypted",
                    "something_encrypted",
                    "something_encrypted",
                    "something_encrypted",
                    "something_encrypted",
                    "something_encrypted",
                    "something_encrypted",
                    "something_encrypted",
                    "something_encrypted",
                ],
                None,
            ),
            queue="-normal-database-tasks",
        )
        job = jobs_dao.dao_get_job_by_id(job.id)
        assert job.job_status == "finished"
        assert job.processing_started is not None
        assert job.created_at is not None
        redis_mock.assert_called_once_with("job.processing-start-delay", job.processing_started, job.created_at)

    def test_should_not_create_save_task_for_empty_file(self, sample_job, mocker):
        mocker.patch("app.celery.tasks.s3.get_job_from_s3", return_value=load_example_csv("empty"))
        mocker.patch("app.celery.tasks.save_smss.apply_async")

        process_job(sample_job.id)

        s3.get_job_from_s3.assert_called_once_with(str(sample_job.service.id), str(sample_job.id))
        job = jobs_dao.dao_get_job_by_id(sample_job.id)
        assert job.job_status == "finished"
        assert tasks.save_smss.apply_async.called is False

    def test_should_process_email_job(self, email_job_with_placeholders, mocker):
        email_csv = """email_address,name
        test@test.com,foo
        """
        mocker.patch("app.celery.tasks.s3.get_job_from_s3", return_value=email_csv)
        mocker.patch("app.celery.tasks.save_emails.apply_async")
        mocker.patch("app.signer_notification.sign", return_value="something_encrypted")
        mocker.patch("app.celery.tasks.create_uuid", return_value="uuid")
        redis_mock = mocker.patch("app.celery.tasks.statsd_client.timing_with_dates")

        process_job(email_job_with_placeholders.id)

        s3.get_job_from_s3.assert_called_once_with(
            str(email_job_with_placeholders.service.id), str(email_job_with_placeholders.id)
        )
        assert signer_notification.sign.call_args[0][0]["to"] == "test@test.com"
        assert signer_notification.sign.call_args[0][0]["template"] == str(email_job_with_placeholders.template.id)
        assert signer_notification.sign.call_args[0][0]["template_version"] == email_job_with_placeholders.template.version
        assert signer_notification.sign.call_args[0][0]["personalisation"] == {
            "emailaddress": "test@test.com",
            "name": "foo",
        }
        tasks.save_emails.apply_async.assert_called_once_with(
            (str(email_job_with_placeholders.service_id), ["something_encrypted"], None),
            queue="-normal-database-tasks",
        )
        job = jobs_dao.dao_get_job_by_id(email_job_with_placeholders.id)
        assert job.job_status == "finished"
        assert job.processing_started is not None
        assert job.created_at is not None
        redis_mock.assert_called_once_with("job.processing-start-delay", job.processing_started, job.created_at)

    def test_should_process_emails_job(self, email_job_with_placeholders, mocker):
        email_csv = """email_address,name
        test@test.com,foo
        YOLO@test2.com,foo2
        yolo2@test2.com,foo3
        yolo3@test3.com,foo4
        """
        mocker.patch("app.celery.tasks.s3.get_job_from_s3", return_value=email_csv)
        mocker.patch("app.celery.tasks.save_emails.apply_async")
        mocker.patch("app.signer_notification.sign", return_value="something_encrypted")
        redis_mock = mocker.patch("app.celery.tasks.statsd_client.timing_with_dates")

        process_job(email_job_with_placeholders.id)

        s3.get_job_from_s3.assert_called_once_with(
            str(email_job_with_placeholders.service.id), str(email_job_with_placeholders.id)
        )

        assert signer_notification.sign.call_args[0][0]["to"] == "yolo3@test3.com"
        assert signer_notification.sign.call_args[0][0]["template"] == str(email_job_with_placeholders.template.id)
        assert signer_notification.sign.call_args[0][0]["template_version"] == email_job_with_placeholders.template.version
        assert signer_notification.sign.call_args[0][0]["personalisation"] == {
            "emailaddress": "yolo3@test3.com",
            "name": "foo4",
        }
        tasks.save_emails.apply_async.assert_called_once_with(
            (
                str(email_job_with_placeholders.service_id),
                ["something_encrypted", "something_encrypted", "something_encrypted", "something_encrypted"],
                None,
            ),
            queue="-normal-database-tasks",
        )
        job = jobs_dao.dao_get_job_by_id(email_job_with_placeholders.id)
        assert job.job_status == "finished"
        assert job.processing_started is not None
        assert job.created_at is not None
        redis_mock.assert_called_once_with("job.processing-start-delay", job.processing_started, job.created_at)

    def test_should_process_email_job_with_sender_id(self, sample_email_template, mocker, fake_uuid):
        email_csv = """email_address,name
        test@test.com,foo
        """
        job = create_job(template=sample_email_template, sender_id=fake_uuid)
        mocker.patch("app.celery.tasks.s3.get_job_from_s3", return_value=email_csv)
        mocker.patch("app.celery.tasks.save_emails.apply_async")
        mocker.patch("app.signer_notification.sign", return_value="something_encrypted")
        mocker.patch("app.celery.tasks.create_uuid", return_value="uuid")

        process_job(job.id)

        tasks.save_emails.apply_async.assert_called_once_with(
            (str(job.service_id), ["something_encrypted"], None), queue="-normal-database-tasks"
        )

    @pytest.mark.skip(reason="the code paths don't exist for letter implementation")
    @freeze_time("2016-01-01 11:09:00.061258")
    def test_should_process_letter_job(self, sample_letter_job, mocker):
        csv = """address_line_1,address_line_2,address_line_3,address_line_4,postcode,name
        A1,A2,A3,A4,A_POST,Alice
        """
        s3_mock = mocker.patch("app.celery.tasks.s3.get_job_from_s3", return_value=csv)
        process_row_mock = mocker.patch("app.celery.tasks.process_row")
        mocker.patch("app.celery.tasks.create_uuid", return_value="uuid")

        process_job(sample_letter_job.id)

        s3_mock.assert_called_once_with(str(sample_letter_job.service.id), str(sample_letter_job.id))

        row_call = process_row_mock.mock_calls[0][1]
        assert row_call[0].index == 0
        assert row_call[0].recipient == ["A1", "A2", "A3", "A4", None, None, "A_POST"]
        assert row_call[0].personalisation == {
            "addressline1": "A1",
            "addressline2": "A2",
            "addressline3": "A3",
            "addressline4": "A4",
            "postcode": "A_POST",
        }
        assert row_call[2] == sample_letter_job
        assert row_call[3] == sample_letter_job.service

        assert process_row_mock.call_count == 1

        assert sample_letter_job.job_status == "finished"

    def test_should_process_all_sms_job(self, sample_job_with_placeholdered_template, mocker):
        mocker.patch(
            "app.celery.tasks.s3.get_job_from_s3",
            return_value=load_example_csv("multiple_sms"),
        )
        mocker.patch("app.celery.tasks.save_smss.apply_async")
        mocker.patch("app.signer_notification.sign", return_value="something_encrypted")
        mocker.patch("app.celery.tasks.create_uuid", return_value="uuid")

        process_job(sample_job_with_placeholdered_template.id)

        s3.get_job_from_s3.assert_called_once_with(
            str(sample_job_with_placeholdered_template.service.id),
            str(sample_job_with_placeholdered_template.id),
        )
        assert signer_notification.sign.call_args[0][0]["to"] == "+441234123120"
        assert signer_notification.sign.call_args[0][0]["template"] == str(sample_job_with_placeholdered_template.template.id)
        assert (
            signer_notification.sign.call_args[0][0]["template_version"]
            == sample_job_with_placeholdered_template.template.version
        )  # noqa
        assert signer_notification.sign.call_args[0][0]["personalisation"] == {
            "phonenumber": "+441234123120",
            "name": "chris",
        }
        assert tasks.save_smss.apply_async.call_count == 1
        job = jobs_dao.dao_get_job_by_id(sample_job_with_placeholdered_template.id)
        assert job.job_status == "finished"

    def test_should_cancel_job_if_service_is_inactive(self, sample_service, sample_job, mocker):
        sample_service.active = False

        mocker.patch("app.celery.tasks.s3.get_job_from_s3")
        mocker.patch("app.celery.tasks.process_rows")

        process_job(sample_job.id)

        job = jobs_dao.dao_get_job_by_id(sample_job.id)
        assert job.job_status == "cancelled"
        s3.get_job_from_s3.assert_not_called()
        tasks.process_rows.assert_not_called()


class TestProcessRows:
    @pytest.mark.parametrize(
        "template_type, research_mode, expected_function, expected_queue, api_key_id, sender_id, reference",
        [
            (SMS_TYPE, False, "save_smss", "-normal-database-tasks", None, None, None),
            (SMS_TYPE, True, "save_smss", "research-mode-tasks", uuid.uuid4(), uuid.uuid4(), "ref1"),
            (EMAIL_TYPE, False, "save_emails", "-normal-database-tasks", uuid.uuid4(), uuid.uuid4(), "ref2"),
            (EMAIL_TYPE, True, "save_emails", "research-mode-tasks", None, None, None),
        ],
    )
    def test_process_rows_sends_save_task(
        self,
        notify_api,
        template_type,
        research_mode,
        expected_function,
        expected_queue,
        api_key_id,
        sender_id,
        reference,
        mocker,
    ):
        mocker.patch("app.celery.tasks.create_uuid", return_value="noti_uuid")
        task_mock = mocker.patch("app.celery.tasks.{}".format(expected_function))
        signer_mock = mocker.patch("app.celery.tasks.signer_notification.sign")
        template = Mock(id="template_id", template_type=template_type)
        job = Mock(id="job_id", template_version="temp_vers", notification_count=1, api_key_id=api_key_id, sender_id=sender_id)
        service = Mock(id="service_id", research_mode=research_mode)

        process_rows(
            [
                Row(
                    {"foo": "bar", "to": "recip", "reference": reference} if reference else {"foo": "bar", "to": "recip"},
                    index="row_num",
                    error_fn=lambda k, v: None,
                    recipient_column_headers=["to"],
                    placeholders={"foo"},
                    template=template,
                )
            ],
            template,
            job,
            service,
        )
        signer_mock.assert_called_once_with(
            {
                "api_key": None if api_key_id is None else str(api_key_id),
                "key_type": job.api_key.key_type,
                "template": "template_id",
                "template_version": "temp_vers",
                "job": "job_id",
                "to": "recip",
                "row_number": "row_num",
                "personalisation": {"foo": "bar"},
                "queue": "send-{}-tasks".format(template_type),
                "client_reference": reference,
                "sender_id": str(sender_id) if sender_id else None,
            },
        )
        task_mock.apply_async.assert_called_once()

    @pytest.mark.parametrize(
        "csv_bulk_threshold, template_process_type, expected_queue",
        [
            (1_000, PRIORITY, "priority-tasks"),  # keep priority when no thresholds are met
            (1, PRIORITY, "bulk-tasks"),  # autoswitch to bulk queue if bulk threshold is met, even if in priority.
            (1, NORMAL, "bulk-tasks"),  # autoswitch to bulk queue if bulk threshold is met.
            (1_000, NORMAL, "send-email-tasks"),  # keep normal priority
            (1, BULK, "bulk-tasks"),  # keep bulk priority
            (1_000, BULK, "send-email-tasks"),  # autoswitch to normal queue if normal threshold is met.
        ],
    )
    def test_should_redirect_job_to_queue_depending_on_csv_threshold(
        self,
        notify_api,
        sample_job,
        mocker,
        fake_uuid,
        csv_bulk_threshold,
        template_process_type,
        expected_queue,
    ):
        mock_save_email = mocker.patch("app.celery.tasks.save_emails")

        template = Mock(id=1, template_type=EMAIL_TYPE, process_type=template_process_type)
        api_key = Mock(id=1, key_type=KEY_TYPE_NORMAL)
        job = Mock(id=1, template_version="temp_vers", notification_count=1, api_key=api_key)
        service = Mock(id=1, research_mode=False)

        row = next(
            RecipientCSV(
                load_example_csv("email"),
                template_type=EMAIL_TYPE,
            ).get_rows()
        )

        with set_config_values(notify_api, {"CSV_BULK_REDIRECT_THRESHOLD": csv_bulk_threshold}):
            process_rows([row], template, job, service)

        tasks.save_emails.apply_async.assert_called_once()
        args = mock_save_email.method_calls[0].args
        signed_notification = [i for i in args[0]][1][0]
        notification = signer_notification.verify(signed_notification)
        assert expected_queue == notification.get("queue")

    def test_should_not_save_sms_if_restricted_service_and_invalid_number(self, notify_db_session, mocker):
        user = create_user(mobile_number="6502532222")
        service = create_service(user=user, restricted=True)
        template = create_template(service=service)
        job = create_job(template)
        notification = _notification_json(template, to="07700 900849")

        save_sms_mock = mocker.patch("app.celery.tasks.save_smss")

        process_rows(
            [
                Row(
                    {"foo": "bar", "to": notification["to"]},
                    index="row_num",
                    error_fn=lambda k, v: None,
                    recipient_column_headers=["to"],
                    placeholders={"foo"},
                    template=SMSMessageTemplate(template.__dict__),
                )
            ],
            template,
            job,
            service,
        )

        assert not save_sms_mock.called

    @pytest.mark.parametrize(
        "template_type, research_mode, expected_function, expected_queue, api_key_id, sender_id, reference",
        [
            (SMS_TYPE, False, "save_smss", "-normal-database-tasks", None, None, None),
            (SMS_TYPE, True, "save_smss", "research-mode-tasks", uuid.uuid4(), uuid.uuid4(), "ref1"),
            (EMAIL_TYPE, False, "save_emails", "-normal-database-tasks", uuid.uuid4(), uuid.uuid4(), "ref2"),
            (EMAIL_TYPE, True, "save_emails", "research-mode-tasks", None, None, None),
        ],
    )
    def test_process_rows_works_without_key_type(
        self,
        notify_api,
        template_type,
        research_mode,
        expected_function,
        expected_queue,
        api_key_id,
        sender_id,
        reference,
        mocker,
    ):
        mocker.patch("app.celery.tasks.create_uuid", return_value="noti_uuid")
        task_mock = mocker.patch("app.celery.tasks.{}".format(expected_function))
<<<<<<< HEAD
        signer_mock = mocker.patch("app.celery.tasks.signer.sign")
        template = Mock(id="template_id", template_type=template_type, process_type=NORMAL)
=======
        signer_mock = mocker.patch("app.celery.tasks.signer_notification.sign")
        template = Mock(id="template_id", template_type=template_type)
>>>>>>> 1cf282dd
        api_key = {}
        job = Mock(
            id="job_id",
            template_version="temp_vers",
            notification_count=1,
            api_key_id=api_key_id,
            sender_id=sender_id,
            api_key=api_key,
        )
        service = Mock(id="service_id", research_mode=research_mode)

        process_rows(
            [
                Row(
                    {"foo": "bar", "to": "recip", "reference": reference} if reference else {"foo": "bar", "to": "recip"},
                    index="row_num",
                    error_fn=lambda k, v: None,
                    recipient_column_headers=["to"],
                    placeholders={"foo"},
                    template=template,
                )
            ],
            template,
            job,
            service,
        )
        signer_mock.assert_called_once_with(
            {
                "api_key": None if api_key_id is None else str(api_key_id),
                "key_type": KEY_TYPE_NORMAL,
                "template": "template_id",
                "template_version": "temp_vers",
                "job": "job_id",
                "to": "recip",
                "row_number": "row_num",
                "personalisation": {"foo": "bar"},
                "queue": "send-{}-tasks".format(template_type),
                "client_reference": reference,
                "sender_id": str(sender_id) if sender_id else None,
            },
        )
        task_mock.apply_async.assert_called_once()


class TestSaveSmss:
    def test_should_send_template_to_correct_sms_task_and_persist(self, sample_template_with_placeholders, mocker):
        notification = _notification_json(
            sample_template_with_placeholders,
            to="+1 650 253 2222",
            personalisation={"name": "Jo"},
        )

        mocked_deliver_sms = mocker.patch("app.celery.provider_tasks.deliver_sms.apply_async")

        save_smss(
            sample_template_with_placeholders.service_id,
            [signer_notification.sign(notification)],
            uuid.uuid4(),
        )

        persisted_notification = Notification.query.one()
        assert persisted_notification.to == "+1 650 253 2222"
        assert persisted_notification.template_id == sample_template_with_placeholders.id
        assert persisted_notification.template_version == sample_template_with_placeholders.version
        assert persisted_notification.status == "created"
        assert persisted_notification.created_at <= datetime.utcnow()
        assert not persisted_notification.sent_at
        assert not persisted_notification.sent_by
        assert not persisted_notification.job_id
        assert persisted_notification.personalisation == {"name": "Jo"}
        assert persisted_notification._personalisation == signer_personalisation.sign({"name": "Jo"})
        assert persisted_notification.notification_type == "sms"
        mocked_deliver_sms.assert_called_once_with([str(persisted_notification.id)], queue="send-sms-tasks")

    @pytest.mark.parametrize("sender_id", [None, "996958a8-0c06-43be-a40e-56e4a2d1655c"])
    def test_save_sms_should_use_redis_cache_to_retrieve_service_and_template_when_possible(
        self, sample_template_with_placeholders, mocker, sample_service, sender_id
    ):
        notification = _notification_json(
            sample_template_with_placeholders,
            to="+1 650 253 2222",
            personalisation={"name": "Jo"},
        )
        if sender_id:
            notification["sender_id"] = sender_id

        sms_sender = ServiceSmsSender()
        sms_sender.sms_sender = "+16502532222"
        mocked_get_sender_id = mocker.patch("app.celery.tasks.dao_get_service_sms_senders_by_id", return_value=sms_sender)
        celery_task = "deliver_throttled_sms" if sender_id else "deliver_sms"
        mocked_deliver_sms = mocker.patch(f"app.celery.provider_tasks.{celery_task}.apply_async")
        json_template_date = {"data": template_schema.dump(sample_template_with_placeholders).data}
        json_service_data = {"data": service_schema.dump(sample_service).data}
        mocked_redis_get = mocker.patch.object(redis_store, "get")

        mocked_redis_get.side_effect = [
            bytes(json.dumps(json_service_data, default=lambda o: o.hex if isinstance(o, uuid.UUID) else None), encoding="utf-8"),
            bytes(
                json.dumps(json_template_date, default=lambda o: o.hex if isinstance(o, uuid.UUID) else None), encoding="utf-8"
            ),
            bytes(
                json.dumps(json_template_date, default=lambda o: o.hex if isinstance(o, uuid.UUID) else None), encoding="utf-8"
            ),
            bytes(json.dumps(json_service_data, default=lambda o: o.hex if isinstance(o, uuid.UUID) else None), encoding="utf-8"),
            False,
            False,
            False,
        ]
        mocker.patch("app.notifications.process_notifications.choose_queue", return_value="sms_queue")
        save_smss(sample_template_with_placeholders.service_id, [signer_notification.sign(notification)], uuid.uuid4())

        assert mocked_redis_get.called
        persisted_notification = Notification.query.one()
        assert persisted_notification.to == "+1 650 253 2222"
        assert persisted_notification.template_id == sample_template_with_placeholders.id
        assert persisted_notification.template_version == sample_template_with_placeholders.version
        assert persisted_notification.status == "created"
        assert persisted_notification.created_at <= datetime.utcnow()
        assert not persisted_notification.sent_at
        assert not persisted_notification.sent_by
        assert not persisted_notification.job_id
        assert persisted_notification.personalisation == {"name": "Jo"}
        assert persisted_notification._personalisation == signer_personalisation.sign({"name": "Jo"})
        assert persisted_notification.notification_type == "sms"
        mocked_deliver_sms.assert_called_once_with(
            [str(persisted_notification.id)], queue="send-throttled-sms-tasks" if sender_id else "send-sms-tasks"
        )
        if sender_id:
            mocked_get_sender_id.assert_called_once_with(persisted_notification.service_id, sender_id)

    def test_should_put_save_sms_task_in_research_mode_queue_if_research_mode_service(self, notify_db, notify_db_session, mocker):
        service = create_service(
            research_mode=True,
        )

        template = create_template(service=service)

        notification = _notification_json(template, to="+1 650 253 2222")

        mocked_deliver_sms = mocker.patch("app.celery.provider_tasks.deliver_sms.apply_async")

        notification_id = uuid.uuid4()

        save_smss(template.service_id, [signer_notification.sign(notification)], notification_id)
        persisted_notification = Notification.query.one()
        provider_tasks.deliver_sms.apply_async.assert_called_once_with(
            [str(persisted_notification.id)], queue="research-mode-tasks"
        )
        assert mocked_deliver_sms.called

    @pytest.mark.parametrize("process_type", ["priority", "bulk"])
    def test_should_route_save_sms_task_to_appropriate_queue_according_to_template_process_type(
        self, notify_db, notify_db_session, mocker, process_type
    ):
        service = create_service()
        template = create_template(service=service, process_type=process_type)
        notification = _notification_json(template, to="+1 650 253 2222")

        mocked_deliver_sms = mocker.patch("app.celery.provider_tasks.deliver_sms.apply_async")

        notification_id = uuid.uuid4()

        save_smss(
            template.service_id,
            [signer_notification.sign(notification)],
            notification_id,
        )
        persisted_notification = Notification.query.one()
        provider_tasks.deliver_sms.apply_async.assert_called_once_with(
            [str(persisted_notification.id)], queue=f"{process_type}-tasks"
        )
        assert mocked_deliver_sms.called

    def test_should_route_save_sms_task_to_bulk_on_large_csv_file(self, notify_db, notify_db_session, mocker):
        service = create_service()
        template = create_template(service=service, process_type="normal")
        notification = _notification_json(template, to="+1 650 253 2222", queue="bulk-tasks")

        mocked_deliver_sms = mocker.patch("app.celery.provider_tasks.deliver_sms.apply_async")

        notification_id = uuid.uuid4()

        save_smss(
            template.service_id,
            [signer_notification.sign(notification)],
            notification_id,
        )
        persisted_notification = Notification.query.one()
        provider_tasks.deliver_sms.apply_async.assert_called_once_with([str(persisted_notification.id)], queue="bulk-tasks")
        assert mocked_deliver_sms.called

    def test_should_route_save_sms_task_to_throttled_queue_on_large_csv_file_if_custom_sms_sender(
        self, notify_db, notify_db_session, mocker
    ):
        service = create_service_with_defined_sms_sender(sms_sender_value="3433061234")
        template = create_template(service=service, process_type="normal")
        notification = _notification_json(template, to="+1 650 253 2222", queue="bulk-tasks")

        mocked_deliver_sms = mocker.patch("app.celery.provider_tasks.deliver_throttled_sms.apply_async")
        mocked_deliver_throttled_sms = mocker.patch("app.celery.provider_tasks.deliver_throttled_sms.apply_async")

        notification_id = uuid.uuid4()

        save_smss(template.service_id, [signer_notification.sign(notification)], notification_id)

        persisted_notification = Notification.query.one()
        provider_tasks.deliver_throttled_sms.apply_async.assert_called_once_with(
            [str(persisted_notification.id)], queue="send-throttled-sms-tasks"
        )
        mocked_deliver_sms.assert_not_called()
        mocked_deliver_throttled_sms.assert_called_once()

    def test_should_save_sms_if_restricted_service_and_valid_number(self, notify_db_session, mocker):
        user = create_user(mobile_number="6502532222")
        service = create_service(user=user, restricted=True)
        template = create_template(service=service)
        notification = _notification_json(template, "+16502532222")

        mocker.patch("app.celery.provider_tasks.deliver_sms.apply_async")

        notification_id = uuid.uuid4()
        save_smss(template.service_id, [signer_notification.sign(notification)], notification_id)

        persisted_notification = Notification.query.one()
        assert persisted_notification.to == "+16502532222"
        assert persisted_notification.template_id == template.id
        assert persisted_notification.template_version == template.version
        assert persisted_notification.status == "created"
        assert persisted_notification.created_at <= datetime.utcnow()
        assert not persisted_notification.sent_at
        assert not persisted_notification.sent_by
        assert not persisted_notification.job_id
        assert not persisted_notification.personalisation
        assert persisted_notification.notification_type == "sms"
        provider_tasks.deliver_sms.apply_async.assert_called_once_with([str(persisted_notification.id)], queue="send-sms-tasks")

    def test_save_sms_should_save_default_smm_sender_notification_reply_to_text_on(self, notify_db_session, mocker):
        service = create_service_with_defined_sms_sender(sms_sender_value="12345")
        template = create_template(service=service)

        notification = _notification_json(template, to="6502532222")
        mocker.patch("app.celery.provider_tasks.deliver_sms.apply_async")

        notification_id = uuid.uuid4()
        save_smss(template.service_id, [signer_notification.sign(notification)], notification_id)

        persisted_notification = Notification.query.one()
        assert persisted_notification.reply_to_text == "12345"

    def test_should_save_sms_template_to_and_persist_with_job_id(self, sample_job, mocker):
        notification = _notification_json(sample_job.template, to="+1 650 253 2222", job_id=sample_job.id, row_number=2)
        mocker.patch("app.celery.provider_tasks.deliver_sms.apply_async")
        mock_over_daily_limit = mocker.patch("app.celery.tasks.check_service_over_daily_message_limit")

        notification_id = uuid.uuid4()
        now = datetime.utcnow()
        save_smss(sample_job.template.service_id, [signer_notification.sign(notification)], notification_id)
        persisted_notification = Notification.query.one()
        assert persisted_notification.to == "+1 650 253 2222"
        assert persisted_notification.job_id == sample_job.id
        assert persisted_notification.template_id == sample_job.template.id
        assert persisted_notification.status == "created"
        assert not persisted_notification.sent_at
        assert persisted_notification.created_at >= now
        assert not persisted_notification.sent_by
        assert persisted_notification.job_row_number == 2
        assert persisted_notification.api_key_id is None
        assert persisted_notification.key_type == KEY_TYPE_NORMAL
        assert persisted_notification.notification_type == "sms"

        provider_tasks.deliver_sms.apply_async.assert_called_once_with([str(persisted_notification.id)], queue="send-sms-tasks")
        mock_over_daily_limit.assert_called_once_with("normal", sample_job.service)

    def test_save_sms_should_go_to_retry_queue_if_database_errors(self, sample_template, mocker):
        notification = _notification_json(sample_template, "+1 650 253 2222")

        expected_exception = SQLAlchemyError()

        mocker.patch("app.celery.provider_tasks.deliver_sms.apply_async")
        mocker.patch("app.celery.tasks.save_smss.retry", side_effect=Retry)
        mocker.patch("app.celery.tasks.save_smss.max_retries", return_value=4)
        mocker.patch(
            "app.notifications.process_notifications.bulk_insert_notifications",
            side_effect=expected_exception,
        )

        notification_id = uuid.uuid4()

        with pytest.raises(Retry):
            save_smss(sample_template.service_id, [signer_notification.sign(notification)], notification_id)
        assert provider_tasks.deliver_sms.apply_async.called is False
        tasks.save_smss.retry.assert_called_with(exc=expected_exception, queue="retry-tasks")

        assert Notification.query.count() == 0

    def test_save_sms_does_not_send_duplicate_and_does_not_put_in_retry_queue(self, sample_notification, mocker):
        json = _notification_json(sample_notification.template, "6502532222", job_id=uuid.uuid4(), row_number=1)
        deliver_sms = mocker.patch("app.celery.provider_tasks.deliver_sms.apply_async")
        retry = mocker.patch("app.celery.tasks.save_smss.retry", side_effect=Exception())
        notification_id = str(sample_notification.id)
        json["id"] = str(sample_notification.id)

        save_smss(sample_notification.service_id, [signer_notification.sign(json)], notification_id)
        assert Notification.query.count() == 1
        assert not deliver_sms.called
        assert not retry.called

    def test_save_sms_uses_sms_sender_reply_to_text(self, mocker, notify_db_session):
        service = create_service_with_defined_sms_sender(sms_sender_value="6502532222")
        template = create_template(service=service)

        notification = _notification_json(template, to="6502532222")
        mocker.patch("app.celery.provider_tasks.deliver_throttled_sms.apply_async")

        notification_id = uuid.uuid4()
        save_smss(service.id, [signer_notification.sign(notification)], notification_id)

        persisted_notification = Notification.query.one()
        assert persisted_notification.reply_to_text == "+16502532222"

    def test_save_sms_uses_non_default_sms_sender_reply_to_text_if_provided(self, mocker, notify_db_session):
        service = create_service_with_defined_sms_sender(sms_sender_value="07123123123")
        template = create_template(service=service)
        new_sender = service_sms_sender_dao.dao_add_sms_sender_for_service(service.id, "new-sender", False)

        notification = _notification_json(template, to="6502532222")
        notification["sender_id"] = str(new_sender.id)
        mocker.patch("app.celery.provider_tasks.deliver_sms.apply_async")

        notification_id = uuid.uuid4()
        save_smss(service.id, [signer_notification.sign(notification)], notification_id)
        persisted_notification = Notification.query.one()
        assert persisted_notification.reply_to_text == "new-sender"


class TestSaveErrorHandling:
    def test_handler_send_1notification(self, sample_template, mocker):
        n1 = _notification_json(sample_template, "+1 650 253 2222")
        n1["notification_id"] = str(uuid.uuid4())
        service = dao_fetch_service_by_id(sample_template.service_id)
        n1["service"] = service
        n1["template_id"] = str(sample_template.id)
        expected_exception = SQLAlchemyError()

        retry_func = mocker.patch("app.celery.tasks.save_smss.retry")
        mocker.patch("app.celery.tasks.save_smss.apply_async", side_effect=handle_batch_error_and_forward)
        mocker.patch(
            "app.notifications.process_notifications.bulk_insert_notifications",
            side_effect=expected_exception,
        )

        receipt_id = uuid.uuid4()

        signed_notifications = [1]
        verified_notifications = [n1]
        signed_and_verified = list(zip(signed_notifications, verified_notifications))
        handle_batch_error_and_forward(save_smss, signed_and_verified, SMS_TYPE, expected_exception, receipt_id, sample_template)
        retry_func.assert_called_with(exc=expected_exception, queue="retry-tasks")

    def test_handler_send_3notifications(self, sample_template, mocker):
        n1 = _notification_json(sample_template, "+1 650 253 2222")
        n2 = _notification_json(sample_template, "+1 234 456 7890")
        n3 = _notification_json(sample_template, "+1 345 567 7890")
        n1["notification_id"] = str(uuid.uuid4())
        n2["notification_id"] = str(uuid.uuid4())
        n3["notification_id"] = str(uuid.uuid4())
        service = dao_fetch_service_by_id(sample_template.service_id)
        n1["service"] = service
        n2["service"] = service
        n3["service"] = service
        n1["template_id"] = str(sample_template.id)
        n2["template_id"] = str(sample_template.id)
        n3["template_id"] = str(sample_template.id)
        expected_exception = SQLAlchemyError()

        save_func = mocker.patch("app.celery.tasks.save_smss.apply_async")

        receipt_id = uuid.uuid4()

        signed_notifications = [1, 2, 3]
        verified_notifications = [n1, n2, n3]
        signed_and_verified = list(zip(signed_notifications, verified_notifications))
        handle_batch_error_and_forward(save_smss, signed_and_verified, SMS_TYPE, expected_exception, receipt_id, sample_template)

        assert save_func.call_count == 3
        assert save_func.call_args_list == [
            call((service.id, [1], None), queue="-normal-database-tasks"),
            call((service.id, [2], None), queue="-normal-database-tasks"),
            call((service.id, [3], None), queue="-normal-database-tasks"),
        ]

    def test_should_forward_sms_on_error(self, sample_template_with_placeholders, mocker):
        notification1 = _notification_json(
            sample_template_with_placeholders,
            to="+1 650 253 2221",
            personalisation={"name": "Jo"},
        )
        notification1["id"] = str(uuid.uuid4())
        notification1["service_id"] = str(sample_template_with_placeholders.service.id)
        expected_error = IntegrityError(None, None, None)
        mock_persist_notifications = mocker.patch("app.celery.tasks.persist_notifications", side_effect=expected_error)
        mock_save_sms = mocker.patch("app.celery.tasks.save_smss.retry")
        mock_acknowldege = mocker.patch("app.sms_normal.acknowledge")

        receipt = uuid.uuid4()
        notifications = [signer_notification.sign(notification1)]

        save_smss(
            str(sample_template_with_placeholders.service.id),
            notifications,
            receipt,
        )

        mock_persist_notifications.assert_called_once()
        mock_save_sms.assert_called_with(queue="retry-tasks", exc=expected_error)
        mock_acknowldege.assert_called_once_with(receipt)

    def test_should_forward_email_on_error(self, sample_email_template_with_placeholders, mocker):
        notification1 = _notification_json(
            sample_email_template_with_placeholders,
            to="test1@gmail.com",
            personalisation={"name": "Jo"},
        )
        notification1["id"] = str(uuid.uuid4())
        notification1["service_id"] = str(sample_email_template_with_placeholders.service.id)

        expected_error = IntegrityError(None, None, None)
        mock_persist_notifications = mocker.patch("app.celery.tasks.persist_notifications", side_effect=expected_error)
        mock_save_email = mocker.patch("app.celery.tasks.save_emails.retry")
        mock_acknowldege = mocker.patch("app.email_normal.acknowledge")

        receipt = uuid.uuid4()
        notifications = [signer_notification.sign(notification1)]

        save_emails(
            str(sample_email_template_with_placeholders.service.id),
            notifications,
            receipt,
        )

        mock_persist_notifications.assert_called_once()
        mock_save_email.assert_called_with(queue="retry-tasks", exc=expected_error)
        mock_acknowldege.assert_called_once_with(receipt)


class TestSaveEmails:
    @pytest.mark.parametrize("sender_id", [None, "996958a8-0c06-43be-a40e-56e4a2d1655c"])
    def test_save_emails_should_use_redis_cache_to_retrieve_service_and_template_when_possible(
        self, sample_service, mocker, sender_id
    ):
        sample_template = create_template(
            template_name="Test Template",
            template_type="email",
            content="Hello (( Name))\nYour thing is due soon",
            service=sample_service,
        )

        notification = _notification_json(
            sample_template,
            to="test@unittest.com",
            personalisation={"name": "Jo"},
        )

        if sender_id:
            notification["sender_id"] = sender_id

        reply_to = ServiceEmailReplyTo()
        reply_to.email_address = "notify@digital.cabinet-office.gov.uk"
        mocked_get_sender_id = mocker.patch("app.celery.tasks.dao_get_reply_to_by_id", return_value=reply_to)
        mocked_deliver_email = mocker.patch("app.celery.provider_tasks.deliver_email.apply_async")

        json_template_date = {"data": template_schema.dump(sample_template).data}
        json_service_data = {"data": service_schema.dump(sample_service).data}
        mocked_redis_get = mocker.patch.object(redis_store, "get")

        mocked_redis_get.side_effect = [
            bytes(json.dumps(json_service_data, default=lambda o: o.hex if isinstance(o, uuid.UUID) else None), encoding="utf-8"),
            bytes(
                json.dumps(json_template_date, default=lambda o: o.hex if isinstance(o, uuid.UUID) else None), encoding="utf-8"
            ),
            bytes(
                json.dumps(json_template_date, default=lambda o: o.hex if isinstance(o, uuid.UUID) else None), encoding="utf-8"
            ),
            bytes(json.dumps(json_service_data, default=lambda o: o.hex if isinstance(o, uuid.UUID) else None), encoding="utf-8"),
            False,
            False,
        ]
        mocker.patch("app.notifications.process_notifications.choose_queue", return_value="email_normal_queue")

        save_emails(sample_template.service_id, [signer_notification.sign(notification)], uuid.uuid4())
        assert mocked_redis_get.called
        persisted_notification = Notification.query.one()
        assert persisted_notification.to == "test@unittest.com"
        assert persisted_notification.template_id == sample_template.id
        assert persisted_notification.template_version == sample_template.version
        assert persisted_notification.status == "created"
        assert persisted_notification.created_at <= datetime.utcnow()
        assert not persisted_notification.sent_at
        assert not persisted_notification.sent_by
        assert not persisted_notification.job_id
        assert persisted_notification.personalisation == {"name": "Jo"}
        assert persisted_notification._personalisation == signer_personalisation.sign({"name": "Jo"})
        assert persisted_notification.notification_type == "email"
        mocked_deliver_email.assert_called_once_with([str(persisted_notification.id)], queue="send-email-tasks")
        if sender_id:
            mocked_get_sender_id.assert_called_once_with(persisted_notification.service_id, sender_id)

    def test_save_email_should_save_default_email_reply_to_text_on_notification(self, notify_db_session, mocker):
        service = create_service()
        create_reply_to_email(service=service, email_address="reply_to@digital.gov.uk", is_default=True)
        template = create_template(service=service, template_type="email", subject="Hello")

        notification = _notification_json(template, to="test@example.com")
        mocker.patch("app.celery.provider_tasks.deliver_email.apply_async")

        notification_id = uuid.uuid4()
        save_emails(service.id, [signer_notification.sign(notification)], notification_id)

        persisted_notification = Notification.query.one()
        assert persisted_notification.reply_to_text == "reply_to@digital.gov.uk"

    def test_save_email_should_save_non_default_email_reply_to_text_on_notification_when_set(self, notify_db_session, mocker):
        service = create_service()
        create_reply_to_email(service=service, email_address="reply_to@digital.gov.uk", is_default=True)
        create_reply_to_email(service=service, email_address="reply_two@digital.gov.uk", is_default=False)
        template = create_template(service=service, template_type="email", subject="Hello")

        notification = _notification_json(template, to="test@example.com", reply_to_text="reply_two@digital.gov.uk")
        mocker.patch("app.celery.provider_tasks.deliver_email.apply_async")

        notification_id = uuid.uuid4()
        save_emails(service.id, [signer_notification.sign(notification)], notification_id)

        persisted_notification = Notification.query.one()
        assert persisted_notification.reply_to_text == "reply_two@digital.gov.uk"

    def test_should_put_save_email_task_in_research_mode_queue_if_research_mode_service(self, notify_db_session, mocker):
        service = create_service(research_mode=True)

        template = create_template(service=service, template_type="email")

        notification = _notification_json(template, to="test@test.com")

        mocker.patch("app.celery.provider_tasks.deliver_email.apply_async")

        notification_id = uuid.uuid4()

        save_emails(service.id, [signer_notification.sign(notification)], notification_id)

        persisted_notification = Notification.query.one()
        provider_tasks.deliver_email.apply_async.assert_called_once_with(
            [str(persisted_notification.id)], queue="research-mode-tasks"
        )

    @pytest.mark.parametrize("process_type", ["priority", "bulk"])
    def test_should_route_save_email_task_to_appropriate_queue_according_to_template_process_type(
        self, notify_db_session, mocker, process_type
    ):
        service = create_service()
        template = create_template(service=service, template_type="email", process_type=process_type)
        notification = _notification_json(template, to="test@test.com")

        mocker.patch("app.celery.provider_tasks.deliver_email.apply_async")

        notification_id = uuid.uuid4()

        save_emails(service.id, [signer_notification.sign(notification)], notification_id)

        persisted_notification = Notification.query.one()
        provider_tasks.deliver_email.apply_async.assert_called_once_with(
            [str(persisted_notification.id)], queue=f"{process_type}-tasks"
        )

    def test_should_route_save_email_task_to_bulk_on_large_csv_file(self, notify_db_session, mocker):
        service = create_service()
        template = create_template(service=service, template_type="email", process_type="normal")
        notification = _notification_json(template, to="test@test.com", queue="bulk-tasks")

        mocker.patch("app.celery.provider_tasks.deliver_email.apply_async")

        notification_id = uuid.uuid4()

        save_emails(service.id, [signer_notification.sign(notification)], notification_id)

        persisted_notification = Notification.query.one()
        provider_tasks.deliver_email.apply_async.assert_called_once_with([str(persisted_notification.id)], queue="bulk-tasks")

    def test_should_use_email_template_and_persist(self, sample_email_template_with_placeholders, sample_api_key, mocker):
        mocker.patch("app.celery.provider_tasks.deliver_email.apply_async")
        mock_over_daily_limit = mocker.patch("app.celery.tasks.check_service_over_daily_message_limit")

        now = datetime(2016, 1, 1, 11, 9, 0)
        notification_id = uuid.uuid4()

        with freeze_time("2016-01-01 12:00:00.000000"):
            notification = _notification_json(
                sample_email_template_with_placeholders,
                "my_email@my_email.com",
                {"name": "Jo"},
                row_number=1,
            )

        with freeze_time("2016-01-01 11:10:00.00000"):
            save_emails(
                sample_email_template_with_placeholders.service_id, [signer_notification.sign(notification)], notification_id
            )

        persisted_notification = Notification.query.one()
        assert persisted_notification.to == "my_email@my_email.com"
        assert persisted_notification.template_id == sample_email_template_with_placeholders.id
        assert persisted_notification.template_version == sample_email_template_with_placeholders.version
        assert persisted_notification.created_at >= now
        assert not persisted_notification.sent_at
        assert persisted_notification.status == "created"
        assert not persisted_notification.sent_by
        assert persisted_notification.job_row_number == 1
        assert persisted_notification.personalisation == {"name": "Jo"}
        assert persisted_notification._personalisation == signer_personalisation.sign({"name": "Jo"})
        assert persisted_notification.api_key_id is None
        assert persisted_notification.key_type == KEY_TYPE_NORMAL
        assert persisted_notification.notification_type == "email"

        provider_tasks.deliver_email.apply_async.assert_called_once_with(
            [str(persisted_notification.id)], queue="send-email-tasks"
        )
        mock_over_daily_limit.assert_called_once_with("normal", sample_email_template_with_placeholders.service)

    def test_save_email_should_use_template_version_from_job_not_latest(self, sample_email_template, mocker):
        notification = _notification_json(sample_email_template, "my_email@my_email.com")
        version_on_notification = sample_email_template.version
        # Change the template
        from app.dao.templates_dao import dao_get_template_by_id, dao_update_template

        sample_email_template.content = sample_email_template.content + " another version of the template"
        mocker.patch("app.celery.provider_tasks.deliver_email.apply_async")
        dao_update_template(sample_email_template)
        t = dao_get_template_by_id(sample_email_template.id)
        assert t.version > version_on_notification
        now = datetime.utcnow()

        save_emails(sample_email_template.service_id, [signer_notification.sign(notification)], uuid.uuid4())

        persisted_notification = Notification.query.one()
        assert persisted_notification.to == "my_email@my_email.com"
        assert persisted_notification.template_id == sample_email_template.id
        assert persisted_notification.template_version == version_on_notification
        assert persisted_notification.created_at >= now
        assert not persisted_notification.sent_at
        assert persisted_notification.status == "created"
        assert not persisted_notification.sent_by
        assert persisted_notification.notification_type == "email"
        provider_tasks.deliver_email.apply_async.assert_called_once_with(
            [str(persisted_notification.id)], queue="send-email-tasks"
        )

    def test_should_use_email_template_subject_placeholders(self, sample_email_template_with_placeholders, mocker):
        notification = _notification_json(sample_email_template_with_placeholders, "my_email@my_email.com", {"name": "Jo"})
        mocker.patch("app.celery.provider_tasks.deliver_email.apply_async")

        notification_id = uuid.uuid4()
        now = datetime.utcnow()

        save_emails(sample_email_template_with_placeholders.service_id, [signer_notification.sign(notification)], notification_id)

        persisted_notification = Notification.query.one()
        assert persisted_notification.to == "my_email@my_email.com"
        assert persisted_notification.template_id == sample_email_template_with_placeholders.id
        assert persisted_notification.status == "created"
        assert persisted_notification.created_at >= now
        assert not persisted_notification.sent_by
        assert persisted_notification.personalisation == {"name": "Jo"}
        assert not persisted_notification.reference
        assert persisted_notification.notification_type == "email"
        provider_tasks.deliver_email.apply_async.assert_called_once_with(
            [str(persisted_notification.id)], queue="send-email-tasks"
        )

    def test_save_email_uses_the_reply_to_text_when_provided(self, sample_email_template, mocker):
        notification = _notification_json(sample_email_template, "my_email@my_email.com")
        mocker.patch("app.celery.provider_tasks.deliver_email.apply_async")

        service = sample_email_template.service
        notification_id = uuid.uuid4()
        service_email_reply_to_dao.add_reply_to_email_address_for_service(service.id, "default@example.com", True)
        other_email_reply_to = service_email_reply_to_dao.add_reply_to_email_address_for_service(
            service.id, "other@example.com", False
        )

        notification["sender_id"] = str(other_email_reply_to.id)

        save_emails(sample_email_template.service_id, [signer_notification.sign(notification)], notification_id)

        persisted_notification = Notification.query.one()
        assert persisted_notification.notification_type == "email"
        assert persisted_notification.reply_to_text == "other@example.com"

    def test_save_email_uses_the_default_reply_to_text_if_sender_id_is_none(self, sample_email_template, mocker):
        notification = _notification_json(sample_email_template, "my_email@my_email.com")
        mocker.patch("app.celery.provider_tasks.deliver_email.apply_async")

        service = sample_email_template.service
        notification_id = uuid.uuid4()
        service_email_reply_to_dao.add_reply_to_email_address_for_service(service.id, "default@example.com", True)

        save_emails(sample_email_template.service_id, [signer_notification.sign(notification)], notification_id)

        persisted_notification = Notification.query.one()
        assert persisted_notification.notification_type == "email"
        assert persisted_notification.reply_to_text == "default@example.com"

    def test_should_use_email_template_and_persist_without_personalisation(self, sample_email_template, mocker):
        notification = _notification_json(sample_email_template, "my_email@my_email.com")
        mocker.patch("app.celery.provider_tasks.deliver_email.apply_async")

        notification_id = uuid.uuid4()

        now = datetime.utcnow()

        save_emails(sample_email_template.service_id, [signer_notification.sign(notification)], notification_id)

        persisted_notification = Notification.query.one()
        assert persisted_notification.to == "my_email@my_email.com"
        assert persisted_notification.template_id == sample_email_template.id
        assert persisted_notification.created_at >= now
        assert not persisted_notification.sent_at
        assert persisted_notification.status == "created"
        assert not persisted_notification.sent_by
        assert not persisted_notification.personalisation
        assert not persisted_notification.reference
        assert persisted_notification.notification_type == "email"
        provider_tasks.deliver_email.apply_async.assert_called_once_with(
            [str(persisted_notification.id)], queue="send-email-tasks"
        )

    def test_save_email_should_go_to_retry_queue_if_database_errors(self, sample_email_template, mocker):
        notification = _notification_json(sample_email_template, "test@example.gov.uk")

        expected_exception = SQLAlchemyError()

        mocker.patch("app.celery.provider_tasks.deliver_email.apply_async")
        mocker.patch("app.celery.tasks.save_emails.retry", side_effect=Retry)
        mocker.patch("app.celery.tasks.save_emails.max_retries", return_value=4)
        mocker.patch(
            "app.notifications.process_notifications.bulk_insert_notifications",
            side_effect=expected_exception,
        )
        notification_id = uuid.uuid4()

        with pytest.raises(Retry):

            save_emails(sample_email_template.service_id, [signer_notification.sign(notification)], notification_id)

        assert not provider_tasks.deliver_email.apply_async.called
        tasks.save_emails.retry.assert_called_with(exc=expected_exception, queue="retry-tasks")

        assert Notification.query.count() == 0

    def test_save_email_does_not_send_duplicate_and_does_not_put_in_retry_queue(self, sample_notification, mocker):
        json = _notification_json(
            sample_notification.template,
            sample_notification.to,
            job_id=uuid.uuid4(),
            row_number=1,
        )
        deliver_email = mocker.patch("app.celery.provider_tasks.deliver_email.apply_async")
        retry = mocker.patch("app.celery.tasks.save_emails.retry", side_effect=Exception())
        notification_id = str(sample_notification.id)
        json["id"] = str(sample_notification.id)

        save_emails(sample_notification.service_id, [signer_notification.sign(json)], notification_id)
        assert Notification.query.count() == 1
        assert not deliver_email.called
        assert not retry.called


@pytest.mark.parametrize(
    "template_type, expected_class",
    [
        (SMS_TYPE, SMSMessageTemplate),
        (EMAIL_TYPE, WithSubjectTemplate),
        (LETTER_TYPE, WithSubjectTemplate),
    ],
)
def test_get_template_class(template_type, expected_class):
    assert get_template_class(template_type) == expected_class


class TestSendInboundSmsToService:
    def test_send_inbound_sms_to_service_post_https_request_to_service(self, notify_api, sample_service):
        inbound_api = create_service_inbound_api(
            service=sample_service,
            url="https://some.service.gov.uk/",
            bearer_token="something_unique",
        )
        inbound_sms = create_inbound_sms(
            service=sample_service,
            notify_number="0751421",
            user_number="447700900111",
            provider_date=datetime(2017, 6, 20),
            content="Here is some content",
        )
        data = {
            "id": str(inbound_sms.id),
            "source_number": inbound_sms.user_number,
            "destination_number": inbound_sms.notify_number,
            "message": inbound_sms.content,
            "date_received": inbound_sms.provider_date.strftime(DATETIME_FORMAT),
        }

        with requests_mock.Mocker() as request_mock:
            request_mock.post(inbound_api.url, json={}, status_code=200)
            send_inbound_sms_to_service(inbound_sms.id, inbound_sms.service_id)
        assert request_mock.call_count == 1
        assert request_mock.request_history[0].url == inbound_api.url
        assert request_mock.request_history[0].method == "POST"
        assert request_mock.request_history[0].text == json.dumps(data)
        assert request_mock.request_history[0].headers["Content-type"] == "application/json"
        assert request_mock.request_history[0].headers["Authorization"] == "Bearer {}".format(inbound_api.bearer_token)

    def test_send_inbound_sms_to_service_does_not_send_request_when_inbound_sms_does_not_exist(self, notify_api, sample_service):
        inbound_api = create_service_inbound_api(service=sample_service)
        with requests_mock.Mocker() as request_mock:
            request_mock.post(inbound_api.url, json={}, status_code=200)
            with pytest.raises(SQLAlchemyError):
                send_inbound_sms_to_service(inbound_sms_id=uuid.uuid4(), service_id=sample_service.id)

        assert request_mock.call_count == 0

    def test_send_inbound_sms_to_service_does_not_sent_request_when_inbound_api_does_not_exist(
        self, notify_api, sample_service, mocker
    ):
        inbound_sms = create_inbound_sms(
            service=sample_service,
            notify_number="0751421",
            user_number="447700900111",
            provider_date=datetime(2017, 6, 20),
            content="Here is some content",
        )
        mocked = mocker.patch("requests.request")
        send_inbound_sms_to_service(inbound_sms.id, inbound_sms.service_id)

        mocked.call_count == 0

    def test_send_inbound_sms_to_service_retries_if_request_returns_500(self, notify_api, sample_service, mocker):
        inbound_api = create_service_inbound_api(
            service=sample_service,
            url="https://some.service.gov.uk/",
            bearer_token="something_unique",
        )
        inbound_sms = create_inbound_sms(
            service=sample_service,
            notify_number="0751421",
            user_number="447700900111",
            provider_date=datetime(2017, 6, 20),
            content="Here is some content",
        )

        mocked = mocker.patch("app.celery.tasks.send_inbound_sms_to_service.retry")
        with requests_mock.Mocker() as request_mock:
            request_mock.post(inbound_api.url, json={}, status_code=500)
            send_inbound_sms_to_service(inbound_sms.id, inbound_sms.service_id)

        assert mocked.call_count == 1
        assert mocked.call_args[1]["queue"] == "retry-tasks"

    def test_send_inbound_sms_to_service_retries_if_request_throws_unknown(self, notify_api, sample_service, mocker):
        create_service_inbound_api(
            service=sample_service,
            url="https://some.service.gov.uk/",
            bearer_token="something_unique",
        )
        inbound_sms = create_inbound_sms(
            service=sample_service,
            notify_number="0751421",
            user_number="447700900111",
            provider_date=datetime(2017, 6, 20),
            content="Here is some content",
        )

        mocked = mocker.patch("app.celery.tasks.send_inbound_sms_to_service.retry")
        mocker.patch("app.celery.tasks.request", side_effect=RequestException())

        send_inbound_sms_to_service(inbound_sms.id, inbound_sms.service_id)

        assert mocked.call_count == 1
        assert mocked.call_args[1]["queue"] == "retry-tasks"

    def test_send_inbound_sms_to_service_does_not_retries_if_request_returns_404(self, notify_api, sample_service, mocker):
        inbound_api = create_service_inbound_api(
            service=sample_service,
            url="https://some.service.gov.uk/",
            bearer_token="something_unique",
        )
        inbound_sms = create_inbound_sms(
            service=sample_service,
            notify_number="0751421",
            user_number="447700900111",
            provider_date=datetime(2017, 6, 20),
            content="Here is some content",
        )

        mocked = mocker.patch("app.celery.tasks.send_inbound_sms_to_service.retry")
        with requests_mock.Mocker() as request_mock:
            request_mock.post(inbound_api.url, json={}, status_code=404)
            send_inbound_sms_to_service(inbound_sms.id, inbound_sms.service_id)

        mocked.call_count == 0


class TestProcessIncompleteJob:
    def test_process_incomplete_job_sms(self, mocker, sample_template):
        mocker.patch(
            "app.celery.tasks.s3.get_job_from_s3",
            return_value=load_example_csv("multiple_sms"),
        )
        save_smss = mocker.patch("app.celery.tasks.save_smss.apply_async")

        job = create_job(
            template=sample_template,
            notification_count=10,
            created_at=datetime.utcnow() - timedelta(hours=2),
            scheduled_for=datetime.utcnow() - timedelta(minutes=31),
            processing_started=datetime.utcnow() - timedelta(minutes=31),
            job_status=JOB_STATUS_ERROR,
        )

        save_notification(create_notification(sample_template, job, 0))
        save_notification(create_notification(sample_template, job, 1))

        assert Notification.query.filter(Notification.job_id == job.id).count() == 2

        process_incomplete_job(str(job.id))

        completed_job = Job.query.filter(Job.id == job.id).one()

        assert completed_job.job_status == JOB_STATUS_FINISHED

        assert save_smss.call_count == 1  # The save_smss call will be called once
        assert len(save_smss.call_args[0][0][1]) == 8  # The unprocessed 8 notifications will be sent to save_smss

    def test_process_incomplete_job_with_notifications_all_sent(self, mocker, sample_template):

        mocker.patch(
            "app.celery.tasks.s3.get_job_from_s3",
            return_value=load_example_csv("multiple_sms"),
        )
        mock_save_sms = mocker.patch("app.celery.tasks.save_smss.apply_async")

        job = create_job(
            template=sample_template,
            notification_count=10,
            created_at=datetime.utcnow() - timedelta(hours=2),
            scheduled_for=datetime.utcnow() - timedelta(minutes=31),
            processing_started=datetime.utcnow() - timedelta(minutes=31),
            job_status=JOB_STATUS_ERROR,
        )

        save_notification(create_notification(sample_template, job, 0))
        save_notification(create_notification(sample_template, job, 1))
        save_notification(create_notification(sample_template, job, 2))
        save_notification(create_notification(sample_template, job, 3))
        save_notification(create_notification(sample_template, job, 4))
        save_notification(create_notification(sample_template, job, 5))
        save_notification(create_notification(sample_template, job, 6))
        save_notification(create_notification(sample_template, job, 7))
        save_notification(create_notification(sample_template, job, 8))
        save_notification(create_notification(sample_template, job, 9))

        assert Notification.query.filter(Notification.job_id == job.id).count() == 10

        process_incomplete_job(str(job.id))

        completed_job = Job.query.filter(Job.id == job.id).one()

        assert completed_job.job_status == JOB_STATUS_FINISHED

        assert mock_save_sms.call_count == 0  # There are 10 in the file and we've added 10 it should not have been called

    def test_process_incomplete_jobs_sms(self, mocker, sample_template):

        mocker.patch(
            "app.celery.tasks.s3.get_job_from_s3",
            return_value=load_example_csv("multiple_sms"),
        )
        mock_save_smss = mocker.patch("app.celery.tasks.save_smss.apply_async")

        job = create_job(
            template=sample_template,
            notification_count=10,
            created_at=datetime.utcnow() - timedelta(hours=2),
            scheduled_for=datetime.utcnow() - timedelta(minutes=31),
            processing_started=datetime.utcnow() - timedelta(minutes=31),
            job_status=JOB_STATUS_ERROR,
        )
        save_notification(create_notification(sample_template, job, 0))
        save_notification(create_notification(sample_template, job, 1))
        save_notification(create_notification(sample_template, job, 2))

        assert Notification.query.filter(Notification.job_id == job.id).count() == 3

        job2 = create_job(
            template=sample_template,
            notification_count=10,
            created_at=datetime.utcnow() - timedelta(hours=2),
            scheduled_for=datetime.utcnow() - timedelta(minutes=31),
            processing_started=datetime.utcnow() - timedelta(minutes=31),
            job_status=JOB_STATUS_ERROR,
        )

        save_notification(create_notification(sample_template, job2, 0))
        save_notification(create_notification(sample_template, job2, 1))
        save_notification(create_notification(sample_template, job2, 2))
        save_notification(create_notification(sample_template, job2, 3))
        save_notification(create_notification(sample_template, job2, 4))

        assert Notification.query.filter(Notification.job_id == job2.id).count() == 5

        jobs = [job.id, job2.id]
        process_incomplete_jobs(jobs)

        completed_job = Job.query.filter(Job.id == job.id).one()
        completed_job2 = Job.query.filter(Job.id == job2.id).one()

        assert completed_job.job_status == JOB_STATUS_FINISHED

        assert completed_job2.job_status == JOB_STATUS_FINISHED

        assert mock_save_smss.call_count == 2
        # The second time the job is called we will send 5 notifications through
        assert len(mock_save_smss.call_args[0][0][1]) == 5

    def test_process_incomplete_jobs_no_notifications_added(self, mocker, sample_template):
        mocker.patch(
            "app.celery.tasks.s3.get_job_from_s3",
            return_value=load_example_csv("multiple_sms"),
        )
        mock_save_sms = mocker.patch("app.celery.tasks.save_smss.apply_async")

        job = create_job(
            template=sample_template,
            notification_count=10,
            created_at=datetime.utcnow() - timedelta(hours=2),
            scheduled_for=datetime.utcnow() - timedelta(minutes=31),
            processing_started=datetime.utcnow() - timedelta(minutes=31),
            job_status=JOB_STATUS_ERROR,
        )

        assert Notification.query.filter(Notification.job_id == job.id).count() == 0

        process_incomplete_job(job.id)

        completed_job = Job.query.filter(Job.id == job.id).one()

        assert completed_job.job_status == JOB_STATUS_FINISHED

        assert mock_save_sms.call_count == 1
        assert len(mock_save_sms.call_args[0][0][1]) == 10  # There are 10 in the csv file

    def test_process_incomplete_jobs(self, mocker):

        mocker.patch(
            "app.celery.tasks.s3.get_job_from_s3",
            return_value=load_example_csv("multiple_sms"),
        )
        mock_save_sms = mocker.patch("app.celery.tasks.save_smss.apply_async")

        jobs = []
        process_incomplete_jobs(jobs)

        assert mock_save_sms.call_count == 0  # There are no jobs to process so it will not have been called

    def test_process_incomplete_job_no_job_in_database(self, mocker, fake_uuid):

        mocker.patch(
            "app.celery.tasks.s3.get_job_from_s3",
            return_value=load_example_csv("multiple_sms"),
        )
        mock_save_sms = mocker.patch("app.celery.tasks.save_smss.apply_async")

        with pytest.raises(expected_exception=Exception):
            process_incomplete_job(fake_uuid)

        assert mock_save_sms.call_count == 0  # There is no job in the db it will not have been called

    def test_process_incomplete_job_email(self, mocker, sample_email_template):

        mocker.patch(
            "app.celery.tasks.s3.get_job_from_s3",
            return_value=load_example_csv("multiple_email"),
        )
        mock_email_saver = mocker.patch("app.celery.tasks.save_emails.apply_async")

        job = create_job(
            template=sample_email_template,
            notification_count=10,
            created_at=datetime.utcnow() - timedelta(hours=2),
            scheduled_for=datetime.utcnow() - timedelta(minutes=31),
            processing_started=datetime.utcnow() - timedelta(minutes=31),
            job_status=JOB_STATUS_ERROR,
        )

        save_notification(create_notification(sample_email_template, job, 0))
        save_notification(create_notification(sample_email_template, job, 1))

        assert Notification.query.filter(Notification.job_id == job.id).count() == 2

        process_incomplete_job(str(job.id))

        completed_job = Job.query.filter(Job.id == job.id).one()

        assert completed_job.job_status == JOB_STATUS_FINISHED

        assert mock_email_saver.call_count == 1
        assert len(mock_email_saver.call_args[0][0][1]) == 8  # There are 10 in the file and we've added two already

    @pytest.mark.skip(reason="DEPRECATED: letter code")
    def test_process_incomplete_job_letter(self, mocker, sample_letter_template):
        mocker.patch(
            "app.celery.tasks.s3.get_job_from_s3",
            return_value=load_example_csv("multiple_letter"),
        )
        mock_letter_saver = mocker.patch("app.celery.tasks.save_letter.apply_async")

        job = create_job(
            template=sample_letter_template,
            notification_count=10,
            created_at=datetime.utcnow() - timedelta(hours=2),
            scheduled_for=datetime.utcnow() - timedelta(minutes=31),
            processing_started=datetime.utcnow() - timedelta(minutes=31),
            job_status=JOB_STATUS_ERROR,
        )

        save_notification(create_notification(sample_letter_template, job, 0))
        save_notification(create_notification(sample_letter_template, job, 1))

        assert Notification.query.filter(Notification.job_id == job.id).count() == 2

        process_incomplete_job(str(job.id))

        assert mock_letter_saver.call_count == 8

    @freeze_time("2017-01-01")
    def test_process_incomplete_jobs_sets_status_to_in_progress_and_resets_processing_started_time(self, mocker, sample_template):
        mock_process_incomplete_job = mocker.patch("app.celery.tasks.process_incomplete_job")

        job1 = create_job(
            sample_template,
            processing_started=datetime.utcnow() - timedelta(minutes=30),
            job_status=JOB_STATUS_ERROR,
        )
        job2 = create_job(
            sample_template,
            processing_started=datetime.utcnow() - timedelta(minutes=31),
            job_status=JOB_STATUS_ERROR,
        )

        process_incomplete_jobs([str(job1.id), str(job2.id)])

        assert job1.job_status == JOB_STATUS_IN_PROGRESS
        assert job1.processing_started == datetime.utcnow()

        assert job2.job_status == JOB_STATUS_IN_PROGRESS
        assert job2.processing_started == datetime.utcnow()

        assert mock_process_incomplete_job.mock_calls == [
            call(str(job1.id)),
            call(str(job2.id)),
        ]


class TestSendNotifyNoReply:
    def test_send_notify_no_reply(self, mocker, sample_notification, no_reply_template):
        persist_mock = mocker.patch("app.celery.tasks.persist_notifications", return_value=[sample_notification])
        queue_mock = mocker.patch("app.celery.tasks.send_notification_to_queue")

        data = json.dumps(
            {
                "sender": "sender@example.com",
                "recipients": ["service@notify.ca"],
            }
        )

        send_notify_no_reply(data)

        assert len(persist_mock.call_args_list) == 1
        persist_call = persist_mock.call_args_list[0][0][0][0]
        assert persist_call["recipient"] == "sender@example.com"
        assert persist_call["personalisation"] == {
            "sending_email_address": "service@notify.ca",
        }
        assert persist_call["reply_to_text"] is None
        assert len(queue_mock.call_args_list) == 1
        queue_call = queue_mock.call_args_list[0][1]

        assert queue_call["queue"] == QueueNames.NOTIFY

    def test_send_notify_no_reply_retry(self, mocker, no_reply_template):
        mocker.patch("app.celery.tasks.send_notify_no_reply.retry", side_effect=Retry)
        mocker.patch("app.celery.tasks.send_notification_to_queue", side_effect=Exception())

        with pytest.raises(Retry):
            send_notify_no_reply(
                json.dumps(
                    {
                        "sender": "sender@example.com",
                        "recipients": ["service@notify.ca"],
                    }
                )
            )

        tasks.send_notify_no_reply.retry.assert_called_with(queue=QueueNames.RETRY)<|MERGE_RESOLUTION|>--- conflicted
+++ resolved
@@ -1001,13 +1001,8 @@
     ):
         mocker.patch("app.celery.tasks.create_uuid", return_value="noti_uuid")
         task_mock = mocker.patch("app.celery.tasks.{}".format(expected_function))
-<<<<<<< HEAD
-        signer_mock = mocker.patch("app.celery.tasks.signer.sign")
+        signer_mock = mocker.patch("app.celery.tasks.signer_notification.sign")
         template = Mock(id="template_id", template_type=template_type, process_type=NORMAL)
-=======
-        signer_mock = mocker.patch("app.celery.tasks.signer_notification.sign")
-        template = Mock(id="template_id", template_type=template_type)
->>>>>>> 1cf282dd
         api_key = {}
         job = Mock(
             id="job_id",
