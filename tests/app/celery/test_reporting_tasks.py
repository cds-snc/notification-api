--- conflicted
+++ resolved
@@ -587,7 +587,6 @@
     assert noti_status[0].notification_status == "created"
 
 
-<<<<<<< HEAD
 @freeze_time("2019-04-01T5:30")
 def test_create_nightly_notification_status_for_day_clears_failed_delivered_notification_counts(
     sample_template, notify_api, mocker
@@ -606,7 +605,8 @@
     with set_config(notify_api, "FF_ANNUAL_LIMIT", True):
         create_nightly_notification_status_for_day("2019-04-01")
         assert mock_reset_counts.call_count == 2
-=======
+
+
 class TestInsertQuarterData:
     def test_insert_quarter_data(self, notify_db_session):
         service_1 = create_service(service_name="service_1")
@@ -627,5 +627,4 @@
 
         # Data for Q1 2018
         insert_quarter_data_for_annual_limits(datetime(2018, 7, 1))
-        assert AnnualLimitsData.query.filter_by(service_id=service_1.id, time_period="Q1-2018").first().notification_count == 10
->>>>>>> 67533e5a
+        assert AnnualLimitsData.query.filter_by(service_id=service_1.id, time_period="Q1-2018").first().notification_count == 10