--- conflicted
+++ resolved
@@ -122,7 +122,7 @@
 
     mock_s3.assert_called_with(
         bucket_name=current_app.config['LETTERS_PDF_BUCKET_NAME'],
-        file_location='2017-12-05/NOTIFY.FOO.D.2.C.C.20171204173100.PDF',
+        file_location='2017-12-04/NOTIFY.FOO.D.2.C.C.20171204173100.PDF',
         filedata=b'\x00\x01',
         region=current_app.config['AWS_REGION']
     )
@@ -422,13 +422,8 @@
     conn.create_bucket(Bucket=source_bucket_name)
     conn.create_bucket(Bucket=target_bucket_name)
 
-<<<<<<< HEAD
     s3 = boto3.client('s3', region_name='us-east-1')
-    s3.put_object(Bucket=source_bucket_name, Key=filename, Body=b'pdf_content')
-=======
-    s3 = boto3.client('s3', region_name='eu-west-1')
     s3.put_object(Bucket=source_bucket_name, Key=filename, Body=b'old_pdf')
->>>>>>> c1b53dce
 
     mock_get_page_count = mocker.patch('app.celery.letters_pdf_tasks.get_page_count', return_value=1)
     mock_s3upload = mocker.patch('app.celery.letters_pdf_tasks.s3upload')
