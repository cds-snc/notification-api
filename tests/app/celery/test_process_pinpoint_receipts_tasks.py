from datetime import datetime

import pytest
from freezegun import freeze_time
from tests.app.conftest import create_sample_notification
from tests.app.db import (
    create_notification,
    create_service_callback_api,
    save_notification,
)

from app import annual_limit_client, statsd_client
from app.aws.mocks import (
    pinpoint_delivered_callback,
    pinpoint_delivered_callback_missing_sms_data,
    pinpoint_failed_callback,
    pinpoint_shortcode_delivered_callback,
    pinpoint_successful_callback,
)
from app.celery.process_pinpoint_receipts_tasks import process_pinpoint_results
from app.dao.notifications_dao import get_notification_by_id
from app.models import (
    NOTIFICATION_DELIVERED,
    NOTIFICATION_PERMANENT_FAILURE,
    NOTIFICATION_SENT,
    NOTIFICATION_TECHNICAL_FAILURE,
    NOTIFICATION_TEMPORARY_FAILURE,
)
from app.notifications.callbacks import create_delivery_status_callback_data
from celery.exceptions import MaxRetriesExceededError
<<<<<<< HEAD
=======
from tests.app.conftest import create_sample_notification
from tests.app.db import (
    create_notification,
    create_service_callback_api,
    save_notification,
)
from tests.conftest import set_config
>>>>>>> 9f30e3a6


@pytest.mark.parametrize(
    "callback, expected_response, origination_phone_number",
    [
        (pinpoint_delivered_callback, "Message has been accepted by phone", "+13655550100"),
        (pinpoint_shortcode_delivered_callback, "Message has been accepted by phone carrier", "555555"),
    ],
)
def test_process_pinpoint_results_delivered(
    sample_template, notify_db, notify_db_session, callback, expected_response, origination_phone_number, mocker
):
    mock_info_logger = mocker.patch("app.celery.process_pinpoint_receipts_tasks.current_app.logger.info")
    mock_callback_task = mocker.patch("app.celery.process_pinpoint_receipts_tasks._check_and_queue_callback_task")
    notification = create_sample_notification(
        notify_db,
        notify_db_session,
        template=sample_template,
        reference="ref",
        status=NOTIFICATION_SENT,
        sent_by="pinpoint",
        sent_at=datetime.utcnow(),
    )
    assert get_notification_by_id(notification.id).status == NOTIFICATION_SENT

    process_pinpoint_results(callback(reference="ref"))

    updated_notification = get_notification_by_id(notification.id)
    mock_callback_task.assert_called_once_with(updated_notification)
    assert updated_notification.status == NOTIFICATION_DELIVERED
    assert updated_notification.provider_response == expected_response
    assert float(updated_notification.sms_total_message_price) == 0.00581
    assert float(updated_notification.sms_total_carrier_fee) == 0.006
    assert updated_notification.sms_iso_country_code == "CA"
    assert updated_notification.sms_carrier_name == "Bell"
    assert updated_notification.sms_message_encoding == "GSM"
    assert updated_notification.sms_origination_phone_number == origination_phone_number
    mock_info_logger.assert_called_once_with(f"Pinpoint callback return status of delivered for notification: {notification.id}")


def test_process_pinpoint_results_succeeded(sample_template, notify_db, notify_db_session, mocker):
    mock_callback_task = mocker.patch("app.celery.process_pinpoint_receipts_tasks._check_and_queue_callback_task")

    notification = create_sample_notification(
        notify_db,
        notify_db_session,
        template=sample_template,
        reference="ref",
        status=NOTIFICATION_SENT,
        sent_by="pinpoint",
        sent_at=datetime.utcnow(),
    )
    assert get_notification_by_id(notification.id).status == NOTIFICATION_SENT

    process_pinpoint_results(pinpoint_successful_callback(reference="ref"))

    updated_notification = get_notification_by_id(notification.id)
    assert mock_callback_task.not_called()
    assert updated_notification.status == NOTIFICATION_SENT
    assert updated_notification.provider_response is None


def test_process_pinpoint_results_missing_sms_data(sample_template, notify_db, notify_db_session, mocker):
    mock_callback_task = mocker.patch("app.celery.process_pinpoint_receipts_tasks._check_and_queue_callback_task")

    notification = create_sample_notification(
        notify_db,
        notify_db_session,
        template=sample_template,
        reference="ref",
        status=NOTIFICATION_SENT,
        sent_by="pinpoint",
        sent_at=datetime.utcnow(),
    )
    assert get_notification_by_id(notification.id).status == NOTIFICATION_SENT

    process_pinpoint_results(pinpoint_delivered_callback_missing_sms_data(reference="ref"))

    updated_notification = get_notification_by_id(notification.id)
    mock_callback_task.assert_called_once_with(updated_notification)
    assert updated_notification.status == NOTIFICATION_DELIVERED
    assert float(updated_notification.sms_total_message_price) == 0.00581
    assert float(updated_notification.sms_total_carrier_fee) == 0.006
    assert updated_notification.sms_iso_country_code is None
    assert updated_notification.sms_carrier_name is None


@pytest.mark.parametrize(
    "provider_response, expected_status, should_log_warning, should_save_provider_response",
    [
        (
            "Blocked as spam by phone carrier",
            NOTIFICATION_TECHNICAL_FAILURE,
            False,
            True,
        ),
        (
            "Phone carrier is currently unreachable/unavailable",
            NOTIFICATION_TEMPORARY_FAILURE,
            False,
            True,
        ),
        (
            "Phone is currently unreachable/unavailable",
            NOTIFICATION_PERMANENT_FAILURE,
            False,
            True,
        ),
        ("This is not a real response", NOTIFICATION_TECHNICAL_FAILURE, True, True),
    ],
)
def test_process_pinpoint_results_failed(
    sample_template,
    notify_db,
    notify_db_session,
    mocker,
    provider_response,
    expected_status,
    should_log_warning,
    should_save_provider_response,
):
    mock_logger = mocker.patch("app.celery.process_pinpoint_receipts_tasks.current_app.logger.info")
    mock_warning_logger = mocker.patch("app.celery.process_pinpoint_receipts_tasks.current_app.logger.warning")
    mock_callback_task = mocker.patch("app.celery.process_pinpoint_receipts_tasks._check_and_queue_callback_task")

    notification = create_sample_notification(
        notify_db,
        notify_db_session,
        template=sample_template,
        reference="ref",
        status=NOTIFICATION_SENT,
        sent_by="pinpoint",
        sent_at=datetime.utcnow(),
    )
    assert get_notification_by_id(notification.id).status == NOTIFICATION_SENT

    process_pinpoint_results(pinpoint_failed_callback(provider_response=provider_response, reference="ref"))

    updated_notification = get_notification_by_id(notification.id)
    mock_callback_task.assert_called_once_with(updated_notification)
    assert updated_notification.status == expected_status

    if should_save_provider_response:
        assert updated_notification.provider_response == provider_response
    else:
        assert updated_notification.provider_response is None

    mock_logger.assert_called_once_with(
        (
            f"Pinpoint delivery failed: notification id {notification.id} and reference ref has error found. "
            f"Provider response: {provider_response}"
        )
    )

    assert mock_warning_logger.call_count == int(should_log_warning)


def test_pinpoint_callback_should_retry_if_notification_is_missing(notify_db, mocker):
    mock_retry = mocker.patch("app.celery.process_pinpoint_receipts_tasks.process_pinpoint_results.retry")
    mock_callback_task = mocker.patch("app.celery.process_pinpoint_receipts_tasks._check_and_queue_callback_task")

    process_pinpoint_results(pinpoint_delivered_callback(reference="ref"))

    mock_callback_task.assert_not_called()
    assert mock_retry.call_count == 1


def test_pinpoint_callback_should_give_up_after_max_tries(notify_db, mocker):
    mocker.patch(
        "app.celery.process_pinpoint_receipts_tasks.process_pinpoint_results.retry",
        side_effect=MaxRetriesExceededError,
    )
    mock_warning_logger = mocker.patch("app.celery.process_pinpoint_receipts_tasks.current_app.logger.warning")
    mock_callback_task = mocker.patch("app.celery.process_pinpoint_receipts_tasks._check_and_queue_callback_task")

    process_pinpoint_results(pinpoint_delivered_callback(reference="ref")) is None
    mock_callback_task.assert_not_called()

    mock_warning_logger.assert_called_with("notification not found for Pinpoint reference: ref (update to delivered). Giving up.")


def test_process_pinpoint_results_retry_called(sample_template, mocker):
    save_notification(
        create_notification(
            sample_template,
            reference="ref1",
            sent_at=datetime.utcnow(),
            status=NOTIFICATION_SENT,
            sent_by="pinpoint",
        )
    )
    mocker.patch(
        "app.dao.notifications_dao._update_notification_status",
        side_effect=Exception("EXPECTED"),
    )
    mock_retry = mocker.patch("app.celery.process_pinpoint_receipts_tasks.process_pinpoint_results.retry")

    process_pinpoint_results(response=pinpoint_delivered_callback(reference="ref1"))

    assert mock_retry.call_count == 1


def test_process_pinpoint_results_does_not_process_other_providers(sample_template, mocker):
    mock_exception_logger = mocker.patch("app.celery.process_pinpoint_receipts_tasks.current_app.logger.exception")
    mock_dao = mocker.patch("app.dao.notifications_dao._update_notification_status")
    save_notification(
        create_notification(
            sample_template,
            reference="ref1",
            sent_at=datetime.utcnow(),
            status=NOTIFICATION_SENT,
            sent_by="sns",
        )
    )

    process_pinpoint_results(response=pinpoint_delivered_callback(reference="ref1")) is None

    mock_exception_logger.assert_called_once()
    mock_dao.assert_not_called()


def test_process_pinpoint_results_calls_service_callback(sample_template, notify_db_session, notify_db, mocker):
    with freeze_time("2021-01-01T12:00:00"):
        mocker.patch("app.statsd_client.incr")
        mocker.patch("app.statsd_client.timing_with_dates")
        mock_send_status = mocker.patch("app.celery.service_callback_tasks.send_delivery_status_to_service.apply_async")

        notification = create_sample_notification(
            notify_db,
            notify_db_session,
            template=sample_template,
            reference="ref",
            status=NOTIFICATION_SENT,
            sent_by="pinpoint",
            sent_at=datetime.utcnow(),
        )
        callback_api = create_service_callback_api(service=sample_template.service, url="https://example.com")
        assert get_notification_by_id(notification.id).status == NOTIFICATION_SENT

        process_pinpoint_results(pinpoint_delivered_callback(reference="ref"))

        updated_notification = get_notification_by_id(notification.id)
        assert updated_notification.status == NOTIFICATION_DELIVERED
        assert updated_notification.provider_response == "Message has been accepted by phone"
        statsd_client.timing_with_dates.assert_any_call("callback.pinpoint.elapsed-time", datetime.utcnow(), notification.sent_at)
        statsd_client.incr.assert_any_call("callback.pinpoint.delivered")
        signed_data = create_delivery_status_callback_data(updated_notification, callback_api)
        mock_send_status.assert_called_once_with(
            [str(notification.id), signed_data, notification.service_id], queue="service-callbacks"
        )


@pytest.mark.parametrize(
    "provider_response",
    [
        "Blocked as spam by phone carrier",
        "Destination is on a blocked list",
        "Invalid phone number",
        "Message body is invalid",
        "Phone carrier has blocked this message",
        "Phone carrier is currently unreachable/unavailable",
        "Phone has blocked SMS",
        "Phone is on a blocked list",
        "Phone is currently unreachable/unavailable",
        "Phone number is opted out",
        "This delivery would exceed max price",
        "Unknown error attempting to reach phone",
    ],
)
def test_process_pinpoint_results_should_increment_sms_failed_when_delivery_receipt_is_failure(
    sample_sms_template_with_html,
    notify_api,
    mocker,
    provider_response,
):
    mocker.patch("app.annual_limit_client.increment_sms_delivered")
    mocker.patch("app.annual_limit_client.increment_sms_failed")

    notification = save_notification(
        create_notification(
            sample_sms_template_with_html,
            reference="ref",
            sent_at=datetime.utcnow(),
            status=NOTIFICATION_SENT,
            sent_by="pinpoint",
        )
    )
    # TODO FF_ANNUAL_LIMIT removal
    with set_config(notify_api, "FF_ANNUAL_LIMIT", True):
        process_pinpoint_results(pinpoint_failed_callback(reference="ref", provider_response=provider_response))
        annual_limit_client.increment_sms_failed.assert_called_once_with(notification.service_id)
        annual_limit_client.increment_sms_delivered.assert_not_called()


@pytest.mark.parametrize(
    "callback",
    [
        (pinpoint_delivered_callback),
        (pinpoint_shortcode_delivered_callback),
    ],
)
def test_process_pinpoint_results_should_increment_sms_delivered_when_delivery_receipt_is_success(
    sample_sms_template_with_html,
    notify_api,
    mocker,
    callback,
):
    mocker.patch("app.annual_limit_client.increment_sms_delivered")
    mocker.patch("app.annual_limit_client.increment_sms_failed")

    notification = save_notification(
        create_notification(
            sample_sms_template_with_html,
            reference="ref",
            sent_at=datetime.utcnow(),
            status=NOTIFICATION_SENT,
            sent_by="pinpoint",
        )
    )
    # TODO FF_ANNUAL_LIMIT removal
    with set_config(notify_api, "FF_ANNUAL_LIMIT", True):
        process_pinpoint_results(callback(reference="ref"))
        annual_limit_client.increment_sms_delivered.assert_called_once_with(notification.service_id)
        annual_limit_client.increment_sms_failed.assert_not_called()<|MERGE_RESOLUTION|>--- conflicted
+++ resolved
@@ -28,8 +28,6 @@
 )
 from app.notifications.callbacks import create_delivery_status_callback_data
 from celery.exceptions import MaxRetriesExceededError
-<<<<<<< HEAD
-=======
 from tests.app.conftest import create_sample_notification
 from tests.app.db import (
     create_notification,
@@ -37,7 +35,6 @@
     save_notification,
 )
 from tests.conftest import set_config
->>>>>>> 9f30e3a6
 
 
 @pytest.mark.parametrize(
