from celery.exceptions import MaxRetriesExceededError
<<<<<<< HEAD
=======
from unittest.mock import ANY
from notifications_utils.recipients import validate_phone_number, format_phone_number

import app
from app import mmg_client
>>>>>>> e757c646
from app.celery import provider_tasks
from app.celery.provider_tasks import send_sms_to_provider, send_email_to_provider, deliver_sms, deliver_email
from app.clients.email import EmailClientException
<<<<<<< HEAD
from app.models import Notification
=======
from app.clients.sms import SmsClientException
from app.dao import notifications_dao, provider_details_dao
from app.models import (
    Notification,
    Organisation,
    KEY_TYPE_NORMAL,
    KEY_TYPE_TEST,
    BRANDING_ORG,
    BRANDING_BOTH,
    KEY_TYPE_TEAM)
>>>>>>> e757c646
from tests.app.conftest import sample_notification
import app


def test_should_have_decorated_tasks_functions():
    assert send_sms_to_provider.__wrapped__.__name__ == 'send_sms_to_provider'
    assert send_email_to_provider.__wrapped__.__name__ == 'send_email_to_provider'


def test_should_by_10_second_delay_as_default():
    assert provider_tasks.retry_iteration_to_delay() == 10


def test_should_by_10_second_delay_on_unmapped_retry_iteration():
    assert provider_tasks.retry_iteration_to_delay(99) == 10


def test_should_by_10_second_delay_on_retry_one():
    assert provider_tasks.retry_iteration_to_delay(0) == 10


def test_should_by_1_minute_delay_on_retry_two():
    assert provider_tasks.retry_iteration_to_delay(1) == 60


def test_should_by_5_minute_delay_on_retry_two():
    assert provider_tasks.retry_iteration_to_delay(2) == 300


def test_should_by_60_minute_delay_on_retry_two():
    assert provider_tasks.retry_iteration_to_delay(3) == 3600


def test_should_by_240_minute_delay_on_retry_two():
    assert provider_tasks.retry_iteration_to_delay(4) == 14400


def test_should_call_send_sms_to_provider_from_deliver_sms_task(
        notify_db,
        notify_db_session,
        sample_notification,
        mocker):
    mocker.patch('app.delivery.send_to_providers.send_sms_to_provider')

    deliver_sms(sample_notification.id)
    app.delivery.send_to_providers.send_sms_to_provider.assert_called_with(sample_notification)


def test_should_add_to_retry_queue_if_notification_not_found_in_deliver_sms_task(
        notify_db,
        notify_db_session,
        mocker):
    mocker.patch('app.delivery.send_to_providers.send_sms_to_provider')
    mocker.patch('app.celery.provider_tasks.deliver_sms.retry')

    notification_id = app.create_uuid()

    deliver_sms(notification_id)
    app.delivery.send_to_providers.send_sms_to_provider.assert_not_called()
    app.celery.provider_tasks.deliver_sms.retry.assert_called_with(queue="retry", countdown=10)


def test_should_call_send_sms_to_provider_from_send_sms_to_provider_task(
        notify_db,
        notify_db_session,
        sample_notification,
        mocker):
    mocker.patch('app.delivery.send_to_providers.send_sms_to_provider')

    send_sms_to_provider(sample_notification.service_id, sample_notification.id)
    app.delivery.send_to_providers.send_sms_to_provider.assert_called_with(sample_notification)


def test_should_add_to_retry_queue_if_notification_not_found_in_send_sms_to_provider_task(
        notify_db,
        notify_db_session,
        mocker):
    mocker.patch('app.delivery.send_to_providers.send_sms_to_provider')
    mocker.patch('app.celery.provider_tasks.send_sms_to_provider.retry')

    notification_id = app.create_uuid()
    service_id = app.create_uuid()

    send_sms_to_provider(service_id, notification_id)
    app.delivery.send_to_providers.send_sms_to_provider.assert_not_called()
    app.celery.provider_tasks.send_sms_to_provider.retry.assert_called_with(queue="retry", countdown=10)


def test_should_call_send_email_to_provider_from_deliver_email_task(
        notify_db,
        notify_db_session,
        sample_notification,
        mocker):
    mocker.patch('app.delivery.send_to_providers.send_email_to_provider')

    deliver_email(sample_notification.id)
    app.delivery.send_to_providers.send_email_to_provider.assert_called_with(sample_notification)


def test_should_add_to_retry_queue_if_notification_not_found_in_deliver_email_task(
        notify_db,
        notify_db_session,
        mocker):
    mocker.patch('app.delivery.send_to_providers.send_email_to_provider')
    mocker.patch('app.celery.provider_tasks.deliver_email.retry')

    notification_id = app.create_uuid()

    deliver_email(notification_id)
    app.delivery.send_to_providers.send_email_to_provider.assert_not_called()
    app.celery.provider_tasks.deliver_email.retry.assert_called_with(queue="retry", countdown=10)

<<<<<<< HEAD
=======
    persisted_notification = notifications_dao.get_notification_by_id(sample_notification.id)
    assert persisted_notification.to == sample_notification.to
    assert persisted_notification.template_id == sample_notification.template_id
    assert persisted_notification.status == 'sending'
    assert persisted_notification.sent_at <= datetime.utcnow()
    assert persisted_notification.sent_by == 'mmg'
    assert not persisted_notification.personalisation


@pytest.mark.parametrize('research_mode,key_type, billable_units', [
    (True, KEY_TYPE_NORMAL, 0),
    (False, KEY_TYPE_NORMAL, 1),
    (False, KEY_TYPE_TEST, 0),
    (True, KEY_TYPE_TEST, 0),
    (True, KEY_TYPE_TEAM, 0),
    (False, KEY_TYPE_TEAM, 1)
])
def test_should_update_billable_units_according_to_research_mode_and_key_type(notify_db,
                                                                              sample_service,
                                                                              sample_notification,
                                                                              mocker,
                                                                              research_mode,
                                                                              key_type,
                                                                              billable_units):

    assert Notification.query.count() == 1

    mocker.patch('app.mmg_client.send_sms')
    mocker.patch('app.mmg_client.get_name', return_value="mmg")
    mocker.patch('app.celery.research_mode_tasks.send_sms_response.apply_async')
    if research_mode:
        sample_service.research_mode = True
        notify_db.session.add(sample_service)
        notify_db.session.commit()
    sample_notification.key_type = key_type
>>>>>>> e757c646

def test_should_call_send_email_to_provider_from_email_task(
        notify_db,
        notify_db_session,
        sample_notification,
        mocker):
    mocker.patch('app.delivery.send_to_providers.send_email_to_provider')

<<<<<<< HEAD
    send_email_to_provider(sample_notification.service_id, sample_notification.id)
    app.delivery.send_to_providers.send_email_to_provider.assert_called_with(sample_notification)
=======
    assert Notification.query.get(sample_notification.id).billable_units == billable_units, \
        "Research mode: {0}, key type: {1}, billable_units: {2}".format(research_mode, key_type, billable_units)
>>>>>>> e757c646


def test_should_add_to_retry_queue_if_notification_not_found_in_send_email_to_provider_task(
        notify_db,
        notify_db_session,
        mocker):
    mocker.patch('app.delivery.send_to_providers.send_email_to_provider')
    mocker.patch('app.celery.provider_tasks.send_email_to_provider.retry')

    notification_id = app.create_uuid()
    service_id = app.create_uuid()

    send_email_to_provider(service_id, notification_id)
    app.delivery.send_to_providers.send_email_to_provider.assert_not_called()
    app.celery.provider_tasks.send_email_to_provider.retry.assert_called_with(queue="retry", countdown=10)


def test_should_go_into_technical_error_if_exceeds_retries(
        notify_db,
        notify_db_session,
        sample_service,
        mocker):
    notification = sample_notification(notify_db=notify_db, notify_db_session=notify_db_session,
                                       service=sample_service, status='created')

    mocker.patch('app.delivery.send_to_providers.send_sms_to_provider', side_effect=Exception("EXPECTED"))
    mocker.patch('app.celery.provider_tasks.send_sms_to_provider.retry', side_effect=MaxRetriesExceededError())

    send_sms_to_provider(
        notification.service_id,
        notification.id
    )

    provider_tasks.send_sms_to_provider.retry.assert_called_with(queue='retry', countdown=10)

    db_notification = Notification.query.filter_by(id=notification.id).one()
    assert db_notification.status == 'technical-failure'


<<<<<<< HEAD
=======
def test_should_send_sms_sender_from_service_if_present(
        notify_db,
        notify_db_session,
        sample_service,
        sample_template,
        mocker):
    db_notification = sample_notification(notify_db, notify_db_session, template=sample_template,
                                          to_field="+447234123123",
                                          status='created')

    sample_service.sms_sender = 'elevenchars'
    notify_db.session.add(sample_service)
    notify_db.session.commit()

    mocker.patch('app.mmg_client.send_sms')
    mocker.patch('app.mmg_client.get_name', return_value="mmg")

    send_sms_to_provider(
        db_notification.service_id,
        db_notification.id
    )

    mmg_client.send_sms.assert_called_once_with(
        to=format_phone_number(validate_phone_number("+447234123123")),
        content="This is a template:\nwith a newline",
        reference=str(db_notification.id),
        sender=sample_service.sms_sender
    )


@pytest.mark.parametrize('research_mode,key_type', [
    (True, KEY_TYPE_NORMAL),
    (False, KEY_TYPE_TEST)
])
def test_send_email_to_provider_should_call_research_mode_task_response_task_if_research_mode(
        notify_db,
        notify_db_session,
        sample_service,
        sample_email_template,
        ses_provider,
        mocker,
        research_mode,
        key_type):
    notification = sample_notification(notify_db=notify_db, notify_db_session=notify_db_session,
                                       template=sample_email_template,
                                       to_field="john@smith.com",
                                       key_type=key_type
                                       )

    reference = uuid.uuid4()
    mocker.patch('app.uuid.uuid4', return_value=reference)
    mocker.patch('app.aws_ses_client.send_email')
    mocker.patch('app.aws_ses_client.get_name', return_value="ses")
    mocker.patch('app.celery.research_mode_tasks.send_email_response.apply_async')

    if research_mode:
        sample_service.research_mode = True
        notify_db.session.add(sample_service)
        notify_db.session.commit()
    send_email_to_provider(
        sample_service.id,
        notification.id
    )
    assert not app.aws_ses_client.send_email.called
    send_email_response.apply_async.assert_called_once_with(
        ('ses', str(reference), 'john@smith.com'), queue="research-mode"
    )
    persisted_notification = Notification.query.filter_by(id=notification.id).one()

    assert persisted_notification.to == 'john@smith.com'
    assert persisted_notification.template_id == sample_email_template.id
    assert persisted_notification.status == 'sending'
    assert persisted_notification.sent_at <= datetime.utcnow()
    assert persisted_notification.created_at <= datetime.utcnow()
    assert persisted_notification.sent_by == 'ses'
    assert persisted_notification.reference == str(reference)
    assert persisted_notification.billable_units == 0


>>>>>>> e757c646
def test_send_email_to_provider_should_go_into_technical_error_if_exceeds_retries(
        notify_db,
        notify_db_session,
        sample_service,
        sample_email_template,
        mocker):
    notification = sample_notification(notify_db=notify_db, notify_db_session=notify_db_session,
                                       service=sample_service, status='created', template=sample_email_template)

    mocker.patch('app.aws_ses_client.send_email', side_effect=EmailClientException("EXPECTED"))
    mocker.patch('app.celery.provider_tasks.send_email_to_provider.retry', side_effect=MaxRetriesExceededError())

    send_email_to_provider(
        notification.service_id,
        notification.id
    )

    provider_tasks.send_email_to_provider.retry.assert_called_with(queue='retry', countdown=10)

    db_notification = Notification.query.filter_by(id=notification.id).one()
<<<<<<< HEAD
    assert db_notification.status == 'technical-failure'
=======
    assert db_notification.status == 'technical-failure'


def test_send_email_to_provider_should_not_send_to_provider_when_status_is_not_created(notify_db, notify_db_session,
                                                                                       sample_service,
                                                                                       sample_email_template,
                                                                                       mocker):
    notification = sample_notification(notify_db=notify_db, notify_db_session=notify_db_session,
                                       template=sample_email_template,
                                       service=sample_service,
                                       status='sending')
    mocker.patch('app.aws_ses_client.send_email')
    mocker.patch('app.aws_ses_client.get_name', return_value="ses")
    mocker.patch('app.celery.research_mode_tasks.send_email_response.apply_async')

    send_sms_to_provider(
        notification.service_id,
        notification.id
    )

    app.aws_ses_client.send_email.assert_not_called()
    app.celery.research_mode_tasks.send_email_response.apply_async.assert_not_called()


def test_send_email_should_use_service_reply_to_email(
        notify_db, notify_db_session,
        sample_service,
        sample_email_template,
        mocker):
    mocker.patch('app.aws_ses_client.send_email', return_value='reference')
    mocker.patch('app.aws_ses_client.get_name', return_value="ses")

    db_notification = sample_notification(notify_db, notify_db_session, template=sample_email_template)
    sample_service.reply_to_email_address = 'foo@bar.com'

    send_email_to_provider(
        db_notification.service_id,
        db_notification.id,
    )

    app.aws_ses_client.send_email.assert_called_once_with(
        ANY,
        ANY,
        ANY,
        body=ANY,
        html_body=ANY,
        reply_to_address=sample_service.reply_to_email_address
    )


def test_get_html_email_renderer_should_return_for_normal_service(sample_service):
    renderer = provider_tasks.get_html_email_renderer(sample_service)
    assert renderer.govuk_banner
    assert renderer.brand_colour is None
    assert renderer.brand_logo is None
    assert renderer.brand_name is None


@pytest.mark.parametrize('branding_type, govuk_banner', [
    (BRANDING_ORG, False),
    (BRANDING_BOTH, True)
])
def test_get_html_email_renderer_with_branding_details(branding_type, govuk_banner, notify_db, sample_service):
    sample_service.branding = branding_type
    org = Organisation(colour='#000000', logo='justice-league.png', name='Justice League')
    sample_service.organisation = org
    notify_db.session.add_all([sample_service, org])
    notify_db.session.commit()

    renderer = provider_tasks.get_html_email_renderer(sample_service)

    assert renderer.govuk_banner == govuk_banner
    assert renderer.brand_colour == '000000'
    assert renderer.brand_name == 'Justice League'


def test_get_html_email_renderer_prepends_logo_path(notify_db, sample_service):
    sample_service.branding = BRANDING_ORG
    org = Organisation(colour='#000000', logo='justice-league.png', name='Justice League')
    sample_service.organisation = org
    notify_db.session.add_all([sample_service, org])
    notify_db.session.commit()

    renderer = provider_tasks.get_html_email_renderer(sample_service)

    assert renderer.brand_logo == 'http://localhost:6012/static/images/email-template/crests/justice-league.png'
>>>>>>> e757c646
<|MERGE_RESOLUTION|>--- conflicted
+++ resolved
@@ -1,29 +1,8 @@
 from celery.exceptions import MaxRetriesExceededError
-<<<<<<< HEAD
-=======
-from unittest.mock import ANY
-from notifications_utils.recipients import validate_phone_number, format_phone_number
-
-import app
-from app import mmg_client
->>>>>>> e757c646
 from app.celery import provider_tasks
 from app.celery.provider_tasks import send_sms_to_provider, send_email_to_provider, deliver_sms, deliver_email
 from app.clients.email import EmailClientException
-<<<<<<< HEAD
 from app.models import Notification
-=======
-from app.clients.sms import SmsClientException
-from app.dao import notifications_dao, provider_details_dao
-from app.models import (
-    Notification,
-    Organisation,
-    KEY_TYPE_NORMAL,
-    KEY_TYPE_TEST,
-    BRANDING_ORG,
-    BRANDING_BOTH,
-    KEY_TYPE_TEAM)
->>>>>>> e757c646
 from tests.app.conftest import sample_notification
 import app
 
@@ -136,44 +115,6 @@
     app.delivery.send_to_providers.send_email_to_provider.assert_not_called()
     app.celery.provider_tasks.deliver_email.retry.assert_called_with(queue="retry", countdown=10)
 
-<<<<<<< HEAD
-=======
-    persisted_notification = notifications_dao.get_notification_by_id(sample_notification.id)
-    assert persisted_notification.to == sample_notification.to
-    assert persisted_notification.template_id == sample_notification.template_id
-    assert persisted_notification.status == 'sending'
-    assert persisted_notification.sent_at <= datetime.utcnow()
-    assert persisted_notification.sent_by == 'mmg'
-    assert not persisted_notification.personalisation
-
-
-@pytest.mark.parametrize('research_mode,key_type, billable_units', [
-    (True, KEY_TYPE_NORMAL, 0),
-    (False, KEY_TYPE_NORMAL, 1),
-    (False, KEY_TYPE_TEST, 0),
-    (True, KEY_TYPE_TEST, 0),
-    (True, KEY_TYPE_TEAM, 0),
-    (False, KEY_TYPE_TEAM, 1)
-])
-def test_should_update_billable_units_according_to_research_mode_and_key_type(notify_db,
-                                                                              sample_service,
-                                                                              sample_notification,
-                                                                              mocker,
-                                                                              research_mode,
-                                                                              key_type,
-                                                                              billable_units):
-
-    assert Notification.query.count() == 1
-
-    mocker.patch('app.mmg_client.send_sms')
-    mocker.patch('app.mmg_client.get_name', return_value="mmg")
-    mocker.patch('app.celery.research_mode_tasks.send_sms_response.apply_async')
-    if research_mode:
-        sample_service.research_mode = True
-        notify_db.session.add(sample_service)
-        notify_db.session.commit()
-    sample_notification.key_type = key_type
->>>>>>> e757c646
 
 def test_should_call_send_email_to_provider_from_email_task(
         notify_db,
@@ -182,13 +123,8 @@
         mocker):
     mocker.patch('app.delivery.send_to_providers.send_email_to_provider')
 
-<<<<<<< HEAD
     send_email_to_provider(sample_notification.service_id, sample_notification.id)
     app.delivery.send_to_providers.send_email_to_provider.assert_called_with(sample_notification)
-=======
-    assert Notification.query.get(sample_notification.id).billable_units == billable_units, \
-        "Research mode: {0}, key type: {1}, billable_units: {2}".format(research_mode, key_type, billable_units)
->>>>>>> e757c646
 
 
 def test_should_add_to_retry_queue_if_notification_not_found_in_send_email_to_provider_task(
@@ -206,7 +142,9 @@
     app.celery.provider_tasks.send_email_to_provider.retry.assert_called_with(queue="retry", countdown=10)
 
 
-def test_should_go_into_technical_error_if_exceeds_retries(
+# DO THESE FOR THE 4 TYPES OF TASK
+
+def test_should_go_into_technical_error_if_exceeds_retries_on_send_sms_to_provider_task(
         notify_db,
         notify_db_session,
         sample_service,
@@ -228,89 +166,28 @@
     assert db_notification.status == 'technical-failure'
 
 
-<<<<<<< HEAD
-=======
-def test_should_send_sms_sender_from_service_if_present(
-        notify_db,
-        notify_db_session,
-        sample_service,
-        sample_template,
-        mocker):
-    db_notification = sample_notification(notify_db, notify_db_session, template=sample_template,
-                                          to_field="+447234123123",
-                                          status='created')
-
-    sample_service.sms_sender = 'elevenchars'
-    notify_db.session.add(sample_service)
-    notify_db.session.commit()
-
-    mocker.patch('app.mmg_client.send_sms')
-    mocker.patch('app.mmg_client.get_name', return_value="mmg")
-
-    send_sms_to_provider(
-        db_notification.service_id,
-        db_notification.id
-    )
-
-    mmg_client.send_sms.assert_called_once_with(
-        to=format_phone_number(validate_phone_number("+447234123123")),
-        content="This is a template:\nwith a newline",
-        reference=str(db_notification.id),
-        sender=sample_service.sms_sender
-    )
-
-
-@pytest.mark.parametrize('research_mode,key_type', [
-    (True, KEY_TYPE_NORMAL),
-    (False, KEY_TYPE_TEST)
-])
-def test_send_email_to_provider_should_call_research_mode_task_response_task_if_research_mode(
-        notify_db,
-        notify_db_session,
-        sample_service,
-        sample_email_template,
-        ses_provider,
-        mocker,
-        research_mode,
-        key_type):
-    notification = sample_notification(notify_db=notify_db, notify_db_session=notify_db_session,
-                                       template=sample_email_template,
-                                       to_field="john@smith.com",
-                                       key_type=key_type
-                                       )
-
-    reference = uuid.uuid4()
-    mocker.patch('app.uuid.uuid4', return_value=reference)
-    mocker.patch('app.aws_ses_client.send_email')
-    mocker.patch('app.aws_ses_client.get_name', return_value="ses")
-    mocker.patch('app.celery.research_mode_tasks.send_email_response.apply_async')
-
-    if research_mode:
-        sample_service.research_mode = True
-        notify_db.session.add(sample_service)
-        notify_db.session.commit()
-    send_email_to_provider(
-        sample_service.id,
-        notification.id
-    )
-    assert not app.aws_ses_client.send_email.called
-    send_email_response.apply_async.assert_called_once_with(
-        ('ses', str(reference), 'john@smith.com'), queue="research-mode"
-    )
-    persisted_notification = Notification.query.filter_by(id=notification.id).one()
-
-    assert persisted_notification.to == 'john@smith.com'
-    assert persisted_notification.template_id == sample_email_template.id
-    assert persisted_notification.status == 'sending'
-    assert persisted_notification.sent_at <= datetime.utcnow()
-    assert persisted_notification.created_at <= datetime.utcnow()
-    assert persisted_notification.sent_by == 'ses'
-    assert persisted_notification.reference == str(reference)
-    assert persisted_notification.billable_units == 0
-
-
->>>>>>> e757c646
-def test_send_email_to_provider_should_go_into_technical_error_if_exceeds_retries(
+def test_should_go_into_technical_error_if_exceeds_retries_on_deliver_sms_task(
+        notify_db,
+        notify_db_session,
+        sample_service,
+        mocker):
+    notification = sample_notification(notify_db=notify_db, notify_db_session=notify_db_session,
+                                       service=sample_service, status='created')
+
+    mocker.patch('app.delivery.send_to_providers.send_sms_to_provider', side_effect=Exception("EXPECTED"))
+    mocker.patch('app.celery.provider_tasks.deliver_sms.retry', side_effect=MaxRetriesExceededError())
+
+    deliver_sms(
+        notification.id
+    )
+
+    provider_tasks.deliver_sms.retry.assert_called_with(queue='retry', countdown=10)
+
+    db_notification = Notification.query.filter_by(id=notification.id).one()
+    assert db_notification.status == 'technical-failure'
+
+
+def test_send_email_to_provider_should_go_into_technical_error_if_exceeds_retries_on_send_email_to_provider_task(
         notify_db,
         notify_db_session,
         sample_service,
@@ -330,93 +207,25 @@
     provider_tasks.send_email_to_provider.retry.assert_called_with(queue='retry', countdown=10)
 
     db_notification = Notification.query.filter_by(id=notification.id).one()
-<<<<<<< HEAD
     assert db_notification.status == 'technical-failure'
-=======
-    assert db_notification.status == 'technical-failure'
-
-
-def test_send_email_to_provider_should_not_send_to_provider_when_status_is_not_created(notify_db, notify_db_session,
-                                                                                       sample_service,
-                                                                                       sample_email_template,
-                                                                                       mocker):
-    notification = sample_notification(notify_db=notify_db, notify_db_session=notify_db_session,
-                                       template=sample_email_template,
-                                       service=sample_service,
-                                       status='sending')
-    mocker.patch('app.aws_ses_client.send_email')
-    mocker.patch('app.aws_ses_client.get_name', return_value="ses")
-    mocker.patch('app.celery.research_mode_tasks.send_email_response.apply_async')
-
-    send_sms_to_provider(
-        notification.service_id,
-        notification.id
-    )
-
-    app.aws_ses_client.send_email.assert_not_called()
-    app.celery.research_mode_tasks.send_email_response.apply_async.assert_not_called()
-
-
-def test_send_email_should_use_service_reply_to_email(
-        notify_db, notify_db_session,
-        sample_service,
-        sample_email_template,
-        mocker):
-    mocker.patch('app.aws_ses_client.send_email', return_value='reference')
-    mocker.patch('app.aws_ses_client.get_name', return_value="ses")
-
-    db_notification = sample_notification(notify_db, notify_db_session, template=sample_email_template)
-    sample_service.reply_to_email_address = 'foo@bar.com'
-
-    send_email_to_provider(
-        db_notification.service_id,
-        db_notification.id,
-    )
-
-    app.aws_ses_client.send_email.assert_called_once_with(
-        ANY,
-        ANY,
-        ANY,
-        body=ANY,
-        html_body=ANY,
-        reply_to_address=sample_service.reply_to_email_address
-    )
-
-
-def test_get_html_email_renderer_should_return_for_normal_service(sample_service):
-    renderer = provider_tasks.get_html_email_renderer(sample_service)
-    assert renderer.govuk_banner
-    assert renderer.brand_colour is None
-    assert renderer.brand_logo is None
-    assert renderer.brand_name is None
-
-
-@pytest.mark.parametrize('branding_type, govuk_banner', [
-    (BRANDING_ORG, False),
-    (BRANDING_BOTH, True)
-])
-def test_get_html_email_renderer_with_branding_details(branding_type, govuk_banner, notify_db, sample_service):
-    sample_service.branding = branding_type
-    org = Organisation(colour='#000000', logo='justice-league.png', name='Justice League')
-    sample_service.organisation = org
-    notify_db.session.add_all([sample_service, org])
-    notify_db.session.commit()
-
-    renderer = provider_tasks.get_html_email_renderer(sample_service)
-
-    assert renderer.govuk_banner == govuk_banner
-    assert renderer.brand_colour == '000000'
-    assert renderer.brand_name == 'Justice League'
-
-
-def test_get_html_email_renderer_prepends_logo_path(notify_db, sample_service):
-    sample_service.branding = BRANDING_ORG
-    org = Organisation(colour='#000000', logo='justice-league.png', name='Justice League')
-    sample_service.organisation = org
-    notify_db.session.add_all([sample_service, org])
-    notify_db.session.commit()
-
-    renderer = provider_tasks.get_html_email_renderer(sample_service)
-
-    assert renderer.brand_logo == 'http://localhost:6012/static/images/email-template/crests/justice-league.png'
->>>>>>> e757c646
+
+
+def test_should_go_into_technical_error_if_exceeds_retries_on_deliver_email_task(
+        notify_db,
+        notify_db_session,
+        sample_service,
+        mocker):
+    notification = sample_notification(notify_db=notify_db, notify_db_session=notify_db_session,
+                                       service=sample_service, status='created')
+
+    mocker.patch('app.delivery.send_to_providers.send_email_to_provider', side_effect=Exception("EXPECTED"))
+    mocker.patch('app.celery.provider_tasks.deliver_email.retry', side_effect=MaxRetriesExceededError())
+
+    deliver_email(
+        notification.id
+    )
+
+    provider_tasks.deliver_email.retry.assert_called_with(queue='retry', countdown=10)
+
+    db_notification = Notification.query.filter_by(id=notification.id).one()
+    assert db_notification.status == 'technical-failure'