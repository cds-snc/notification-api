import pytest
import json
from flask import url_for
from flask_jwt_extended import create_access_token
from freezegun import freeze_time
from app import create_uuid
from app.dao.service_callback_api_dao import get_service_callback
from app.dao.services_dao import dao_add_user_to_service
from app.models import DELIVERY_STATUS_CALLBACK_TYPE, INBOUND_SMS_CALLBACK_TYPE, COMPLAINT_CALLBACK_TYPE, Permission
from app.models import ServiceCallback, NOTIFICATION_STATUS_TYPES_COMPLETED, WEBHOOK_CHANNEL_TYPE, MANAGE_SETTINGS, \
    QUEUE_CHANNEL_TYPE
from app.schemas import service_callback_api_schema
from tests.app.db import (
    create_user,
    create_service,
    create_service_callback_api
)


class TestFetchServiceCallback:

    def test_fetch_service_callback_works_with_user_permisisons(self, db_session, client, sample_service):
        service_callback_api = create_service_callback_api(service=sample_service)
        original_user = sample_service.users[0]
        user = create_user(email='foo@bar.com')
        dao_add_user_to_service(sample_service, user,
                                permissions=[Permission(service=sample_service, user=user, permission=MANAGE_SETTINGS)])
        token = create_access_token(user)

        response = client.get(
            url_for('service_callback.fetch_service_callback',
                    service_id=sample_service.id,
                    callback_id=service_callback_api.id),
            headers=[('Authorization', f'Bearer {token}')]
        )
        assert response.status_code == 200
        assert response.json["data"] == {
            "id": str(service_callback_api.id),
            "service_id": str(service_callback_api.service_id),
            "url": service_callback_api.url,
            "updated_by_id": str(original_user.id),
            "created_at": str(service_callback_api.created_at),
            "updated_at": service_callback_api.updated_at,
            "notification_statuses": service_callback_api.notification_statuses,
            "callback_type": service_callback_api.callback_type,
            "callback_channel": service_callback_api.callback_channel
        }

    def test_fetch_service_callback_works_with_platform_admin(self, db_session, client, sample_service):
        service_callback_api = create_service_callback_api(service=sample_service)
        user = create_user(email='foo@bar.com', platform_admin=True)
        token = create_access_token(user)

        response = client.get(
            url_for('service_callback.fetch_service_callback',
                    service_id=sample_service.id,
                    callback_id=service_callback_api.id),
            headers=[('Authorization', f'Bearer {token}')]
        )
        assert response.status_code == 200
        assert response.json["data"] == service_callback_api_schema.dump(service_callback_api).data

    def test_should_return_404_if_trying_to_fetch_callback_from_different_service(self, client, sample_service):
        another_service = create_service(service_name='Another Service')
        service_callback_api = create_service_callback_api(another_service)

        response = client.get(
            url_for('service_callback.fetch_service_callback',
                    service_id=sample_service.id,
                    callback_id=service_callback_api.id),
            headers=[('Authorization', f'Bearer {create_access_token(sample_service.users[0])}')]
        )
        assert response.status_code == 404


class TestFetchServiceCallbacks:

    def test_fetch_service_callbacks_works_with_user_permisisons(self, db_session, client, sample_service):
        service_callbacks = [
            create_service_callback_api(service=sample_service),
            create_service_callback_api(service=sample_service, callback_type=INBOUND_SMS_CALLBACK_TYPE)
        ]
        user = create_user(email='foo@bar.com')
        dao_add_user_to_service(sample_service, user,
                                permissions=[Permission(service=sample_service, user=user, permission=MANAGE_SETTINGS)])
        token = create_access_token(user)

        response = client.get(
            url_for('service_callback.fetch_service_callbacks',
                    service_id=sample_service.id),
            headers=[('Authorization', f'Bearer {token}')]
        )
        assert response.status_code == 200
        assert response.json["data"] == [service_callback_api_schema.dump(s).data for s in service_callbacks]

    def test_fetch_service_callbacks_works_with_platform_admin(self, db_session, client, sample_service):
        service_callbacks = [
            create_service_callback_api(service=sample_service),
            create_service_callback_api(service=sample_service, callback_type=INBOUND_SMS_CALLBACK_TYPE)
        ]
        user = create_user(email='foo@bar.com', platform_admin=True)
        token = create_access_token(user)

        response = client.get(
            url_for('service_callback.fetch_service_callbacks',
                    service_id=sample_service.id),
            headers=[('Authorization', f'Bearer {token}')]
        )
        assert response.status_code == 200
        assert response.json["data"] == [service_callback_api_schema.dump(s).data for s in service_callbacks]


class TestCreateServiceCallback:

    def test_create_service_callback_raises_404_when_service_does_not_exist_for_platform_admin(
            self, db_session, client
    ):
        user = create_user(email='foo@bar.com', platform_admin=True)
        token = create_access_token(user)

        data = {
            "url": "https://some.service/callback-sms",
            "bearer_token": "some-unique-string",
            "notification_statuses": ['sent'],
            "callback_channel": WEBHOOK_CHANNEL_TYPE
        }
        response = client.post(
            url_for('service_callback.create_service_callback', service_id=create_uuid()),
            data=json.dumps(data),
            headers=[('Content-Type', 'application/json'),
                     ('Authorization', f'Bearer {token}')]
        )
        assert response.status_code == 404
        assert response.json['message'] == 'No result found'

    @pytest.mark.parametrize(
        'callback_type, has_notification_statuses',
        [
            (DELIVERY_STATUS_CALLBACK_TYPE, True),
            (INBOUND_SMS_CALLBACK_TYPE, False),
            (COMPLAINT_CALLBACK_TYPE, False)
        ]
    )
    def test_create_service_callback(self, db_session, client, sample_service, callback_type,
                                     has_notification_statuses):
        user = sample_service.users[0]
        data = {
            "url": "https://some.service/delivery-receipt-endpoint",
            "bearer_token": "some-unique-string",
            "callback_type": callback_type,
            "callback_channel": WEBHOOK_CHANNEL_TYPE
        }
        if has_notification_statuses:
            data["notification_statuses"] = ["failed"]

        response = client.post(
            url_for('service_callback.create_service_callback', service_id=sample_service.id),
            data=json.dumps(data),
            headers=[('Content-Type', 'application/json'),
                     ('Authorization', f'Bearer {create_access_token(user)}')]
        )

        assert response.status_code == 201
        resp_json = response.json["data"]
        assert resp_json["id"]
        assert resp_json["service_id"] == str(sample_service.id)
        assert resp_json["url"] == "https://some.service/delivery-receipt-endpoint"
        assert resp_json["updated_by_id"] == str(user.id)
        assert resp_json["created_at"]
        assert not resp_json["updated_at"]
        assert resp_json.get("bearer_token") is None
        created_service_callback_api = get_service_callback(resp_json["id"])
        assert created_service_callback_api.callback_type == callback_type
        if has_notification_statuses:
            assert created_service_callback_api.notification_statuses == ["failed"]

    # TODO: No need to test using API calls - move that test to model?
    def test_create_service_callback_creates_delivery_status_with_default_statuses_if_no_statuses_passed(
            self, db_session, client, sample_service
    ):
        user = sample_service.users[0]
        data = {
            "url": "https://some.service/delivery-receipt-endpoint",
            "bearer_token": "some-unique-string",
            "callback_type": DELIVERY_STATUS_CALLBACK_TYPE,
            "callback_channel": WEBHOOK_CHANNEL_TYPE
        }

        response = client.post(
            url_for('service_callback.create_service_callback', service_id=sample_service.id),
            data=json.dumps(data),
            headers=[('Content-Type', 'application/json'),
                     ('Authorization', f'Bearer {create_access_token(user)}')]
        )

        resp_json = response.json["data"]
        created_service_callback_api = get_service_callback(resp_json["id"])
        assert created_service_callback_api.notification_statuses == NOTIFICATION_STATUS_TYPES_COMPLETED

    @pytest.mark.parametrize(
        'callback_type', [INBOUND_SMS_CALLBACK_TYPE, COMPLAINT_CALLBACK_TYPE]
    )
    def test_create_service_callback_returns_400_if_statuses_passed_with_incompatible_callback_type(
            self, db_session, client, sample_service, callback_type
    ):
        user = sample_service.users[0]
        data = {
            "url": "https://some.service/delivery-receipt-endpoint",
            "bearer_token": "some-unique-string",
            "callback_type": callback_type,
            "notification_statuses": NOTIFICATION_STATUS_TYPES_COMPLETED,
            "callback_channel": WEBHOOK_CHANNEL_TYPE
        }

        response = client.post(
            url_for('service_callback.create_service_callback', service_id=sample_service.id),
            data=json.dumps(data),
            headers=[('Content-Type', 'application/json'),
                     ('Authorization', f'Bearer {create_access_token(user)}')]
        )

        assert response.status_code == 400
        resp_json = response.json
        assert resp_json['result'] == 'error'
        error_message = resp_json['message']['_schema'][0]
        assert error_message == f"Callback type {callback_type} should not have notification statuses"

    def test_create_service_callback_returns_400_if_no_bearer_token_for_webhook(
            self, db_session, client, sample_service
    ):
        user = sample_service.users[0]
        data = {
            "url": "https://some.service/delivery-receipt-endpoint",
            "callback_type": DELIVERY_STATUS_CALLBACK_TYPE,
            "notification_statuses": NOTIFICATION_STATUS_TYPES_COMPLETED,
            "callback_channel": WEBHOOK_CHANNEL_TYPE
        }

        response = client.post(
            url_for('service_callback.create_service_callback', service_id=sample_service.id),
            data=json.dumps(data),
            headers=[('Content-Type', 'application/json'),
                     ('Authorization', f'Bearer {create_access_token(user)}')]
        )

        assert response.status_code == 400
        resp_json = response.json
        assert resp_json['result'] == 'error'
        assert resp_json['message']['_schema'][0] == f"Callback channel {WEBHOOK_CHANNEL_TYPE} should have bearer_token"

    def test_create_service_callback_returns_400_for_invalid_callback_channel(
            self, db_session, client, sample_service
    ):
        user = sample_service.users[0]
        data = {
            "url": "https://some.service/delivery-receipt-endpoint",
            "bearer_token": "some-unique-string",
            "callback_type": DELIVERY_STATUS_CALLBACK_TYPE,
            "notification_statuses": NOTIFICATION_STATUS_TYPES_COMPLETED,
            "callback_channel": 'invalid_channel_type'
        }

        response = client.post(
            url_for('service_callback.create_service_callback', service_id=sample_service.id),
            data=json.dumps(data),
            headers=[('Content-Type', 'application/json'),
                     ('Authorization', f'Bearer {create_access_token(user)}')]
        )

        assert response.status_code == 400
        resp_json = response.json
        assert resp_json['result'] == 'error'
        assert resp_json['message']['callback_channel'][0] == "Invalid callback channel"

    def test_users_cannot_create_service_callbacks_with_queue_channel(
            self, db_session, client, sample_service
    ):
        user = sample_service.users[0]
        data = {
            "url": "https://some.service/delivery-receipt-endpoint",
            "callback_type": DELIVERY_STATUS_CALLBACK_TYPE,
            "notification_statusmes": NOTIFICATION_STATUS_TYPES_COMPLETED,
            "callback_channel": QUEUE_CHANNEL_TYPE
        }

        response = client.post(
            url_for('service_callback.create_service_callback', service_id=sample_service.id),
            data=json.dumps(data),
            headers=[('Content-Type', 'application/json'),
                     ('Authorization', f'Bearer {create_access_token(user)}')]
        )

        assert response.status_code == 403
        error_message = response.json['message']['token'][0]
        assert error_message == f"User does not have permissions to create callbacks of channel type queue"

    def test_platform_admin_can_create_queue_service_callback(
            self, db_session, client, sample_service
    ):
        user = create_user(email='foo@bar.com', platform_admin=True)
        data = {
            "url": "https://some.service/delivery-receipt-endpoint",
            "callback_type": DELIVERY_STATUS_CALLBACK_TYPE,
<<<<<<< HEAD
            "notification_statuses": NOTIFICATION_STATUS_TYPES_COMPLETED,
            "callback_channel": callback_channel
=======
            "notification_statusmes": NOTIFICATION_STATUS_TYPES_COMPLETED,
            "callback_channel": QUEUE_CHANNEL_TYPE
>>>>>>> 0a3c6f75
        }

        response = client.post(
            url_for('service_callback.create_service_callback', service_id=sample_service.id),
            data=json.dumps(data),
            headers=[('Content-Type', 'application/json'),
                     ('Authorization', f'Bearer {create_access_token(user)}')]
        )

        assert response.status_code == 201

    def test_create_service_callback_raises_400_when_notification_status_validation_failed(
            self, db_session, client
    ):
        non_existent_status = 'nonexistent_failed'
        data = {
            "url": "https://some.service/delivery-receipt-endpoint",
            "bearer_token": "some-unique-string",
            "notification_statuses": [non_existent_status],
        }

        response = client.post(
            url_for('service_callback.create_service_callback', service_id=create_uuid()),
            data=json.dumps(data),
            headers=[('Content-Type', 'application/json'),
                     ('Authorization', f'Bearer {create_access_token(create_user(platform_admin=True))}')]
        )
        assert response.status_code == 400

    @pytest.mark.parametrize(
        'add_url, url, expected_response',
        [
            (False, None, 'url is a required property'),
            (True, None, 'url is not a valid https url'),
            (True, 'broken.url', 'url is not a valid https url')
        ]
    )
    def test_create_service_callback_raises_400_when_url_validation_failed(
            self, db_session, sample_service, client, add_url, url, expected_response
    ):
        user = sample_service.users[0]
        data = {
            "bearer_token": "some-unique-string",
            "notification_statuses": ["failed"],
        }
        if add_url:
            data['url'] = url

        response = client.post(
            url_for('service_callback.create_service_callback', service_id=sample_service.id),
            data=json.dumps(data),
            headers=[('Content-Type', 'application/json'),
                     ('Authorization', f'Bearer {create_access_token(user)}')]
        )
        assert response.status_code == 400
        resp_json = response.json
        assert resp_json['errors'][0]['error'] == 'ValidationError'
        assert resp_json['errors'][0]['message'] == expected_response

    @pytest.mark.parametrize(
        'add_bearer_token, bearer_token, expected_response',
        [
            (True, None, 'bearer_token None is not of type string'),
            (True, 'too-short', 'bearer_token too-short is too short')
        ]
    )
    def test_create_service_callback_raises_400_when_bearer_token_validation_failed(
            self, db_session, client, sample_service, add_bearer_token, bearer_token, expected_response
    ):
        user = sample_service.users[0]
        data = {
            "url": "https://some.service/delivery-receipt-endpoint",
            "notification_statuses": ["failed"],
        }
        if add_bearer_token:
            data['bearer_token'] = bearer_token

        response = client.post(
            url_for('service_callback.create_service_callback', service_id=sample_service.id),
            data=json.dumps(data),
            headers=[('Content-Type', 'application/json'),
                     ('Authorization', f'Bearer {create_access_token(user)}')]
        )

        assert response.status_code == 400
        resp_json = response.json
        assert resp_json['errors'][0]['error'] == 'ValidationError'
        assert resp_json['errors'][0]['message'] == expected_response


class TestUpdateServiceCallback:

    def test_update_service_callback_updates_url(self, client, sample_service):
        service_callback_api = create_service_callback_api(service=sample_service,
                                                           url="https://originalurl.com")

        data = {
            "url": "https://anotherurl.com"
        }

        response = client.post(
            url_for('service_callback.update_service_callback',
                    service_id=sample_service.id,
                    callback_id=service_callback_api.id),
            data=json.dumps(data),
            headers=[('Content-Type', 'application/json'),
                     ('Authorization', f'Bearer {create_access_token(sample_service.users[0])}')]
        )

        assert response.status_code == 200
        assert response.json["data"]["url"] == "https://anotherurl.com"
        assert service_callback_api.url == "https://anotherurl.com"

    def test_update_service_callback_updates_bearer_token(self, client, sample_service):
        service_callback_api = create_service_callback_api(service=sample_service,  # nosec
                                                           bearer_token="some_super_secret")
        data = {
            "bearer_token": "different_token",
        }

        response = client.post(
            url_for('service_callback.update_service_callback',
                    service_id=sample_service.id,
                    callback_id=service_callback_api.id),
            data=json.dumps(data),
            headers=[('Content-Type', 'application/json'),
                     ('Authorization', f'Bearer {create_access_token(sample_service.users[0])}')]
        )
        assert response.status_code == 200
        assert service_callback_api.bearer_token == "different_token"

    def test_update_service_callback_updates_notification_statuses(self, client, sample_service):
        service_callback_api = create_service_callback_api(service=sample_service,
                                                           notification_statuses=['cancelled'])

        data = {
            "notification_statuses": ["delivered"],
        }

        response = client.post(
            url_for('service_callback.update_service_callback',
                    service_id=sample_service.id,
                    callback_id=service_callback_api.id),
            data=json.dumps(data),
            headers=[('Content-Type', 'application/json'),
                     ('Authorization', f'Bearer {create_access_token(sample_service.users[0])}')]
        )
        assert response.status_code == 200
        resp_json = response.json
        assert resp_json["data"]["notification_statuses"] == ["delivered"]
        assert resp_json.get("bearer_token") is None

    @pytest.mark.idparametrize(
        'request_data', {
            'invalid_property': ({
                "invalid_parameter": ["failed"],
            }),
            'empty_request': ({})
        }
    )
    def test_update_service_callback_raises_400_when_wrong_request(self, client, sample_service, request_data):
        service_callback_api = create_service_callback_api(service=sample_service,
                                                           notification_statuses=['technical-failure'])

        response = client.post(
            url_for('service_callback.update_service_callback',
                    service_id=sample_service.id,
                    callback_id=service_callback_api.id),
            data=json.dumps(request_data),
            headers=[('Content-Type', 'application/json'),
                     ('Authorization', f'Bearer {create_access_token(sample_service.users[0])}')]
        )

        assert response.status_code == 400
        resp_json = response.json
        assert len(resp_json['errors']) > 0
        for error in resp_json['errors']:
            assert error['message'] is not None

    def test_update_service_callback_raises_400_when_invalid_status(self, client, sample_service):
        service_callback_api = create_service_callback_api(service=sample_service,
                                                           notification_statuses=['technical-failure'])

        data = {
            "notification_statuses": ["nonexistent-status"],
        }

        response = client.post(
            url_for('service_callback.update_service_callback',
                    service_id=sample_service.id,
                    callback_id=service_callback_api.id),
            data=json.dumps(data),
            headers=[('Content-Type', 'application/json'),
                     ('Authorization', f'Bearer {create_access_token(sample_service.users[0])}')]
        )
        assert response.status_code == 400
        resp_json = response.json
        assert resp_json['errors'][0]['error'] == 'ValidationError'
        assert 'notification_statuses nonexistent-status is not one of' in resp_json['errors'][0]['message']

    def test_update_service_callback_modifies_updated_at(self, client, sample_service):
        with freeze_time("2021-05-13 12:00:00.000000"):
            service_callback_api = create_service_callback_api(service=sample_service,  # nosec
                                                               bearer_token="some_super_secret")
            data = {
                "url": "https://some.service"
            }

            response = client.post(
                url_for('service_callback.update_service_callback',
                        service_id=sample_service.id,
                        callback_id=service_callback_api.id),
                data=json.dumps(data),
                headers=[('Content-Type', 'application/json'),
                         ('Authorization', f'Bearer {create_access_token(sample_service.users[0])}')]
            )

        assert response.json['data']['updated_at'] == "2021-05-13T12:00:00+00:00"

    def test_update_service_callback_modifies_updated_by(self, client, sample_service):
        service_callback_api = create_service_callback_api(service=sample_service)
        user = create_user(email='foo@bar.com')
        dao_add_user_to_service(sample_service, user,
                                permissions=[Permission(service=sample_service, user=user, permission=MANAGE_SETTINGS)])

        data = {
            "url": "https://some.service"
        }

        response = client.post(
            url_for('service_callback.update_service_callback',
                    service_id=sample_service.id,
                    callback_id=service_callback_api.id),
            data=json.dumps(data),
            headers=[('Content-Type', 'application/json'),
                     ('Authorization', f'Bearer {create_access_token(user)}')]
        )

        assert response.json['data']['updated_by_id'] == str(user.id)

    def test_update_service_callback_should_return_403_if_not_authorized(self, client, sample_service):
        service_callback_api = create_service_callback_api(sample_service)
        user = create_user(email='foo@bar.com')
        dao_add_user_to_service(sample_service, user, permissions=[])

        data = {
            "url": "https://anotherurl.com",
        }
        response = client.post(
            url_for('service_callback.update_service_callback',
                    service_id=sample_service.id,
                    callback_id=service_callback_api.id),
            data=json.dumps(data),
            headers=[('Content-Type', 'application/json'),
                     ('Authorization', f'Bearer {create_access_token(user)}')]
        )
        assert response.status_code == 403

    def test_should_return_403_when_updating_queue_callback_and_not_admin(self, client, sample_service):
        service_callback_api = create_service_callback_api(sample_service, callback_channel=QUEUE_CHANNEL_TYPE)
        data = {
            "url": "https://anotherurl.com",
        }
        response = client.post(
            url_for('service_callback.update_service_callback',
                    service_id=sample_service.id,
                    callback_id=service_callback_api.id),
            data=json.dumps(data),
            headers=[('Content-Type', 'application/json'),
                     ('Authorization', f'Bearer {create_access_token(sample_service.users[0])}')]
        )
        assert response.status_code == 403

    def test_update_service_callback_should_allow_change_from_queue_to_webhook_by_user(self, client, sample_service):
        service_callback_api = create_service_callback_api(sample_service, callback_channel=QUEUE_CHANNEL_TYPE)
        data = {
            "url": "https://anotherurl.com",
            "bearer_token": "some-token",
            "callback_channel": WEBHOOK_CHANNEL_TYPE,
        }
        response = client.post(
            url_for('service_callback.update_service_callback',
                    service_id=sample_service.id,
                    callback_id=service_callback_api.id),
            data=json.dumps(data),
            headers=[('Content-Type', 'application/json'),
                     ('Authorization', f'Bearer {create_access_token(sample_service.users[0])}')]
        )
        assert response.status_code == 200
        assert response.json['data']["callback_channel"] == WEBHOOK_CHANNEL_TYPE
        assert service_callback_api.callback_channel == WEBHOOK_CHANNEL_TYPE

    def test_returns_403_when_changing_callback_to_queue_and_not_admin(self, client, sample_service):
        service_callback_api = create_service_callback_api(sample_service, callback_channel=WEBHOOK_CHANNEL_TYPE)
        data = {
            "url": "https://anotherurl.com",
            "callback_channel": QUEUE_CHANNEL_TYPE,
        }
        response = client.post(
            url_for('service_callback.update_service_callback',
                    service_id=sample_service.id,
                    callback_id=service_callback_api.id),
            data=json.dumps(data),
            headers=[('Content-Type', 'application/json'),
                     ('Authorization', f'Bearer {create_access_token(sample_service.users[0])}')]
        )
        assert response.status_code == 403

    def test_should_return_404_when_trying_to_update_callback_from_different_service(self, client, sample_service):
        another_service = create_service(service_name='Another Service')
        service_callback_api = create_service_callback_api(another_service)
        data = {
            "url": "https://anotherurl.com",
        }
        response = client.post(
            url_for('service_callback.update_service_callback',
                    service_id=sample_service.id,
                    callback_id=service_callback_api.id),
            data=json.dumps(data),
            headers=[('Content-Type', 'application/json'),
                     ('Authorization', f'Bearer {create_access_token(sample_service.users[0])}')]
        )
        assert response.status_code == 404


class TestRemoveServiceCallback:

    @pytest.mark.idparametrize(('callback_channel'), {
        'webhook': (WEBHOOK_CHANNEL_TYPE),
        'queue': (QUEUE_CHANNEL_TYPE)
    })
    def test_delete_service_callback_works_for_user(self, client, sample_service, callback_channel):
        service_callback_api = create_service_callback_api(sample_service, callback_channel=callback_channel)

        response = client.delete(
            url_for('service_callback.remove_service_callback',
                    service_id=sample_service.id,
                    callback_id=service_callback_api.id),
            headers=[('Authorization', f'Bearer {create_access_token(sample_service.users[0])}')]
        )

        assert response.status_code == 204
        assert ServiceCallback.query.count() == 0

    def test_delete_service_callback_should_return_404_if_callback_does_not_exist(self, client, sample_service):
        response = client.delete(
            url_for('service_callback.remove_service_callback',
                    service_id=sample_service.id,
                    callback_id=create_uuid()),
            headers=[('Authorization', f'Bearer {create_access_token(sample_service.users[0])}')]
        )
        assert response.status_code == 404

    def test_delete_service_callback_should_return_403_if_not_authorized(self, client, sample_service):
        service_callback_api = create_service_callback_api(sample_service)
        user = create_user(email='foo@bar.com')
        dao_add_user_to_service(sample_service, user, permissions=[])
        response = client.delete(
            url_for('service_callback.remove_service_callback',
                    service_id=sample_service.id,
                    callback_id=service_callback_api.id),
            headers=[('Authorization', f'Bearer {create_access_token(user)}')]
        )
        assert response.status_code == 403

    def test_should_return_404_if_trying_to_delete_callback_from_different_service(self, client, sample_service):
        another_service = create_service(service_name='Another Service')
        service_callback_api = create_service_callback_api(another_service)

        response = client.delete(
            url_for('service_callback.remove_service_callback',
                    service_id=sample_service.id,
                    callback_id=service_callback_api.id),
            headers=[('Authorization', f'Bearer {create_access_token(sample_service.users[0])}')]
        )
        assert response.status_code == 404<|MERGE_RESOLUTION|>--- conflicted
+++ resolved
@@ -301,13 +301,8 @@
         data = {
             "url": "https://some.service/delivery-receipt-endpoint",
             "callback_type": DELIVERY_STATUS_CALLBACK_TYPE,
-<<<<<<< HEAD
             "notification_statuses": NOTIFICATION_STATUS_TYPES_COMPLETED,
-            "callback_channel": callback_channel
-=======
-            "notification_statusmes": NOTIFICATION_STATUS_TYPES_COMPLETED,
             "callback_channel": QUEUE_CHANNEL_TYPE
->>>>>>> 0a3c6f75
         }
 
         response = client.post(
