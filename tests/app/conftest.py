import requests_mock
import pytest
import uuid
from datetime import (datetime, date)

from flask import current_app

from app import db
from app.models import (
    User,
    Service,
    Template,
    ApiKey,
    Job,
    Notification,
    NotificationHistory,
    InvitedUser,
    Permission,
    ProviderStatistics,
    ProviderDetails,
    NotificationStatistics,
    KEY_TYPE_NORMAL)
from app.dao.users_dao import (save_model_user, create_user_code, create_secret_code)
from app.dao.services_dao import (dao_create_service, dao_add_user_to_service)
from app.dao.templates_dao import dao_create_template
from app.dao.api_key_dao import save_model_api_key
from app.dao.jobs_dao import dao_create_job
from app.dao.notifications_dao import dao_create_notification
from app.dao.invited_user_dao import save_invited_user
from app.clients.sms.firetext import FiretextClient
from app.clients.sms.mmg import MMGClient


@pytest.yield_fixture
def rmock():
    with requests_mock.mock() as rmock:
        yield rmock


@pytest.fixture(scope='function')
def service_factory(notify_db, notify_db_session):
    class ServiceFactory(object):
        def get(self, service_name, user=None, template_type=None, email_from=None):
            if not user:
                user = sample_user(notify_db, notify_db_session)
            if not email_from:
                email_from = service_name
            service = sample_service(notify_db, notify_db_session, service_name, user, email_from=email_from)
            if template_type == 'email':
                sample_template(
                    notify_db,
                    notify_db_session,
                    template_type=template_type,
                    subject_line=service.email_from,
                    service=service
                )
            else:
                sample_template(
                    notify_db,
                    notify_db_session,
                    service=service
                )
            return service

    return ServiceFactory()


@pytest.fixture(scope='function')
def sample_user(notify_db,
                notify_db_session,
                mobile_numnber="+447700900986",
                email="notify@digital.cabinet-office.gov.uk"):
    data = {
        'name': 'Test User',
        'email_address': email,
        'password': 'password',
        'mobile_number': mobile_numnber,
        'state': 'active'
    }
    usr = User.query.filter_by(email_address=email).first()
    if not usr:
        usr = User(**data)
        save_model_user(usr)

    return usr


def create_code(notify_db, notify_db_session, code_type, usr=None, code=None):
    if code is None:
        code = create_secret_code()
    if usr is None:
        usr = sample_user(notify_db, notify_db_session)
    return create_user_code(usr, code, code_type), code


@pytest.fixture(scope='function')
def sample_email_code(notify_db,
                      notify_db_session,
                      code=None,
                      code_type="email",
                      usr=None):
    code, txt_code = create_code(notify_db,
                                 notify_db_session,
                                 code_type,
                                 usr=usr,
                                 code=code)
    code.txt_code = txt_code
    return code


@pytest.fixture(scope='function')
def sample_sms_code(notify_db,
                    notify_db_session,
                    code=None,
                    code_type="sms",
                    usr=None):
    code, txt_code = create_code(notify_db,
                                 notify_db_session,
                                 code_type,
                                 usr=usr,
                                 code=code)
    code.txt_code = txt_code
    return code


@pytest.fixture(scope='function')
def sample_service(notify_db,
                   notify_db_session,
                   service_name="Sample service",
                   user=None,
                   restricted=False,
                   limit=1000,
                   email_from="sample.service"):
    if user is None:
        user = sample_user(notify_db, notify_db_session)
    data = {
        'name': service_name,
        'message_limit': limit,
        'active': False,
        'restricted': restricted,
        'email_from': email_from,
        'created_by': user
    }
    service = Service.query.filter_by(name=service_name).first()
    if not service:
        service = Service(**data)
        dao_create_service(service, user)
    else:
        if user not in service.users:
            dao_add_user_to_service(service, user)
    return service


@pytest.fixture(scope='function')
def sample_template(notify_db,
                    notify_db_session,
                    template_name="Template Name",
                    template_type="sms",
                    content="This is a template:\nwith a newline",
                    archived=False,
                    subject_line='Subject',
                    user=None,
                    service=None,
                    created_by=None):
    if user is None:
        user = sample_user(notify_db, notify_db_session)
    if service is None:
        service = sample_service(notify_db, notify_db_session)
    if created_by is None:
        created_by = sample_user(notify_db, notify_db_session)
    data = {
        'name': template_name,
        'template_type': template_type,
        'content': content,
        'service': service,
        'created_by': created_by,
        'archived': archived
    }
    if template_type == 'email':
        data.update({
            'subject': subject_line
        })
    template = Template(**data)
    dao_create_template(template)
    return template


@pytest.fixture(scope='function')
def sample_template_with_placeholders(notify_db, notify_db_session):
    return sample_template(notify_db, notify_db_session, content="Hello ((name))\nYour thing is due soon")


@pytest.fixture(scope='function')
def sample_email_template(
        notify_db,
        notify_db_session,
        template_name="Email Template Name",
        template_type="email",
        user=None,
        content="This is a template",
        subject_line='Email Subject',
        service=None):
    if user is None:
        user = sample_user(notify_db, notify_db_session)
    if service is None:
        service = sample_service(notify_db, notify_db_session)
    data = {
        'name': template_name,
        'template_type': template_type,
        'content': content,
        'service': service,
        'created_by': user
    }
    if subject_line:
        data.update({
            'subject': subject_line
        })
    template = Template(**data)
    dao_create_template(template)
    return template


@pytest.fixture(scope='function')
def sample_email_template_with_placeholders(notify_db, notify_db_session):
    return sample_email_template(
        notify_db,
        notify_db_session,
        content="Hello ((name))\nThis is an email from GOV.UK",
        subject_line="((name))")


@pytest.fixture(scope='function')
def sample_api_key(notify_db,
                   notify_db_session,
                   service=None,
                   key_type=KEY_TYPE_NORMAL):
    if service is None:
        service = sample_service(notify_db, notify_db_session)
    data = {'service': service, 'name': uuid.uuid4(), 'created_by': service.created_by, 'key_type': key_type}
    api_key = ApiKey(**data)
    save_model_api_key(api_key)
    return api_key


@pytest.fixture(scope='function')
def sample_job(notify_db,
               notify_db_session,
               service=None,
               template=None,
               notification_count=1,
               created_at=datetime.utcnow()):
    if service is None:
        service = sample_service(notify_db, notify_db_session)
    if template is None:
        template = sample_template(notify_db, notify_db_session,
                                   service=service)
    data = {
        'id': uuid.uuid4(),
        'service_id': service.id,
        'service': service,
        'template_id': template.id,
        'template_version': template.version,
        'original_file_name': 'some.csv',
        'notification_count': notification_count,
        'created_at': created_at,
        'created_by': service.created_by
    }
    job = Job(**data)
    dao_create_job(job)
    return job


@pytest.fixture(scope='function')
def sample_job_with_placeholdered_template(
    notify_db,
    notify_db_session,
    service=None
):
    return sample_job(
        notify_db,
        notify_db_session,
        service=service,
        template=sample_template_with_placeholders(notify_db, notify_db_session)
    )


@pytest.fixture(scope='function')
def sample_email_job(notify_db,
                     notify_db_session,
                     service=None,
                     template=None):
    if service is None:
        service = sample_service(notify_db, notify_db_session)
    if template is None:
        template = sample_email_template(
            notify_db,
            notify_db_session,
            service=service)
    job_id = uuid.uuid4()
    data = {
        'id': job_id,
        'service_id': service.id,
        'service': service,
        'template_id': template.id,
        'template_version': template.version,
        'original_file_name': 'some.csv',
        'notification_count': 1,
        'created_by': service.created_by
    }
    job = Job(**data)
    dao_create_job(job)
    return job


@pytest.fixture(scope='function')
def sample_notification(notify_db,
                        notify_db_session,
                        service=None,
                        template=None,
                        job=None,
                        job_row_number=None,
                        to_field=None,
                        status='created',
                        reference=None,
                        created_at=None,
                        content_char_count=160,
                        create=True,
                        personalisation=None,
                        api_key_id=None,
                        key_type=KEY_TYPE_NORMAL):
    if created_at is None:
        created_at = datetime.utcnow()
    if service is None:
        service = sample_service(notify_db, notify_db_session)
    if template is None:
        template = sample_template(notify_db, notify_db_session, service=service)
    if job is None:
        job = sample_job(notify_db, notify_db_session, service=service, template=template)

    notification_id = uuid.uuid4()

    if to_field:
        to = to_field
    else:
        to = '+447700900855'

    data = {
        'id': notification_id,
        'to': to,
        'job_id': job.id,
        'job': job,
        'service_id': service.id,
        'service': service,
        'template': template,
        'template_version': template.version,
        'status': status,
        'reference': reference,
        'created_at': created_at,
        'content_char_count': content_char_count,
        'personalisation': personalisation,
        'notification_type': template.template_type,
        'api_key_id': api_key_id,
        'key_type': key_type
    }
    if job_row_number:
        data['job_row_number'] = job_row_number
    notification = Notification(**data)
    if create:
        dao_create_notification(notification, template.template_type)
    return notification


@pytest.fixture(scope='function')
<<<<<<< HEAD
def mock_statsd_inc(mocker):
    return mocker.patch('app.statsd_client.incr')


@pytest.fixture(scope='function')
def mock_statsd_timing(mocker):
    return mocker.patch('app.statsd_client.timing')
=======
def sample_notification_history(notify_db,
                                notify_db_session,
                                sample_template,
                                status='created',
                                created_at=None):
    if created_at is None:
        created_at = datetime.utcnow()

    notification_history = NotificationHistory(
        id=uuid.uuid4(),
        service=sample_template.service,
        template=sample_template,
        template_version=sample_template.version,
        status=status,
        created_at=created_at,
        notification_type=sample_template.template_type,
        key_type=KEY_TYPE_NORMAL
    )
    notify_db.session.add(notification_history)
    notify_db.session.commit()

    return notification_history
>>>>>>> 376561e6


@pytest.fixture(scope='function')
def mock_celery_send_sms_code(mocker):
    return mocker.patch('app.celery.tasks.send_sms_code.apply_async')


@pytest.fixture(scope='function')
def mock_celery_email_registration_verification(mocker):
    return mocker.patch('app.celery.tasks.email_registration_verification.apply_async')


@pytest.fixture(scope='function')
def mock_celery_send_email(mocker):
    return mocker.patch('app.celery.tasks.send_email.apply_async')


@pytest.fixture(scope='function')
def mock_encryption(mocker):
    return mocker.patch('app.encryption.encrypt', return_value="something_encrypted")


@pytest.fixture(scope='function')
def mock_celery_remove_job(mocker):
    return mocker.patch('app.celery.tasks.remove_job.apply_async')


@pytest.fixture(scope='function')
def sample_invited_user(notify_db,
                        notify_db_session,
                        service=None,
                        to_email_address=None):

    if service is None:
        service = sample_service(notify_db, notify_db_session)
    if to_email_address is None:
        to_email_address = 'invited_user@digital.gov.uk'

    from_user = service.users[0]

    data = {
        'service': service,
        'email_address': to_email_address,
        'from_user': from_user,
        'permissions': 'send_messages,manage_service,manage_api_keys'
    }
    invited_user = InvitedUser(**data)
    save_invited_user(invited_user)
    return invited_user


@pytest.fixture(scope='function')
def sample_permission(notify_db,
                      notify_db_session,
                      service=None,
                      user=None,
                      permission="manage_settings"):
    if user is None:
        user = sample_user(notify_db, notify_db_session)
    data = {
        'user': user,
        'permission': permission
    }
    if service is None:
        service = sample_service(notify_db, notify_db_session)
    if service:
        data['service'] = service
    p_model = Permission.query.filter_by(
        user=user,
        service=service,
        permission=permission).first()
    if not p_model:
        p_model = Permission(**data)
        db.session.add(p_model)
        db.session.commit()
    return p_model


@pytest.fixture(scope='function')
def sample_service_permission(notify_db,
                              notify_db_session,
                              service=None,
                              user=None,
                              permission="manage_settings"):
    if user is None:
        user = sample_user(notify_db, notify_db_session)
    if service is None:
        service = sample_service(notify_db, notify_db_session, user=user)
    data = {
        'user': user,
        'service': service,
        'permission': permission
    }
    p_model = Permission.query.filter_by(
        user=user,
        service=service,
        permission=permission).first()
    if not p_model:
        p_model = Permission(**data)
        db.session.add(p_model)
        db.session.commit()
    return p_model


@pytest.fixture(scope='function')
def fake_uuid():
    return "6ce466d0-fd6a-11e5-82f5-e0accb9d11a6"


@pytest.fixture(scope='function')
def ses_provider():
    return ProviderDetails.query.filter_by(identifier='ses').one()


@pytest.fixture(scope='function')
def firetext_provider():
    return ProviderDetails.query.filter_by(identifier='mmg').one()


@pytest.fixture(scope='function')
def mmg_provider():
    return ProviderDetails.query.filter_by(identifier='mmg').one()


@pytest.fixture(scope='function')
def sample_provider_statistics(notify_db,
                               notify_db_session,
                               sample_service,
                               provider=None,
                               day=None,
                               unit_count=1):

    if provider is None:
        provider = ProviderDetails.query.filter_by(identifier='mmg').first()
    if day is None:
        day = date.today()
    stats = ProviderStatistics(
        service=sample_service,
        provider_id=provider.id,
        day=day,
        unit_count=unit_count)
    notify_db.session.add(stats)
    notify_db.session.commit()
    return stats


@pytest.fixture(scope='function')
def sample_notification_statistics(notify_db,
                                   notify_db_session,
                                   service=None,
                                   day=None,
                                   emails_requested=2,
                                   emails_delivered=1,
                                   emails_failed=1,
                                   sms_requested=2,
                                   sms_delivered=1,
                                   sms_failed=1):
    if service is None:
        service = sample_service(notify_db, notify_db_session)
    if day is None:
        day = date.today()
    stats = NotificationStatistics(
        service=service,
        day=day,
        emails_requested=emails_requested,
        emails_delivered=emails_delivered,
        emails_failed=emails_failed,
        sms_requested=sms_requested,
        sms_delivered=sms_delivered,
        sms_failed=sms_failed)
    notify_db.session.add(stats)
    notify_db.session.commit()
    return stats


@pytest.fixture(scope='function')
def mock_firetext_client(mocker, statsd_client=None):
    client = FiretextClient()
    statsd_client = statsd_client or mocker.Mock()
    current_app = mocker.Mock(config={
        'FIRETEXT_API_KEY': 'foo',
        'FROM_NUMBER': 'bar'
    })
    client.init_app(current_app, statsd_client)
    return client


@pytest.fixture(scope='function')
def sms_code_template(notify_db,
                      notify_db_session):
    user = sample_user(notify_db, notify_db_session)
    service = Service.query.get(current_app.config['NOTIFY_SERVICE_ID'])
    if not service:
        data = {
            'id': current_app.config['NOTIFY_SERVICE_ID'],
            'name': 'Notify Service',
            'message_limit': 1000,
            'active': True,
            'restricted': False,
            'email_from': 'notify.service',
            'created_by': user
        }
        service = Service(**data)
        db.session.add(service)

    template = Template.query.get(current_app.config['SMS_CODE_TEMPLATE_ID'])
    if not template:
        data = {
            'id': current_app.config['SMS_CODE_TEMPLATE_ID'],
            'name': 'Sms code template',
            'template_type': 'sms',
            'content': '((verify_code))',
            'service': service,
            'created_by': user,
            'archived': False
        }
        template = Template(**data)
        db.session.add(template)
    return template


@pytest.fixture(scope='function')
def email_verification_template(notify_db,
                                notify_db_session):
    user = sample_user(notify_db, notify_db_session)
    service = Service.query.get(current_app.config['NOTIFY_SERVICE_ID'])
    if not service:
        data = {
            'id': current_app.config['NOTIFY_SERVICE_ID'],
            'name': 'Notify Service',
            'message_limit': 1000,
            'active': True,
            'restricted': False,
            'email_from': 'notify.service',
            'created_by': user
        }
        service = Service(**data)
        db.session.add(service)

    template = Template.query.get(current_app.config['EMAIL_VERIFY_CODE_TEMPLATE_ID'])
    if not template:
        data = {
            'id': current_app.config['EMAIL_VERIFY_CODE_TEMPLATE_ID'],
            'name': 'Email verification template',
            'template_type': 'email',
            'content': '((user_name)) use ((url)) to complete registration',
            'service': service,
            'created_by': user,
            'archived': False
        }
        template = Template(**data)
        db.session.add(template)
    return template


@pytest.fixture(scope='function')
def invitation_email_template(notify_db,
                              notify_db_session):
    user = sample_user(notify_db, notify_db_session)
    service = Service.query.get(current_app.config['NOTIFY_SERVICE_ID'])
    if not service:
        data = {
            'id': current_app.config['NOTIFY_SERVICE_ID'],
            'name': 'Notify Service',
            'message_limit': 1000,
            'active': True,
            'restricted': False,
            'email_from': 'notify.service',
            'created_by': user
        }
        service = Service(**data)
        db.session.add(service)

    template = Template.query.get(current_app.config['INVITATION_EMAIL_TEMPLATE_ID'])
    if not template:
        data = {
            'id': current_app.config['INVITATION_EMAIL_TEMPLATE_ID'],
            'name': 'Invitaion template',
            'template_type': 'email',
            'content': '((user_name)) is invited to Notify by ((service_name)) ((url)) to complete registration',
            'subject': 'Invitation to ((service_name))',
            'service': service,
            'created_by': user,
            'archived': False
        }
        template = Template(**data)
        db.session.add(template)
    return template


@pytest.fixture(scope='function')
def password_reset_email_template(notify_db,
                                  notify_db_session):
    user = sample_user(notify_db, notify_db_session)
    service = Service.query.get(current_app.config['NOTIFY_SERVICE_ID'])
    if not service:
        data = {
            'id': current_app.config['NOTIFY_SERVICE_ID'],
            'name': 'Notify Service',
            'message_limit': 1000,
            'active': True,
            'restricted': False,
            'email_from': 'notify.service',
            'created_by': user
        }
        service = Service(**data)
        db.session.add(service)

    template = Template.query.get(current_app.config['PASSWORD_RESET_TEMPLATE_ID'])
    if not template:
        data = {
            'id': current_app.config['PASSWORD_RESET_TEMPLATE_ID'],
            'name': 'Password reset template',
            'template_type': 'email',
            'content': '((user_name)) you can reset password by clicking ((url))',
            'subject': 'Reset your password',
            'service': service,
            'created_by': user,
            'archived': False
        }
        template = Template(**data)
        db.session.add(template)
    return template


@pytest.fixture(scope='function')
def already_registered_template(notify_db,
                                notify_db_session):
    user = sample_user(notify_db, notify_db_session)
    service = Service.query.get(current_app.config['NOTIFY_SERVICE_ID'])
    if not service:
        data = {
            'id': current_app.config['NOTIFY_SERVICE_ID'],
            'name': 'Notify Service',
            'message_limit': 1000,
            'active': True,
            'restricted': False,
            'email_from': 'notify.service',
            'created_by': user
        }
        service = Service(**data)
        db.session.add(service)

    template = Template.query.get(current_app.config['ALREADY_REGISTERED_EMAIL_TEMPLATE_ID'])
    if not template:
        data = {
            'id': current_app.config['ALREADY_REGISTERED_EMAIL_TEMPLATE_ID'],
            'name': 'ALREADY_REGISTERED_EMAIL_TEMPLATE_ID',
            'template_type': 'email',
            'content': """Sign in here: ((signin_url)) If you’ve forgotten your password,
                          you can reset it here: ((forgot_password_url)) feedback:((feedback_url))""",
            'service': service,
            'created_by': user,
            'archived': False
        }
        template = Template(**data)
        db.session.add(template)
    return template<|MERGE_RESOLUTION|>--- conflicted
+++ resolved
@@ -371,7 +371,6 @@
 
 
 @pytest.fixture(scope='function')
-<<<<<<< HEAD
 def mock_statsd_inc(mocker):
     return mocker.patch('app.statsd_client.incr')
 
@@ -379,7 +378,9 @@
 @pytest.fixture(scope='function')
 def mock_statsd_timing(mocker):
     return mocker.patch('app.statsd_client.timing')
-=======
+
+
+@pytest.fixture(scope='function')
 def sample_notification_history(notify_db,
                                 notify_db_session,
                                 sample_template,
@@ -402,7 +403,6 @@
     notify_db.session.commit()
 
     return notification_history
->>>>>>> 376561e6
 
 
 @pytest.fixture(scope='function')
