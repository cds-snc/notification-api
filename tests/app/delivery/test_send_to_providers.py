--- conflicted
+++ resolved
@@ -436,11 +436,7 @@
 
 
 @pytest.mark.parametrize('branding_type, fip_banner_english', [
-<<<<<<< HEAD
-    (BRANDING_ORG, False),
-=======
     (BRANDING_ORG_NEW, False),
->>>>>>> 18d3f736
     (BRANDING_BOTH, True),
     (BRANDING_ORG_BANNER_NEW, False)
 ])
@@ -464,11 +460,7 @@
     assert options['brand_text'] == 'League of Justice'
     assert options['brand_name'] == 'Justice League'
 
-<<<<<<< HEAD
-    if branding_type == BRANDING_ORG_BANNER:
-=======
     if branding_type == BRANDING_ORG_BANNER_NEW:
->>>>>>> 18d3f736
         assert options['logo_with_background_colour'] is True
     else:
         assert options['logo_with_background_colour'] is False
