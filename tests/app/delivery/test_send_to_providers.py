--- conflicted
+++ resolved
@@ -296,33 +296,6 @@
     stats_mock.assert_not_called()
 
 
-<<<<<<< HEAD
-=======
-def test_should_send_sms_sender_from_service_if_present(
-        notify_db_session,
-        mocker):
-    service = create_service(sms_sender='elevenchars')
-    template = create_template(service=service)
-    db_notification = create_notification(template=template,
-                                          to_field="+447234123123",
-                                          status='created')
-
-    mocker.patch('app.mmg_client.send_sms')
-    mocker.patch('app.delivery.send_to_providers.create_initial_notification_statistic_tasks')
-
-    send_to_providers.send_sms_to_provider(
-        db_notification
-    )
-
-    mmg_client.send_sms.assert_called_once_with(
-        to=validate_and_format_phone_number("+447234123123"),
-        content="Sample service: Dear Sir/Madam, Hello. Yours Truly, The Government.",
-        reference=str(db_notification.id),
-        sender=service.sms_sender
-    )
-
-
->>>>>>> 4b99d6bb
 def test_should_send_sms_with_downgraded_content(notify_db_session, mocker):
     # é, o, and u are in GSM.
     # á, ï, grapes, tabs, zero width space and ellipsis are not
@@ -717,11 +690,7 @@
 ):
     mocker.patch('app.mmg_client.send_sms')
     mocker.patch('app.delivery.send_to_providers.create_initial_notification_statistic_tasks')
-<<<<<<< HEAD
-    service = create_service_with_defined_sms_sender(sms_sender_value=sms_sender)
-=======
-    service = create_service(sms_sender=sms_sender, prefix_sms=prefix_sms)
->>>>>>> 4b99d6bb
+    service = create_service_with_defined_sms_sender(sms_sender_value=sms_sender, prefix_sms=prefix_sms)
     template = create_template(service, content='bar')
     notification = create_notification(template)
 
@@ -735,38 +704,6 @@
     )
 
 
-@pytest.mark.parametrize('sms_sender, prefix_setting, expected_content', [
-    ('foo', True, 'Sample service: bar'),
-    ('foo', False, 'bar'),
-    ('foo', None, 'Sample service: bar'),
-    # 'testing' is the default SMS sender in unit tests
-    ('testing', None, 'Sample service: bar'),
-    ('testing', False, 'bar'),
-])
-def test_should_handle_sms_prefix_setting(
-    mocker,
-    sms_sender,
-    prefix_setting,
-    expected_content,
-    notify_db_session
-):
-    mocker.patch('app.mmg_client.send_sms')
-    mocker.patch('app.delivery.send_to_providers.create_initial_notification_statistic_tasks')
-    service = create_service_with_defined_sms_sender(
-        sms_sender_value=sms_sender, prefix_sms=prefix_setting
-    )
-    template = create_template(service, content='bar')
-    notification = create_notification(template)
-
-    send_to_providers.send_sms_to_provider(notification)
-    mmg_client.send_sms.assert_called_once_with(
-        content=expected_content,
-        sender=ANY,
-        to=ANY,
-        reference=ANY,
-    )
-
-
 def test_should_use_inbound_number_as_sender_if_default_sms_sender(
         notify_db_session,
         mocker
