--- conflicted
+++ resolved
@@ -386,37 +386,4 @@
         response = admin_request.get("newsletter.get_subscriber", _expected_status=400)
 
         assert response["result"] == "error"
-<<<<<<< HEAD
-        assert response["message"] == "Subscriber ID or email is required"
-
-
-class TestSendLatestNewsletter:
-    def test_send_latest_newsletter_success(self, admin_request, mocker, mock_subscriber):
-        mocker.patch("app.newsletter.rest.NewsletterSubscriber.from_id", return_value=mock_subscriber)
-        mock_send_latest = mocker.patch("app.newsletter.rest._send_latest_newsletter")
-
-        response = admin_request.post("newsletter.send_latest_newsletter", subscriber_id=mock_subscriber.id, _expected_status=200)
-
-        assert response["result"] == "success"
-        assert response["subscriber"] == mock_subscriber.to_dict
-        mock_send_latest.assert_called_once_with(mock_subscriber.id, mock_subscriber.email, mock_subscriber.language)
-
-    def test_send_latest_newsletter_subscriber_not_found(self, admin_request, mocker):
-        mock_response = Response()
-        mock_response.status_code = 404
-        mocker.patch("app.newsletter.rest.NewsletterSubscriber.from_id", side_effect=HTTPError(response=mock_response))
-
-        admin_request.post("newsletter.send_latest_newsletter", subscriber_id="rec999999", _expected_status=404)
-
-    def test_send_latest_newsletter_calls_helper_with_correct_params(self, admin_request, mocker, mock_subscriber):
-        mock_subscriber.language = "fr"
-        mocker.patch("app.newsletter.rest.NewsletterSubscriber.from_id", return_value=mock_subscriber)
-        mock_send_latest = mocker.patch("app.newsletter.rest._send_latest_newsletter")
-
-        response = admin_request.post("newsletter.send_latest_newsletter", subscriber_id=mock_subscriber.id, _expected_status=200)
-
-        assert response["result"] == "success"
-        mock_send_latest.assert_called_once_with(mock_subscriber.id, mock_subscriber.email, mock_subscriber.language)
-=======
-        assert response["message"] == "Subscriber ID or email is required"
->>>>>>> 7962f589
+        assert response["message"] == "Subscriber ID or email is required"