--- conflicted
+++ resolved
@@ -64,9 +64,7 @@
         kubectl set image deployment.apps/celery celery=$DOCKER_SLUG:${GITHUB_SHA::7} -n=notification-canada-ca --kubeconfig=$HOME/.kube/config
         kubectl set image deployment.apps/celery-beat celery-beat=$DOCKER_SLUG:${GITHUB_SHA::7} -n=notification-canada-ca --kubeconfig=$HOME/.kube/config
         kubectl set image deployment.apps/celery-sms celery-sms=$DOCKER_SLUG:${GITHUB_SHA::7} -n=notification-canada-ca --kubeconfig=$HOME/.kube/config
-<<<<<<< HEAD
         kubectl set image deployment.apps/celery-email celery-email=$DOCKER_SLUG:${GITHUB_SHA::7} -n=notification-canada-ca --kubeconfig=$HOME/.kube/config
-=======
 
     - name: my-app-install token
       id: notify-pr-bot
@@ -75,7 +73,6 @@
         app_id: ${{ secrets.PRBOT_APP_ID }}
         private_key: ${{ secrets.PRBOT_PRIVATE_KEY }}
 
->>>>>>> ded761c2
     - uses: cds-snc/notification-pr-bot@master
       env:
         TOKEN: ${{ steps.notify-pr-bot.outputs.token }}
