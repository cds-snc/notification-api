on:
  push:
name: Python tests
jobs:
  test:
    env:
      CYPRESS_USER_PW_SECRET: ${{ secrets.CYPRESS_USER_PW_SECRET }}
    runs-on: ubuntu-latest
    services:
      postgres:
        image: postgres:11.22-bullseye@sha256:c886a3236b3d11abc302e64309186c90a69b49e53ccff23fd8c8b057b5b4bce9
        env:
          POSTGRES_USER: postgres
          POSTGRES_PASSWORD: postgres
          POSTGRES_DB: test_notification_api
        ports:
        - 5432:5432
        options: --health-cmd pg_isready --health-interval 10s --health-timeout 5s --health-retries 5

    steps:
    - name: Install libcurl
      run: sudo apt-get update && sudo apt-get install libssl-dev libcurl4-openssl-dev

    - uses: actions/checkout@b4ffde65f46336ab88eb53be808477a3936bae11 # v4.1.1

    - name: Set up Python 3.12
      uses: actions/setup-python@b64ffcaf5b410884ad320a9cfac8866006a109aa # v4.8.0
      with:
        python-version: '3.12'

    - name: Upgrade pip
      run: python -m pip install --upgrade pip

    - uses: actions/cache@1bd1e32a3bdc45362d1e726936510720a7c30a57 # v4.2.0
      with:
        path: ~/.cache/pip
        key: ${{ runner.os }}-pip-${{ hashFiles('**/requirements.txt') }}
        restore-keys: |
          ${{ runner.os }}-pip-

    - name: Install poetry
      env:
        POETRY_VERSION: "1.7.1"
<<<<<<< HEAD
      run: pip install poetry==${POETRY_VERSION} poetry-plugin-sort && poetry --version
=======
      run: pip install poetry==${POETRY_VERSION} && poetry --version

>>>>>>> bc5ad54d
    - name: Check poetry.lock aligns with pyproject.toml
      run: poetry check --lock

    - name: Install requirements
      run: poetry install --with test

    - name: Run tests
      run: poetry run make test

    - name: Upload pytest logs on failure
      if: ${{ failure() }}
      uses: actions/upload-artifact@65c4c4a1ddee5b72f698fdd19549f0f0fb45cf08 # v4.6.0
      with:
        name: pytest-logs
        path: |
          pytest*.log

    - name: Get python version
      run: |
        python_version=$(python  -V | cut -d' ' -f2)
        echo "python_version=${python_version}" >> $GITHUB_ENV

    - name: Make version file
      run: |
        printf '__commit_sha__ = "09cfe03100443fb9071bba88d5c8775ff54a9ebc"\n__time__ = "2022-07-25:15:11:05"\n' > version.py
        cp version.py "${{ github.workspace }}/app/"

    - name: Copy site-packages in workspace
      working-directory: ${{ github.workspace }}
      shell: bash
      run: |
        mkdir -p "${{ github.workspace }}/env/" && cp -fR $(poetry env list | poetry env info -p)/lib/python3.12/site-packages "${{ github.workspace }}/env/"

    - name: Install development .env file
      working-directory: ${{ github.workspace }}
      shell: bash
      run: |
        cp -f .env.example .env

    - name: Checks for new endpoints against AWS WAF rules
      uses: cds-snc/notification-utils/.github/actions/waffles@53.1.2
      with:
        app-loc: '/github/workspace'
        app-libs: '/github/workspace/env/site-packages'
        flask-mod: 'application'
        flask-prop: 'application'
        base-url: 'https://api.staging.notification.cdssandbox.xyz'

    - name: Notify Slack channel if this job fails
      if: ${{ failure() && github.ref == 'refs/heads/main' }}
      run: |
        json='{"text":"Scheduled CI testing failed: <https://github.com/cds-snc/notification-api/actions/runs/'${{ github.run_id }}'|GitHub actions>"}'
        curl -X POST -H 'Content-type: application/json' --data "$json"  ${{ secrets.SLACK_WEBHOOK }}

        <|MERGE_RESOLUTION|>--- conflicted
+++ resolved
@@ -41,12 +41,7 @@
     - name: Install poetry
       env:
         POETRY_VERSION: "1.7.1"
-<<<<<<< HEAD
       run: pip install poetry==${POETRY_VERSION} poetry-plugin-sort && poetry --version
-=======
-      run: pip install poetry==${POETRY_VERSION} && poetry --version
-
->>>>>>> bc5ad54d
     - name: Check poetry.lock aligns with pyproject.toml
       run: poetry check --lock
 
