--- conflicted
+++ resolved
@@ -67,11 +67,7 @@
       run: |
         cp -f .env.example .env
     - name: Checks for new endpoints against AWS WAF rules
-<<<<<<< HEAD
-      uses: cds-snc/notification-utils/.github/actions/waffles@4e204b1ec688961ae32c3a6646246c58a1c1bc4f # 52.1.10
-=======
       uses: cds-snc/notification-utils/.github/actions/waffles@578b4147fe6c7a8f89241649b763f94ef24b2ad4 # 52.2.2
->>>>>>> 43f1949e
       with:
         app-loc: '/github/workspace'
         app-libs: '/github/workspace/env/site-packages'
