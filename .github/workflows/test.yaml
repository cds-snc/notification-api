--- conflicted
+++ resolved
@@ -65,11 +65,7 @@
       run: |
         cp -f .env.example .env
     - name: Checks for new endpoints against AWS WAF rules
-<<<<<<< HEAD
       uses: cds-snc/notification-utils/.github/actions/waffles@50.2.0
-=======
-      uses: cds-snc/notification-utils/.github/actions/waffles@577261377c62729515d1bb5373f322b01e3a8f75 # 50.1.8
->>>>>>> 7ead211d
       with:
         app-loc: '/github/workspace'
         app-libs: '/github/workspace/env/site-packages'
