on:
  push:
name: Python tests
jobs:
  test:
    runs-on: ubuntu-latest
    services:
      postgres:
        image: postgres:11.20-bullseye@sha256:4e4b23580ada59c9ec5a712bdff9f91b0e6a7898d9ea954306b953c426727cef
        env:
          POSTGRES_USER: postgres
          POSTGRES_PASSWORD: postgres
          POSTGRES_DB: test_notification_api
        ports:
        - 5432:5432
        options: --health-cmd pg_isready --health-interval 10s --health-timeout 5s --health-retries 5

    steps:
    - name: Install libcurl
      run: sudo apt-get update && sudo apt-get install libssl-dev libcurl4-openssl-dev
    - uses: actions/checkout@b4ffde65f46336ab88eb53be808477a3936bae11 # v4.1.1
    - name: Set up Python 3.10
      uses: actions/setup-python@b64ffcaf5b410884ad320a9cfac8866006a109aa # v4.8.0
      with:
        python-version: '3.10'
    - name: Upgrade pip
      run: python -m pip install --upgrade pip
    - uses: actions/cache@e12d46a63a90f2fae62d114769bbf2a179198b5c # v3.3.3
      with:
        path: ~/.cache/pip
        key: ${{ runner.os }}-pip-${{ hashFiles('requirements.txt') }}
        restore-keys: |
          ${{ runner.os }}-pip-
    - name: Install poetry
      env:
<<<<<<< HEAD
        POETRY_VERSION: "1.3.2"
      run: pip install poetry==${POETRY_VERSION} poetry-plugin-sort && poetry --version
=======
        POETRY_VERSION: "1.7.1"
      run: pip install poetry==${POETRY_VERSION} && poetry --version
>>>>>>> 9d1d4458
    - name: Check poetry.lock aligns with pyproject.toml
      run: poetry check --lock
    - name: Install requirements
      run: poetry install --with test
    - name: Run tests
      run: poetry run make test
    - name: Upload pytest logs on failure
      if: ${{ failure() }}
      uses: actions/upload-artifact@a8a3f3ad30e3422c9c7b888a15615d19a852ae32 # v3.1.3
      with:
        name: pytest-logs
        path: |
          pytest*.log
    - name: Get python version
      run: |
        python_version=$(python  -V | cut -d' ' -f2)
        echo "python_version=${python_version}" >> $GITHUB_ENV
    - name: Make version file
      run: |
        printf '__commit_sha__ = "09cfe03100443fb9071bba88d5c8775ff54a9ebc"\n__time__ = "2022-07-25:15:11:05"\n' > version.py
        cp version.py "${{ github.workspace }}/app/"
    - name: Copy site-packages in workspace
      working-directory: ${{ github.workspace }}
      shell: bash
      run: |
        mkdir -p "${{ github.workspace }}/env/" && cp -fR $(poetry env list | poetry env info -p)/lib/python3.10/site-packages "${{ github.workspace }}/env/"
    - name: Install development .env file
      working-directory: ${{ github.workspace }}
      shell: bash
      run: |
        cp -f .env.example .env
    - name: Checks for new endpoints against AWS WAF rules
      uses: cds-snc/notification-utils/.github/actions/waffles@06a40db6286f525fe3551e029418458d33342592 # 52.1.0
      with:
        app-loc: '/github/workspace'
        app-libs: '/github/workspace/env/site-packages'
        flask-mod: 'application'
        flask-prop: 'application'
        base-url: 'https://api.staging.notification.cdssandbox.xyz'
    - name: Notify Slack channel if this job fails
      if: ${{ failure() && github.ref == 'refs/heads/main' }}
      run: |
        json="{'text':'Scheduled CI testing failed: <https://github.com/cds-snc/notification-api/actions/runs/${GITHUB_RUN_ID}|GitHub actions>'}"
        curl -X POST -H 'Content-type: application/json' --data "$json"  ${{ secrets.SLACK_WEBHOOK }}<|MERGE_RESOLUTION|>--- conflicted
+++ resolved
@@ -33,13 +33,8 @@
           ${{ runner.os }}-pip-
     - name: Install poetry
       env:
-<<<<<<< HEAD
-        POETRY_VERSION: "1.3.2"
+        POETRY_VERSION: "1.7.1"
       run: pip install poetry==${POETRY_VERSION} poetry-plugin-sort && poetry --version
-=======
-        POETRY_VERSION: "1.7.1"
-      run: pip install poetry==${POETRY_VERSION} && poetry --version
->>>>>>> 9d1d4458
     - name: Check poetry.lock aligns with pyproject.toml
       run: poetry check --lock
     - name: Install requirements
