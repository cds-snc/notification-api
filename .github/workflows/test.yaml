on:
  push:
name: Python tests
jobs:
  test:
    runs-on: ubuntu-latest
    services:
      postgres:
        image: postgres:13.9
        env:
          POSTGRES_USER: postgres
          POSTGRES_PASSWORD: postgres
          POSTGRES_DB: test_notification_api
        ports:
        - 5432:5432
        options: --health-cmd pg_isready --health-interval 10s --health-timeout 5s --health-retries 5

    steps:
    - name: Install libcurl
      run: sudo apt-get update && sudo apt-get install libssl-dev libcurl4-openssl-dev
<<<<<<< HEAD
    - uses: actions/checkout@e2f20e631ae6d7dd3b768f56a5d2af784dd54791 # v2.5.0
    - name: Set up Python 3.9
      uses: actions/setup-python@7f80679172b057fc5e90d70d197929d454754a5a # v2.3.2
=======
    - uses: actions/checkout@93ea575cb5d8a053eaa0ac8fa3b40d7e05a33cc8 # v3.1.0
    - name: Set up Python 3.9
      uses: actions/setup-python@13ae5bb136fac2878aff31522b9efb785519f984 # v4.3.0
>>>>>>> 141149ca
      with:
        python-version: 3.9
    - name: Upgrade pip
      run: python -m pip install --upgrade pip
<<<<<<< HEAD
    - uses: actions/cache@937d24475381cd9c75ae6db12cb4e79714b926ed # v2.1.7
=======
    - uses: actions/cache@9b0c1fce7a93df8e3bb8926b0d6e9d89e92f20a7 # v3.0.11
>>>>>>> 141149ca
      with:
        path: ~/.cache/pip
        key: ${{ runner.os }}-pip-${{ hashFiles('requirements.txt') }}
        restore-keys: |
          ${{ runner.os }}-pip-
    - name: Install requirements
      run: pip install -r requirements_for_test.txt
    # - name: Run tests
    #   run: make test
    - name: Upload pytest logs on failure
      if: ${{ failure() }}
      uses: actions/upload-artifact@82c141cc518b40d92cc801eee768e7aafc9c2fa2 # v2.3.1
      with:
        name: pytest-logs
        path: |
          pytest*.log
    - name: Get python version
      run: |
        python_version=$(python  -V | cut -d' ' -f2)
        echo "python_version=${python_version}" >> $GITHUB_ENV
    - name: Make version file
      run: |
        printf '__commit_sha__ = "09cfe03100443fb9071bba88d5c8775ff54a9ebc"\n__time__ = "2022-07-25:15:11:05"\n' > version.py
        cp version.py "${{ github.workspace }}/app/"
    - name: Copy site-packages in workspace
      working-directory: /opt/hostedtoolcache/Python/${{ env.python_version }}/x64/lib/python3.9/
      shell: bash
      run: |
        mkdir -p "${{ github.workspace }}/env/" && cp -fR site-packages "${{ github.workspace }}/env/"
    - name: Install development .env file
      working-directory: ${{ github.workspace }}
      shell: bash
      run: |
        cp -f .env.example .env
    - name: Checks for new endpoints against AWS WAF rules
<<<<<<< HEAD
      uses: cds-snc/notification-utils/.github/actions/waffles@renovate/all-minor
=======
      uses: cds-snc/notification-utils/.github/actions/waffles@49.1.0
>>>>>>> 141149ca
      with:
        app-loc: '/github/workspace'
        app-libs: '/github/workspace/env/site-packages'
        flask-mod: 'application'
        flask-prop: 'application'
        base-url: 'https://api.staging.notification.cdssandbox.xyz'
    - name: Notify Slack channel if this job fails
      if: ${{ failure() && github.ref == 'refs/heads/main' }}
      run: |
        json="{'text':'Scheduled CI testing failed: <https://github.com/cds-snc/notification-api/actions|GitHub actions>'}"
        curl -X POST -H 'Content-type: application/json' --data "$json"  ${{ secrets.SLACK_WEBHOOK }}<|MERGE_RESOLUTION|>--- conflicted
+++ resolved
@@ -18,24 +18,14 @@
     steps:
     - name: Install libcurl
       run: sudo apt-get update && sudo apt-get install libssl-dev libcurl4-openssl-dev
-<<<<<<< HEAD
-    - uses: actions/checkout@e2f20e631ae6d7dd3b768f56a5d2af784dd54791 # v2.5.0
-    - name: Set up Python 3.9
-      uses: actions/setup-python@7f80679172b057fc5e90d70d197929d454754a5a # v2.3.2
-=======
     - uses: actions/checkout@93ea575cb5d8a053eaa0ac8fa3b40d7e05a33cc8 # v3.1.0
     - name: Set up Python 3.9
       uses: actions/setup-python@13ae5bb136fac2878aff31522b9efb785519f984 # v4.3.0
->>>>>>> 141149ca
       with:
         python-version: 3.9
     - name: Upgrade pip
       run: python -m pip install --upgrade pip
-<<<<<<< HEAD
-    - uses: actions/cache@937d24475381cd9c75ae6db12cb4e79714b926ed # v2.1.7
-=======
     - uses: actions/cache@9b0c1fce7a93df8e3bb8926b0d6e9d89e92f20a7 # v3.0.11
->>>>>>> 141149ca
       with:
         path: ~/.cache/pip
         key: ${{ runner.os }}-pip-${{ hashFiles('requirements.txt') }}
@@ -71,11 +61,7 @@
       run: |
         cp -f .env.example .env
     - name: Checks for new endpoints against AWS WAF rules
-<<<<<<< HEAD
-      uses: cds-snc/notification-utils/.github/actions/waffles@renovate/all-minor
-=======
       uses: cds-snc/notification-utils/.github/actions/waffles@49.1.0
->>>>>>> 141149ca
       with:
         app-loc: '/github/workspace'
         app-libs: '/github/workspace/env/site-packages'
