name: Generate SBOM

on:
  pull_request:
    branches:
      - main
    paths:
      - requirements.txt
      - .github/workflows/generate_sbom.yml
  push:
    branches:
      - main
    paths:
      - requirements.txt
      - .github/workflows/generate_sbom.yml

jobs:
  generate-sbom:
    runs-on: ubuntu-latest
    steps:
      - name: Checkout
<<<<<<< HEAD
        uses: actions/checkout@e2f20e631ae6d7dd3b768f56a5d2af784dd54791 # v2.5.0
=======
        uses: actions/checkout@93ea575cb5d8a053eaa0ac8fa3b40d7e05a33cc8 # v3.1.0
>>>>>>> 141149ca

      - name: Generate app SBOM
        uses: cds-snc/security-tools/.github/actions/generate-sbom@00801dc7049671a1a9bfa25a11ef2c2709ca78ed # v1
        with:
          dependency_track_api_key: ${{ secrets.DEPENDENCY_TRACK_API_KEY }}
          project_name: notification-api/app
          project_type: python        <|MERGE_RESOLUTION|>--- conflicted
+++ resolved
@@ -19,11 +19,7 @@
     runs-on: ubuntu-latest
     steps:
       - name: Checkout
-<<<<<<< HEAD
-        uses: actions/checkout@e2f20e631ae6d7dd3b768f56a5d2af784dd54791 # v2.5.0
-=======
         uses: actions/checkout@93ea575cb5d8a053eaa0ac8fa3b40d7e05a33cc8 # v3.1.0
->>>>>>> 141149ca
 
       - name: Generate app SBOM
         uses: cds-snc/security-tools/.github/actions/generate-sbom@00801dc7049671a1a9bfa25a11ef2c2709ca78ed # v1
