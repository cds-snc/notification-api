name: Notify Performance / Load Tests

on:
  workflow_dispatch:

jobs:
  test:
    runs-on: ubuntu-latest
    steps:
      - name: Install libcurl
        run: sudo apt-get update && sudo apt-get install libssl-dev libcurl4-openssl-dev
<<<<<<< HEAD
      - uses: actions/checkout@7884fcad6b5d53d10323aee724dc68d8b9096a2e # tag=v2
      - name: Set up Python 3.10
=======
      - uses: actions/checkout@e2f20e631ae6d7dd3b768f56a5d2af784dd54791 # v2
      - name: Set up Python 3.9
>>>>>>> c257c1ae
        uses: actions/setup-python@75f3110429a8c05be0e1bf360334e4cced2b63fa # v2
        with:
          python-version: '3.10'
      - name: Upgrade pip
        run: python -m pip install --upgrade pip
      - uses: actions/cache@937d24475381cd9c75ae6db12cb4e79714b926ed # tag=v2
        with:
          path: ~/.cache/pip
          key: ${{ runner.os }}-pip-${{ hashFiles('requirements.txt') }}
          restore-keys: |
            ${{ runner.os }}-pip-
      - name: Run performance tests
        run: /bin/bash -c "pip install -r requirements_for_test.txt && locust --headless --config tests-perf/locust/locust.conf -f tests-perf/locust/locust-notifications.py"
      - name: Notify Slack channel if this performance test job fails
        if: ${{ failure() && github.ref == 'refs/heads/main' }}
        run: |
          json="{'text':'Scheduled CI Performance testing failed: <https://github.com/cds-snc/notification-api/actions|GitHub actions>'}"
          curl -X POST -H 'Content-type: application/json' --data "$json"  ${{ secrets.SLACK_WEBHOOK }}<|MERGE_RESOLUTION|>--- conflicted
+++ resolved
@@ -9,13 +9,8 @@
     steps:
       - name: Install libcurl
         run: sudo apt-get update && sudo apt-get install libssl-dev libcurl4-openssl-dev
-<<<<<<< HEAD
-      - uses: actions/checkout@7884fcad6b5d53d10323aee724dc68d8b9096a2e # tag=v2
+      - uses: actions/checkout@e2f20e631ae6d7dd3b768f56a5d2af784dd54791 # v2
       - name: Set up Python 3.10
-=======
-      - uses: actions/checkout@e2f20e631ae6d7dd3b768f56a5d2af784dd54791 # v2
-      - name: Set up Python 3.9
->>>>>>> c257c1ae
         uses: actions/setup-python@75f3110429a8c05be0e1bf360334e4cced2b63fa # v2
         with:
           python-version: '3.10'
