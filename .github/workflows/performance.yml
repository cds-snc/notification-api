name: Notify Performance / Load Tests

on:
  workflow_dispatch:

jobs:
  test:
    runs-on: ubuntu-latest
    steps:
      - name: Install libcurl
        run: sudo apt-get update && sudo apt-get install libssl-dev libcurl4-openssl-dev
<<<<<<< HEAD
      - uses: actions/checkout@e2f20e631ae6d7dd3b768f56a5d2af784dd54791 # v2
      - name: Set up Python 3.10
        uses: actions/setup-python@75f3110429a8c05be0e1bf360334e4cced2b63fa # v2
=======
      - uses: actions/checkout@93ea575cb5d8a053eaa0ac8fa3b40d7e05a33cc8 # v3.1.0
      - name: Set up Python 3.9
        uses: actions/setup-python@13ae5bb136fac2878aff31522b9efb785519f984 # v4.3.0
>>>>>>> 38e14ea1
        with:
          python-version: '3.10'
      - name: Upgrade pip
        run: python -m pip install --upgrade pip
      - uses: actions/cache@9b0c1fce7a93df8e3bb8926b0d6e9d89e92f20a7 # v3.0.11
        with:
          path: ~/.cache/pip
          key: ${{ runner.os }}-pip-${{ hashFiles('requirements.txt') }}
          restore-keys: |
            ${{ runner.os }}-pip-
      - name: Run performance tests
        run: /bin/bash -c "pip install -r requirements_for_test.txt && locust --headless --config tests-perf/locust/locust.conf -f tests-perf/locust/locust-notifications.py"
      - name: Notify Slack channel if this performance test job fails
        if: ${{ failure() && github.ref == 'refs/heads/main' }}
        run: |
          json="{'text':'Scheduled CI Performance testing failed: <https://github.com/cds-snc/notification-api/actions|GitHub actions>'}"
          curl -X POST -H 'Content-type: application/json' --data "$json"  ${{ secrets.SLACK_WEBHOOK }}<|MERGE_RESOLUTION|>--- conflicted
+++ resolved
@@ -9,15 +9,9 @@
     steps:
       - name: Install libcurl
         run: sudo apt-get update && sudo apt-get install libssl-dev libcurl4-openssl-dev
-<<<<<<< HEAD
-      - uses: actions/checkout@e2f20e631ae6d7dd3b768f56a5d2af784dd54791 # v2
+      - uses: actions/checkout@93ea575cb5d8a053eaa0ac8fa3b40d7e05a33cc8 # v3.1.0
       - name: Set up Python 3.10
-        uses: actions/setup-python@75f3110429a8c05be0e1bf360334e4cced2b63fa # v2
-=======
-      - uses: actions/checkout@93ea575cb5d8a053eaa0ac8fa3b40d7e05a33cc8 # v3.1.0
-      - name: Set up Python 3.9
         uses: actions/setup-python@13ae5bb136fac2878aff31522b9efb785519f984 # v4.3.0
->>>>>>> 38e14ea1
         with:
           python-version: '3.10'
       - name: Upgrade pip
