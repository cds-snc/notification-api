--- conflicted
+++ resolved
@@ -1,20 +1,2 @@
-<<<<<<< HEAD
-FROM python:3.8-alpine3.15
-
-ENV PYTHONDONTWRITEBYTECODE 1
-
-RUN apk add --no-cache bash build-base git gcc musl-dev postgresql-dev g++ make libffi-dev libmagic libcurl python3-dev openssl-dev curl-dev && rm -rf /var/cache/apk/*
-RUN python -m pip install wheel
-
-RUN set -ex && mkdir /app
-
-WORKDIR /app
-
-COPY . /app
-
-RUN set -ex && pip3 install -r requirements.txt
-RUN make generate-version-file
-=======
 FROM notification_api
->>>>>>> 1bdee67a
 CMD ["sh", "-c", "flask db upgrade"]