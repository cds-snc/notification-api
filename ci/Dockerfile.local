<<<<<<< HEAD
=======
# Build this Dockerfile from the notification-api root directory.

>>>>>>> 52203b80
# Python 3.8 is supported until 14 October 2024.
# Alpine Linux 3.15 is supported until 1 November 2023.
FROM python:3.8-alpine3.15

ENV PYTHONDONTWRITEBYTECODE=1 \
    # With this environment variable set, the Flask development server will print
    # debug output and automatically restart in response to code changes.
    FLASK_ENV=development

RUN adduser -h /app -D vanotify
WORKDIR /app

# TODO - Use requirements-app.txt instead?  This might facilitate keeping subdependencies updated.
COPY --chown=vanotify requirements.txt .

RUN apk add --no-cache bash build-base postgresql-dev libffi-dev libmagic libcurl python3-dev openssl-dev curl-dev \
  && apk add --no-cache --virtual .build-deps musl-dev rust cargo git \
  # Install Python dependencies.
  && python -m pip install --upgrade pip==22.0.4 \
  && python -m pip install wheel \
  && pip install --no-cache-dir -r requirements.txt \
  # Remove build dependencies.
  && rm requirements.txt \
  && apk del --no-cache .build-deps

# Bind the projects's root directory to the image.  See also docker-compose-local.yml.
VOLUME /app

USER vanotify
CMD ["./scripts/run_app.sh"]<|MERGE_RESOLUTION|>--- conflicted
+++ resolved
@@ -1,8 +1,3 @@
-<<<<<<< HEAD
-=======
-# Build this Dockerfile from the notification-api root directory.
-
->>>>>>> 52203b80
 # Python 3.8 is supported until 14 October 2024.
 # Alpine Linux 3.15 is supported until 1 November 2023.
 FROM python:3.8-alpine3.15
