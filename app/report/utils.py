--- conflicted
+++ resolved
@@ -1,21 +1,13 @@
-<<<<<<< HEAD
 from flask import current_app
-from sqlalchemy import func, text
-=======
 from sqlalchemy import case, func, text
->>>>>>> b5a40696
 from sqlalchemy.orm import aliased
 
 from app import db
 from app.aws.s3 import stream_to_s3
-<<<<<<< HEAD
 from app.config import QueueNames
 from app.dao.templates_dao import dao_get_template_by_id
-from app.models import KEY_TYPE_NORMAL, Job, Notification, Service, Template, User
+from app.models import EMAIL_STATUS_FORMATTED, KEY_TYPE_NORMAL, SMS_STATUS_FORMATTED, Job, Notification, Service, Template, User
 from app.notifications.process_notifications import persist_notification, send_notification_to_queue
-=======
-from app.models import EMAIL_STATUS_FORMATTED, SMS_STATUS_FORMATTED, Job, Notification, Template, User
->>>>>>> b5a40696
 
 FR_TRANSLATIONS = {
     "Recipient": "Destinataire",
