--- conflicted
+++ resolved
@@ -1,12 +1,8 @@
 from functools import cached_property, partial
 from typing import Any, Optional
 
-<<<<<<< HEAD
 import greenlet  # type: ignore
-=======
 import sqlalchemy.types as types
-from flask import _app_ctx_stack  # type: ignore
->>>>>>> 141149ca
 from flask_sqlalchemy import BaseQuery, SignallingSession, SQLAlchemy, get_state
 from sqlalchemy import orm
 
