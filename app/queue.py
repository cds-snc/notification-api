--- conflicted
+++ resolved
@@ -113,11 +113,6 @@
 
     scripts: Dict[str, Any] = {}
 
-<<<<<<< HEAD
-    def __init__(self, suffix=None, expire_inflight_after_seconds=300) -> None:
-        self._inbox = Buffer.INBOX.inbox_name(suffix)
-        self._inflight_prefix = Buffer.IN_FLIGHT.inflight_prefix(suffix)
-=======
     def __init__(self, suffix=None, expire_inflight_after_seconds=300, process_type=None) -> None:
         """
         Constructor for the Redis Queue
@@ -136,7 +131,7 @@
 
         """
         self._inbox = Buffer.INBOX.inbox_name(suffix, process_type)
->>>>>>> e5f8d5aa
+        self._inflight_prefix = Buffer.IN_FLIGHT.inflight_prefix(suffix)
         self._suffix = suffix
         self._process_type = process_type
         self._expire_inflight_after_seconds = expire_inflight_after_seconds
