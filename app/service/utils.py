--- conflicted
+++ resolved
@@ -36,15 +36,9 @@
     team_members = itertools.chain.from_iterable(
         [user.mobile_number, user.email_address] for user in service.users
     )
-<<<<<<< HEAD
-    whitelist_members = [
+    safelist_members = [
         member.recipient for member in service.safelist
-        if allow_whitelisted_recipients
-=======
-    safelist_members = [
-        member.recipient for member in service.whitelist
         if allow_safelisted_recipients
->>>>>>> 59580b11
     ]
 
     if (
