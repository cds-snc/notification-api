import itertools
from datetime import datetime

from flask import Blueprint, current_app, jsonify, request
from notifications_utils.clients.redis import (
    daily_limit_cache_key,
    near_daily_limit_cache_key,
    near_sms_daily_limit_cache_key,
    over_daily_limit_cache_key,
    over_sms_daily_limit_cache_key,
)
from notifications_utils.letter_timings import letter_can_be_cancelled
from notifications_utils.timezones import convert_utc_to_local_timezone
from sqlalchemy import func
from sqlalchemy.exc import IntegrityError
from sqlalchemy.orm.exc import NoResultFound

from app import redis_store, salesforce_client
from app.clients.salesforce.salesforce_engagement import ENGAGEMENT_STAGE_LIVE
from app.config import QueueNames
from app.dao import fact_notification_status_dao, notifications_dao
from app.dao.api_key_dao import (
    expire_api_key,
    get_model_api_keys,
    get_unsigned_secret,
    save_model_api_key,
)
from app.dao.dao_utils import dao_rollback
from app.dao.date_util import get_financial_year
from app.dao.fact_notification_status_dao import (
    fetch_delivered_notification_stats_by_month,
    fetch_monthly_template_usage_for_service,
    fetch_notification_status_for_service_by_month,
    fetch_notification_status_for_service_for_day,
    fetch_notification_status_for_service_for_today_and_7_previous_days,
    fetch_stats_for_all_services_by_date_range,
)
from app.dao.inbound_numbers_dao import dao_allocate_number_for_service
from app.dao.organisation_dao import dao_get_organisation_by_service_id
from app.dao.service_data_retention_dao import (
    fetch_service_data_retention,
    fetch_service_data_retention_by_id,
    fetch_service_data_retention_by_notification_type,
    insert_service_data_retention,
    update_service_data_retention,
)
from app.dao.service_email_reply_to_dao import (
    add_reply_to_email_address_for_service,
    archive_reply_to_email_address,
    dao_get_reply_to_by_id,
    dao_get_reply_to_by_service_id,
    update_reply_to_email_address,
)
from app.dao.service_letter_contact_dao import (
    add_letter_contact_for_service,
    archive_letter_contact,
    dao_get_letter_contact_by_id,
    dao_get_letter_contacts_by_service_id,
    update_letter_contact,
)
from app.dao.service_safelist_dao import (
    dao_add_and_commit_safelisted_contacts,
    dao_fetch_service_safelist,
    dao_remove_service_safelist,
)
from app.dao.service_sms_sender_dao import (
    archive_sms_sender,
    dao_add_sms_sender_for_service,
    dao_get_service_sms_senders_by_id,
    dao_get_sms_senders_by_service_id,
    dao_update_service_sms_sender,
    update_existing_sms_sender_with_inbound_number,
)
from app.dao.services_dao import (
    dao_add_user_to_service,
    dao_archive_service,
    dao_create_service,
    dao_fetch_all_services,
    dao_fetch_all_services_by_user,
    dao_fetch_live_services_data,
    dao_fetch_service_by_id,
    dao_fetch_service_creator,
    dao_fetch_todays_stats_for_all_services,
    dao_fetch_todays_stats_for_service,
    dao_remove_user_from_service,
    dao_resume_service,
    dao_suspend_service,
    dao_update_service,
    get_services_by_partial_name,
)
from app.dao.templates_dao import dao_get_template_by_id
from app.dao.users_dao import get_user_by_id
from app.errors import InvalidRequest, register_errors
from app.letters.utils import letter_print_day
from app.models import (
    KEY_TYPE_NORMAL,
    LETTER_TYPE,
    NOTIFICATION_CANCELLED,
    EmailBranding,
    LetterBranding,
    Permission,
    Service,
)
from app.notifications.process_notifications import (
    persist_notification,
    send_notification_to_queue,
)
from app.schema_validation import validate
from app.schemas import (
    api_key_schema,
    detailed_service_schema,
    email_data_request_schema,
    notification_with_template_schema,
    notifications_filter_schema,
    service_schema,
)
from app.service import statistics
from app.service.send_notification import (
    send_one_off_notification,
    send_pdf_letter_notification,
)
from app.service.sender import send_notification_to_service_users
from app.service.service_data_retention_schema import (
    add_service_data_retention_request,
    update_service_data_retention_request,
)
from app.service.service_senders_schema import (
    add_service_email_reply_to_request,
    add_service_letter_contact_block_request,
    add_service_sms_sender_request,
)
from app.service.utils import get_safelist_objects
from app.user.users_schema import post_set_permissions_schema
from app.utils import pagination_links

service_blueprint = Blueprint("service", __name__)

register_errors(service_blueprint)


@service_blueprint.errorhandler(IntegrityError)
def handle_integrity_error(exc):
    """
    Handle integrity errors caused by the unique constraint on ix_organisation_name
    """
    if any(
        'duplicate key value violates unique constraint "{}"'.format(constraint) in str(exc)
        for constraint in {"services_name_key", "services_email_from_key"}
    ):
        return (
            jsonify(
                result="error",
                message={
                    "name": ["Duplicate service name '{}'".format(exc.params.get("name", exc.params.get("email_from", "")))]
                },
            ),
            400,
        )
    current_app.logger.exception(exc)
    return jsonify(result="error", message="Internal server error"), 500


@service_blueprint.route("", methods=["GET"])
def get_services():
    only_active = request.args.get("only_active") == "True"
    detailed = request.args.get("detailed") == "True"
    user_id = request.args.get("user_id", None)
    include_from_test_key = request.args.get("include_from_test_key", "True") != "False"

    # If start and end date are not set, we are expecting today's stats.
    today = str(datetime.utcnow().date())

    start_date = datetime.strptime(request.args.get("start_date", today), "%Y-%m-%d").date()
    end_date = datetime.strptime(request.args.get("end_date", today), "%Y-%m-%d").date()

    if user_id:
        services = dao_fetch_all_services_by_user(user_id, only_active)
    elif detailed:
        result = jsonify(
            data=get_detailed_services(
                start_date=start_date,
                end_date=end_date,
                only_active=only_active,
                include_from_test_key=include_from_test_key,
            )
        )
        return result
    else:
        services = dao_fetch_all_services(only_active)
    data = service_schema.dump(services, many=True)
    return jsonify(data=data)


@service_blueprint.route("/find-services-by-name", methods=["GET"])
def find_services_by_name():
    service_name = request.args.get("service_name")
    if not service_name:
        errors = {"service_name": ["Missing data for required field."]}
        raise InvalidRequest(errors, status_code=400)
    fetched_services = get_services_by_partial_name(service_name)
    data = [service.serialize_for_org_dashboard() for service in fetched_services]
    return jsonify(data=data), 200


@service_blueprint.route("/live-services-data", methods=["GET"])
def get_live_services_data():
    data = dao_fetch_live_services_data()
    return jsonify(data=data)


@service_blueprint.route("/delivered-notifications-stats-by-month-data", methods=["GET"])
def get_delivered_notification_stats_by_month_data():
    return jsonify(data=fetch_delivered_notification_stats_by_month())


@service_blueprint.route("/<uuid:service_id>", methods=["GET"])
def get_service_by_id(service_id):
    if request.args.get("detailed") == "True":
        data = get_detailed_service(service_id, today_only=request.args.get("today_only") == "True")
    else:
        fetched = dao_fetch_service_by_id(service_id)

        data = service_schema.dump(fetched)
    return jsonify(data=data)


@service_blueprint.route("/<uuid:service_id>/statistics")
def get_service_notification_statistics(service_id):
    return jsonify(
        data=get_service_statistics(
            service_id,
            request.args.get("today_only") == "True",
            int(request.args.get("limit_days", 7)),
        )
    )


@service_blueprint.route("", methods=["POST"])
def create_service():
    data = request.get_json()
    data["sms_daily_limit"] = data.get(
        "sms_daily_limit", 1000
    )  # TODO this is to support current admin. can remove after admin sends an sms_daily_limit

    if not data.get("user_id"):
        errors = {"user_id": ["Missing data for required field."]}
        raise InvalidRequest(errors, status_code=400)
    data.pop("service_domain", None)

    # validate json with marshmallow
    service_schema.load(data)

    user = get_user_by_id(data.pop("user_id"))

    # unpack valid json into service object
    valid_service = Service.from_json(data)

    dao_create_service(valid_service, user)

    if current_app.config["FF_SALESFORCE_CONTACT"]:
        try:
            salesforce_client.engagement_create(valid_service, user)
        except Exception as e:
            current_app.logger.exception(e)

    return jsonify(data=service_schema.dump(valid_service)), 201


@service_blueprint.route("/<uuid:service_id>", methods=["POST"])
def update_service(service_id):
    req_json = request.get_json()
    fetched_service = dao_fetch_service_by_id(service_id)
    # Capture the status change here as Marshmallow changes this later
    service_going_live = fetched_service.restricted and not req_json.get("restricted", True)
    message_limit_changed = fetched_service.message_limit != req_json.get("message_limit", fetched_service.message_limit)
    sms_limit_changed = fetched_service.sms_daily_limit != req_json.get("sms_daily_limit", fetched_service.sms_daily_limit)
    current_data = dict(service_schema.dump(fetched_service).items())

    current_data.update(request.get_json())

    service = service_schema.load(current_data)

    if "email_branding" in req_json:
        email_branding_id = req_json["email_branding"]
        service.email_branding = None if not email_branding_id else EmailBranding.query.get(email_branding_id)
    if "letter_branding" in req_json:
        letter_branding_id = req_json["letter_branding"]
        service.letter_branding = None if not letter_branding_id else LetterBranding.query.get(letter_branding_id)

    dao_update_service(service)

    if message_limit_changed:
        redis_store.delete(daily_limit_cache_key(service_id))
        redis_store.delete(near_daily_limit_cache_key(service_id))
        redis_store.delete(over_daily_limit_cache_key(service_id))
        if not fetched_service.restricted:
            _warn_service_users_about_message_limit_changed(service_id, current_data)
    if sms_limit_changed:
        redis_store.delete(near_sms_daily_limit_cache_key(service_id))
        redis_store.delete(over_sms_daily_limit_cache_key(service_id))
        if not fetched_service.restricted and current_app.config["FF_SPIKE_SMS_DAILY_LIMIT"]:
            _warn_service_users_about_sms_limit_changed(service_id, current_data)

    if service_going_live:
        _warn_services_users_about_going_live(service_id, current_data)

    if service_going_live and current_app.config["FF_SALESFORCE_CONTACT"]:
        try:
            # Two scenarios, if there is a user that has requested to go live, we will use that user
            # to create a Contact/Engagment pair between Notify and Salesforce.
            # If by any chance there is no tracked request to a user, Notify will try to identify the user
            # that created the service and then create a Contact/Engagment relationship.
            if service.go_live_user_id:
                user = get_user_by_id(service.go_live_user_id)
            else:
                user = dao_fetch_service_creator(service.id)

            salesforce_client.engagement_update(service, user, {"StageName": ENGAGEMENT_STAGE_LIVE})
        except Exception as e:
            current_app.logger.exception(e)

    return jsonify(data=service_schema.dump(fetched_service)), 200


def _warn_service_users_about_message_limit_changed(service_id, data):
    send_notification_to_service_users(
        service_id=service_id,
        template_id=current_app.config["DAILY_LIMIT_UPDATED_TEMPLATE_ID"],
        personalisation={
            "service_name": data["name"],
            "message_limit_en": "{:,}".format(data["message_limit"]),
            "message_limit_fr": "{:,}".format(data["message_limit"]).replace(",", " "),
        },
        include_user_fields=["name"],
    )


def _warn_service_users_about_sms_limit_changed(service_id, data):
    send_notification_to_service_users(
        service_id=service_id,
        template_id=current_app.config["DAILY_SMS_LIMIT_UPDATED_TEMPLATE_ID"],
        personalisation={
            "service_name": data["name"],
            "message_limit_en": "{:,}".format(data["sms_daily_limit"]),
            "message_limit_fr": "{:,}".format(data["sms_daily_limit"]).replace(",", " "),
        },
        include_user_fields=["name"],
    )


def _warn_services_users_about_going_live(service_id, data):
    send_notification_to_service_users(
        service_id=service_id,
        template_id=current_app.config["SERVICE_NOW_LIVE_TEMPLATE_ID"],
        personalisation={
            "service_name": data["name"],
            "contact_us_url": f"{current_app.config['ADMIN_BASE_URL']}/contact",
            "signin_url": f"{current_app.config['ADMIN_BASE_URL']}/sign-in",
            "message_limit_en": "{:,}".format(data["message_limit"]),
            "message_limit_fr": "{:,}".format(data["message_limit"]).replace(",", " "),
        },
        include_user_fields=["name"],
    )


@service_blueprint.route("/<uuid:service_id>/api-key", methods=["POST"])
def create_api_key(service_id=None):
    fetched_service = dao_fetch_service_by_id(service_id=service_id)
    valid_api_key = api_key_schema.load(request.get_json())
    valid_api_key.service = fetched_service
    save_model_api_key(valid_api_key)
    unsigned_api_key = get_unsigned_secret(valid_api_key.id)

    # prefix the API key so they keys can be easily identified for security scanning
    keydata = {"key": unsigned_api_key, "key_name": current_app.config["API_KEY_PREFIX"] + valid_api_key.name}

    return jsonify(data=keydata), 201


@service_blueprint.route("/<uuid:service_id>/api-key/revoke/<uuid:api_key_id>", methods=["POST"])
def revoke_api_key(service_id, api_key_id):
    expire_api_key(service_id=service_id, api_key_id=api_key_id)
    return jsonify(), 202


@service_blueprint.route("/<uuid:service_id>/api-keys", methods=["GET"])
@service_blueprint.route("/<uuid:service_id>/api-keys/<uuid:key_id>", methods=["GET"])
def get_api_keys(service_id, key_id=None):
    dao_fetch_service_by_id(service_id=service_id)

    try:
        if key_id:
            api_keys = [get_model_api_keys(service_id=service_id, id=key_id)]
        else:
            api_keys = get_model_api_keys(service_id=service_id)
    except NoResultFound:
        error = "API key not found for id: {}".format(service_id)
        raise InvalidRequest(error, status_code=404)

    return jsonify(apiKeys=api_key_schema.dump(api_keys, many=True)), 200


@service_blueprint.route("/<uuid:service_id>/users", methods=["GET"])
def get_users_for_service(service_id):
    fetched = dao_fetch_service_by_id(service_id)
    return jsonify(data=[x.serialize() for x in fetched.users])


@service_blueprint.route("/<uuid:service_id>/users/<user_id>", methods=["POST"])
def add_user_to_service(service_id, user_id):
    service = dao_fetch_service_by_id(service_id)
    user = get_user_by_id(user_id=user_id)

    if user in service.users:
        error = "User id: {} already part of service id: {}".format(user_id, service_id)
        raise InvalidRequest(error, status_code=400)

    data = request.get_json()
    validate(data, post_set_permissions_schema)

    permissions = [Permission(service_id=service_id, user_id=user_id, permission=p["permission"]) for p in data["permissions"]]
    folder_permissions = data.get("folder_permissions", [])

    dao_add_user_to_service(service, user, permissions, folder_permissions)
<<<<<<< HEAD
    data = service_schema.dump(service)
=======
    data = service_schema.dump(service).data

    if current_app.config["FF_SALESFORCE_CONTACT"]:
        try:
            salesforce_client.engagement_add_contact_role(service, user)
        except Exception as e:
            current_app.logger.exception(e)

>>>>>>> 81f2ce86
    return jsonify(data=data), 201


@service_blueprint.route("/<uuid:service_id>/users/<user_id>", methods=["DELETE"])
def remove_user_from_service(service_id, user_id):
    service = dao_fetch_service_by_id(service_id)
    user = get_user_by_id(user_id=user_id)
    if user not in service.users:
        error = "User not found"
        raise InvalidRequest(error, status_code=404)

    elif len(service.users) == 1:
        error = "You cannot remove the only user for a service"
        raise InvalidRequest(error, status_code=400)

    dao_remove_user_from_service(service, user)

    if current_app.config["FF_SALESFORCE_CONTACT"]:
        try:
            salesforce_client.engagement_delete_contact_role(service, user)
        except Exception as e:
            current_app.logger.exception(e)

    return jsonify({}), 204


# This is placeholder get method until more thought
# goes into how we want to fetch and view various items in history
# tables. This is so product owner can pass stories as done
@service_blueprint.route("/<uuid:service_id>/history", methods=["GET"])
def get_service_history(service_id):
    from app.models import ApiKey, Service, TemplateHistory
    from app.schemas import (
        api_key_history_schema,
        service_history_schema,
        template_history_schema,
    )

    service_history = Service.get_history_model().query.filter_by(id=service_id).all()
    service_data = service_history_schema.dump(service_history, many=True)
    api_key_history = ApiKey.get_history_model().query.filter_by(service_id=service_id).all()
    api_keys_data = api_key_history_schema.dump(api_key_history, many=True)

    template_history = TemplateHistory.query.filter_by(service_id=service_id).all()
    template_data = template_history_schema.dump(template_history, many=True)

    data = {
        "service_history": service_data,
        "api_key_history": api_keys_data,
        "template_history": template_data,
        "events": [],
    }

    return jsonify(data=data)


@service_blueprint.route("/<uuid:service_id>/notifications", methods=["GET"])
def get_all_notifications_for_service(service_id):
    data = notifications_filter_schema.load(request.args)
    if data.get("to"):
        notification_type = data.get("template_type")[0] if data.get("template_type") else None
        return search_for_notification_by_to_field(
            service_id=service_id,
            search_term=data["to"],
            statuses=data.get("status"),
            notification_type=notification_type,
        )
    page = data["page"] if "page" in data else 1
    page_size = data["page_size"] if "page_size" in data else current_app.config.get("PAGE_SIZE")
    limit_days = data.get("limit_days")
    include_jobs = data.get("include_jobs", True)
    include_from_test_key = data.get("include_from_test_key", False)
    include_one_off = data.get("include_one_off", True)

    count_pages = data.get("count_pages", True)

    pagination = notifications_dao.get_notifications_for_service(
        service_id,
        filter_dict=data,
        page=page,
        page_size=page_size,
        count_pages=count_pages,
        limit_days=limit_days,
        include_jobs=include_jobs,
        include_from_test_key=include_from_test_key,
        include_one_off=include_one_off,
    )

    kwargs = request.args.to_dict()
    kwargs["service_id"] = service_id

    if data.get("format_for_csv"):
        notifications = [notification.serialize_for_csv() for notification in pagination.items]
    else:
        notifications = notification_with_template_schema.dump(pagination.items, many=True)
    return (
        jsonify(
            notifications=notifications,
            page_size=page_size,
            total=pagination.total,
            links=pagination_links(pagination, ".get_all_notifications_for_service", **kwargs),
        ),
        200,
    )


@service_blueprint.route("/<uuid:service_id>/notifications/<uuid:notification_id>", methods=["GET"])
def get_notification_for_service(service_id, notification_id):

    notification = notifications_dao.get_notification_with_personalisation(service_id, notification_id, key_type=None)
    if notification is not None:
        return jsonify(notification_with_template_schema.dump(notification)), 200
    else:
        return jsonify(result="error", message="Notification not found in database"), 404


@service_blueprint.route("/<uuid:service_id>/notifications/<uuid:notification_id>/cancel", methods=["POST"])
def cancel_notification_for_service(service_id, notification_id):
    notification = notifications_dao.get_notification_by_id(notification_id, service_id)

    if not notification:
        raise InvalidRequest("Notification not found", status_code=404)
    elif notification.notification_type != LETTER_TYPE:
        raise InvalidRequest(
            "Notification cannot be cancelled - only letters can be cancelled",
            status_code=400,
        )
    elif not letter_can_be_cancelled(notification.status, notification.created_at):
        print_day = letter_print_day(notification.created_at)

        raise InvalidRequest(
            "It’s too late to cancel this letter. Printing started {} at 5.30pm".format(print_day),
            status_code=400,
        )

    updated_notification = notifications_dao.update_notification_status_by_id(
        notification_id,
        NOTIFICATION_CANCELLED,
    )

    return (
        jsonify(notification_with_template_schema.dump(updated_notification)),
        200,
    )


def search_for_notification_by_to_field(service_id, search_term, statuses, notification_type):
    results = notifications_dao.dao_get_notifications_by_to_field(
        service_id=service_id,
        search_term=search_term,
        statuses=statuses,
        notification_type=notification_type,
    )
    return (
        jsonify(notifications=notification_with_template_schema.dump(results, many=True)),
        200,
    )


@service_blueprint.route("/<uuid:service_id>/notifications/monthly", methods=["GET"])
def get_monthly_notification_stats(service_id):
    # check service_id validity
    dao_fetch_service_by_id(service_id)

    try:
        year = int(request.args.get("year", "NaN"))
    except ValueError:
        raise InvalidRequest("Year must be a number", status_code=400)

    start_date, end_date = get_financial_year(year)

    data = statistics.create_empty_monthly_notification_status_stats_dict(year)

    stats = fetch_notification_status_for_service_by_month(start_date, end_date, service_id)
    statistics.add_monthly_notification_status_stats(data, stats)

    now = datetime.utcnow()
    if end_date > now:
        todays_deltas = fetch_notification_status_for_service_for_day(convert_utc_to_local_timezone(now), service_id=service_id)
        statistics.add_monthly_notification_status_stats(data, todays_deltas)

    return jsonify(data=data)


def get_detailed_service(service_id, today_only=False):
    service = dao_fetch_service_by_id(service_id)

    service.statistics = get_service_statistics(service_id, today_only)
    return detailed_service_schema.dump(service)


def get_service_statistics(service_id, today_only, limit_days=7):
    # today_only flag is used by the send page to work out if the service will exceed their daily usage by sending a job
    if today_only:
        stats = dao_fetch_todays_stats_for_service(service_id)
    else:
        stats = fetch_notification_status_for_service_for_today_and_7_previous_days(service_id, limit_days=limit_days)

    return statistics.format_statistics(stats)


def get_detailed_services(start_date, end_date, only_active=False, include_from_test_key=True):
    if start_date == datetime.utcnow().date():
        stats = dao_fetch_todays_stats_for_all_services(include_from_test_key=include_from_test_key, only_active=only_active)
    else:

        stats = fetch_stats_for_all_services_by_date_range(
            start_date=start_date,
            end_date=end_date,
            include_from_test_key=include_from_test_key,
        )
    results = []
    for service_id, rows in itertools.groupby(stats, lambda x: x.service_id):
        rows = list(rows)
        s = statistics.format_statistics(rows)
        results.append(
            {
                "id": str(rows[0].service_id),
                "name": rows[0].name,
                "notification_type": rows[0].notification_type,
                "research_mode": rows[0].research_mode,
                "restricted": rows[0].restricted,
                "active": rows[0].active,
                "created_at": rows[0].created_at,
                "statistics": s,
            }
        )
    return results


@service_blueprint.route("/<uuid:service_id>/safelist", methods=["GET"])
def get_safelist(service_id):
    from app.models import EMAIL_TYPE, MOBILE_TYPE

    service = dao_fetch_service_by_id(service_id)

    if not service:
        raise InvalidRequest("Service does not exist", status_code=404)

    safelist = dao_fetch_service_safelist(service.id)
    return jsonify(
        email_addresses=[item.recipient for item in safelist if item.recipient_type == EMAIL_TYPE],
        phone_numbers=[item.recipient for item in safelist if item.recipient_type == MOBILE_TYPE],
    )


@service_blueprint.route("/<uuid:service_id>/safelist", methods=["PUT"])
def update_safelist(service_id):
    # doesn't commit so if there are any errors, we preserve old values in db
    dao_remove_service_safelist(service_id)
    try:
        safelist_objs = get_safelist_objects(service_id, request.get_json())
    except ValueError as e:
        current_app.logger.exception(e)
        dao_rollback()
        msg = "{} is not a valid email address or phone number".format(str(e))
        raise InvalidRequest(msg, 400)
    else:
        dao_add_and_commit_safelisted_contacts(safelist_objs)
        return "", 204


@service_blueprint.route("/<uuid:service_id>/archive", methods=["POST"])
def archive_service(service_id):
    """
    When a service is archived the service is made inactive, templates are archived and api keys are revoked.
    There is no coming back from this operation.
    :param service_id:
    :return:
    """
    service = dao_fetch_service_by_id(service_id)

    if service.active:
        dao_archive_service(service.id)
        if current_app.config["FF_SALESFORCE_CONTACT"]:
            try:
                salesforce_client.engagement_close(service)
            except Exception as e:
                current_app.logger.exception(e)

    return "", 204


@service_blueprint.route("/<uuid:service_id>/suspend", methods=["POST"])
def suspend_service(service_id):
    """
    Suspending a service will mark the service as inactive and revoke API keys.
    :param service_id:
    :return:
    """
    service = dao_fetch_service_by_id(service_id)

    if service.active:
        dao_suspend_service(service.id)

    return "", 204


@service_blueprint.route("/<uuid:service_id>/resume", methods=["POST"])
def resume_service(service_id):
    """
    Resuming a service that has been suspended will mark the service as active.
    The service will need to re-create API keys
    :param service_id:
    :return:
    """
    service = dao_fetch_service_by_id(service_id)

    if not service.active:
        dao_resume_service(service.id)

    return "", 204


@service_blueprint.route("/<uuid:service_id>/notifications/templates_usage/monthly", methods=["GET"])
def get_monthly_template_usage(service_id):
    try:
        start_date, end_date = get_financial_year(int(request.args.get("year", "NaN")))
        data = fetch_monthly_template_usage_for_service(start_date=start_date, end_date=end_date, service_id=service_id)
        stats = list()
        for i in data:
            stats.append(
                {
                    "template_id": str(i.template_id),
                    "name": i.name,
                    "type": i.template_type,
                    "month": i.month,
                    "year": i.year,
                    "count": i.count,
                    "is_precompiled_letter": i.is_precompiled_letter,
                }
            )

        return jsonify(stats=stats), 200
    except ValueError:
        raise InvalidRequest("Year must be a number", status_code=400)


@service_blueprint.route("/<uuid:service_id>/send-notification", methods=["POST"])
def create_one_off_notification(service_id):
    resp = send_one_off_notification(service_id, request.get_json())
    return jsonify(resp), 201


@service_blueprint.route("/<uuid:service_id>/send-pdf-letter", methods=["POST"])
def create_pdf_letter(service_id):
    resp = send_pdf_letter_notification(service_id, request.get_json())
    return jsonify(resp), 201


@service_blueprint.route("/<uuid:service_id>/email-reply-to", methods=["GET"])
def get_email_reply_to_addresses(service_id):
    result = dao_get_reply_to_by_service_id(service_id)
    return jsonify([i.serialize() for i in result]), 200


@service_blueprint.route("/<uuid:service_id>/email-reply-to/<uuid:reply_to_id>", methods=["GET"])
def get_email_reply_to_address(service_id, reply_to_id):
    result = dao_get_reply_to_by_id(service_id=service_id, reply_to_id=reply_to_id)
    return jsonify(result.serialize()), 200


@service_blueprint.route("/<uuid:service_id>/email-reply-to/verify", methods=["POST"])
def verify_reply_to_email_address(service_id):
    email_address = email_data_request_schema.load(request.get_json())
    check_if_reply_to_address_already_in_use(service_id, email_address["email"])
    template = dao_get_template_by_id(current_app.config["REPLY_TO_EMAIL_ADDRESS_VERIFICATION_TEMPLATE_ID"])
    notify_service = Service.query.get(current_app.config["NOTIFY_SERVICE_ID"])
    saved_notification = persist_notification(
        template_id=template.id,
        template_version=template.version,
        recipient=email_address["email"],
        service=notify_service,
        personalisation="",
        notification_type=template.template_type,
        api_key_id=None,
        key_type=KEY_TYPE_NORMAL,
        reply_to_text=notify_service.get_default_reply_to_email_address(),
    )

    send_notification_to_queue(saved_notification, False, queue=QueueNames.NOTIFY)

    return jsonify(data={"id": saved_notification.id}), 201


@service_blueprint.route("/<uuid:service_id>/email-reply-to", methods=["POST"])
def add_service_reply_to_email_address(service_id):
    # validate the service exists, throws ResultNotFound exception.
    dao_fetch_service_by_id(service_id)
    form = validate(request.get_json(), add_service_email_reply_to_request)
    check_if_reply_to_address_already_in_use(service_id, form["email_address"])
    new_reply_to = add_reply_to_email_address_for_service(
        service_id=service_id,
        email_address=form["email_address"],
        is_default=form.get("is_default", True),
    )
    return jsonify(data=new_reply_to.serialize()), 201


@service_blueprint.route("/<uuid:service_id>/email-reply-to/<uuid:reply_to_email_id>", methods=["POST"])
def update_service_reply_to_email_address(service_id, reply_to_email_id):
    # validate the service exists, throws ResultNotFound exception.
    dao_fetch_service_by_id(service_id)
    form = validate(request.get_json(), add_service_email_reply_to_request)
    new_reply_to = update_reply_to_email_address(
        service_id=service_id,
        reply_to_id=reply_to_email_id,
        email_address=form["email_address"],
        is_default=form.get("is_default", True),
    )
    return jsonify(data=new_reply_to.serialize()), 200


@service_blueprint.route(
    "/<uuid:service_id>/email-reply-to/<uuid:reply_to_email_id>/archive",
    methods=["POST"],
)
def delete_service_reply_to_email_address(service_id, reply_to_email_id):
    archived_reply_to = archive_reply_to_email_address(service_id, reply_to_email_id)

    return jsonify(data=archived_reply_to.serialize()), 200


@service_blueprint.route("/<uuid:service_id>/letter-contact", methods=["GET"])
def get_letter_contacts(service_id):
    result = dao_get_letter_contacts_by_service_id(service_id)
    return jsonify([i.serialize() for i in result]), 200


@service_blueprint.route("/<uuid:service_id>/letter-contact/<uuid:letter_contact_id>", methods=["GET"])
def get_letter_contact_by_id(service_id, letter_contact_id):
    result = dao_get_letter_contact_by_id(service_id=service_id, letter_contact_id=letter_contact_id)
    return jsonify(result.serialize()), 200


@service_blueprint.route("/<uuid:service_id>/letter-contact", methods=["POST"])
def add_service_letter_contact(service_id):
    # validate the service exists, throws ResultNotFound exception.
    dao_fetch_service_by_id(service_id)
    form = validate(request.get_json(), add_service_letter_contact_block_request)
    new_letter_contact = add_letter_contact_for_service(
        service_id=service_id,
        contact_block=form["contact_block"],
        is_default=form.get("is_default", True),
    )
    return jsonify(data=new_letter_contact.serialize()), 201


@service_blueprint.route("/<uuid:service_id>/letter-contact/<uuid:letter_contact_id>", methods=["POST"])
def update_service_letter_contact(service_id, letter_contact_id):
    # validate the service exists, throws ResultNotFound exception.
    dao_fetch_service_by_id(service_id)
    form = validate(request.get_json(), add_service_letter_contact_block_request)
    new_reply_to = update_letter_contact(
        service_id=service_id,
        letter_contact_id=letter_contact_id,
        contact_block=form["contact_block"],
        is_default=form.get("is_default", True),
    )
    return jsonify(data=new_reply_to.serialize()), 200


@service_blueprint.route(
    "/<uuid:service_id>/letter-contact/<uuid:letter_contact_id>/archive",
    methods=["POST"],
)
def delete_service_letter_contact(service_id, letter_contact_id):
    archived_letter_contact = archive_letter_contact(service_id, letter_contact_id)

    return jsonify(data=archived_letter_contact.serialize()), 200


@service_blueprint.route("/<uuid:service_id>/sms-sender", methods=["POST"])
def add_service_sms_sender(service_id):
    dao_fetch_service_by_id(service_id)
    form = validate(request.get_json(), add_service_sms_sender_request)
    inbound_number_id = form.get("inbound_number_id", None)
    sms_sender = form.get("sms_sender")

    if inbound_number_id:
        updated_number = dao_allocate_number_for_service(service_id=service_id, inbound_number_id=inbound_number_id)
        # the sms_sender in the form is not set, use the inbound number
        sms_sender = updated_number.number
        existing_sms_sender = dao_get_sms_senders_by_service_id(service_id)
        # we don't want to create a new sms sender for the service if we are allocating an inbound number.
        if len(existing_sms_sender) == 1:
            update_existing_sms_sender = existing_sms_sender[0]
            new_sms_sender = update_existing_sms_sender_with_inbound_number(
                service_sms_sender=update_existing_sms_sender,
                sms_sender=sms_sender,
                inbound_number_id=inbound_number_id,
            )

            return jsonify(new_sms_sender.serialize()), 201

    new_sms_sender = dao_add_sms_sender_for_service(
        service_id=service_id,
        sms_sender=sms_sender,
        is_default=form["is_default"],
        inbound_number_id=inbound_number_id,
    )
    return jsonify(new_sms_sender.serialize()), 201


@service_blueprint.route("/<uuid:service_id>/sms-sender/<uuid:sms_sender_id>", methods=["POST"])
def update_service_sms_sender(service_id, sms_sender_id):
    form = validate(request.get_json(), add_service_sms_sender_request)

    sms_sender_to_update = dao_get_service_sms_senders_by_id(service_id=service_id, service_sms_sender_id=sms_sender_id)
    if sms_sender_to_update.inbound_number_id and form["sms_sender"] != sms_sender_to_update.sms_sender:
        raise InvalidRequest(
            "You can not change the inbound number for service {}".format(service_id),
            status_code=400,
        )

    new_sms_sender = dao_update_service_sms_sender(
        service_id=service_id,
        service_sms_sender_id=sms_sender_id,
        is_default=form["is_default"],
        sms_sender=form["sms_sender"],
    )
    return jsonify(new_sms_sender.serialize()), 200


@service_blueprint.route("/<uuid:service_id>/sms-sender/<uuid:sms_sender_id>/archive", methods=["POST"])
def delete_service_sms_sender(service_id, sms_sender_id):
    sms_sender = archive_sms_sender(service_id, sms_sender_id)

    return jsonify(data=sms_sender.serialize()), 200


@service_blueprint.route("/<uuid:service_id>/sms-sender/<uuid:sms_sender_id>", methods=["GET"])
def get_service_sms_sender_by_id(service_id, sms_sender_id):
    sms_sender = dao_get_service_sms_senders_by_id(service_id=service_id, service_sms_sender_id=sms_sender_id)
    return jsonify(sms_sender.serialize()), 200


@service_blueprint.route("/<uuid:service_id>/sms-sender", methods=["GET"])
def get_service_sms_senders_for_service(service_id):
    sms_senders = dao_get_sms_senders_by_service_id(service_id=service_id)
    return jsonify([sms_sender.serialize() for sms_sender in sms_senders]), 200


@service_blueprint.route("/<uuid:service_id>/organisation", methods=["GET"])
def get_organisation_for_service(service_id):
    organisation = dao_get_organisation_by_service_id(service_id=service_id)
    return jsonify(organisation.serialize() if organisation else {}), 200


@service_blueprint.route("/unique", methods=["GET"])
def _is_service_name_unique():
    service_id, name, email_from = _check_request_args(request)

    name_exists = Service.query.filter_by(name=name).first()

    email_from_exists = Service.query.filter(Service.email_from == email_from, Service.id != service_id).first()

    result = not (name_exists or email_from_exists)
    return jsonify(result=result), 200


@service_blueprint.route("/name/unique", methods=["GET"])
def is_service_name_unique():
    service_id, name = check_unique_name_request_args(request)

    name_exists = Service.query.filter(func.lower(Service.name) == func.lower(name), Service.id != service_id).first()

    result = not name_exists
    return jsonify(result=result), 200


@service_blueprint.route("/email-from/unique", methods=["GET"])
def is_service_email_from_unique():
    service_id, email_from = check_unique_email_from_request_args(request)

    email_from_exists = Service.query.filter(
        func.lower(Service.email_from) == func.lower(email_from),
        Service.id != service_id,
    ).first()

    result = not email_from_exists
    return jsonify(result=result), 200


@service_blueprint.route("/<uuid:service_id>/data-retention", methods=["GET"])
def get_data_retention_for_service(service_id):
    data_retention_list = fetch_service_data_retention(service_id)
    return (
        jsonify([data_retention.serialize() for data_retention in data_retention_list]),
        200,
    )


@service_blueprint.route(
    "/<uuid:service_id>/data-retention/notification-type/<notification_type>",
    methods=["GET"],
)
def get_data_retention_for_service_notification_type(service_id, notification_type):
    data_retention = fetch_service_data_retention_by_notification_type(service_id, notification_type)
    return jsonify(data_retention.serialize() if data_retention else {}), 200


@service_blueprint.route("/<uuid:service_id>/data-retention/<uuid:data_retention_id>", methods=["GET"])
def get_data_retention_for_service_by_id(service_id, data_retention_id):
    data_retention = fetch_service_data_retention_by_id(service_id, data_retention_id)
    return jsonify(data_retention.serialize() if data_retention else {}), 200


@service_blueprint.route("/<uuid:service_id>/data-retention", methods=["POST"])
def create_service_data_retention(service_id):
    form = validate(request.get_json(), add_service_data_retention_request)
    try:
        new_data_retention = insert_service_data_retention(
            service_id=service_id,
            notification_type=form.get("notification_type"),
            days_of_retention=form.get("days_of_retention"),
        )
    except IntegrityError:
        raise InvalidRequest(
            message="Service already has data retention for {} notification type".format(form.get("notification_type")),
            status_code=400,
        )

    return jsonify(result=new_data_retention.serialize()), 201


@service_blueprint.route("/<uuid:service_id>/data-retention/<uuid:data_retention_id>", methods=["POST"])
def modify_service_data_retention(service_id, data_retention_id):
    form = validate(request.get_json(), update_service_data_retention_request)

    update_count = update_service_data_retention(
        service_data_retention_id=data_retention_id,
        service_id=service_id,
        days_of_retention=form.get("days_of_retention"),
    )
    if update_count == 0:
        raise InvalidRequest(
            message="The service data retention for id: {} was not found for service: {}".format(data_retention_id, service_id),
            status_code=404,
        )

    return "", 204


@service_blueprint.route("/monthly-data-by-service")
def get_monthly_notification_data_by_service():
    start_date = request.args.get("start_date")
    end_date = request.args.get("end_date")

    result = fact_notification_status_dao.fetch_monthly_notification_statuses_per_service(start_date, end_date)

    return jsonify(result)


def check_unique_name_request_args(request):
    service_id = request.args.get("service_id")
    name = request.args.get("name", None)
    errors = []
    if not service_id:
        errors.append({"service_id": ["Can't be empty"]})
    if not name:
        errors.append({"name": ["Can't be empty"]})
    if errors:
        raise InvalidRequest(errors, status_code=400)
    return service_id, name


def check_unique_email_from_request_args(request):
    service_id = request.args.get("service_id")
    email_from = request.args.get("email_from", None)
    errors = []
    if not service_id:
        errors.append({"service_id": ["Can't be empty"]})
    if not email_from:
        errors.append({"email_from": ["Can't be empty"]})
    if errors:
        raise InvalidRequest(errors, status_code=400)
    return service_id, email_from


def _check_request_args(request):
    service_id = request.args.get("service_id")
    name = request.args.get("name", None)
    email_from = request.args.get("email_from", None)
    errors = []
    if not service_id:
        errors.append({"service_id": ["Can't be empty"]})
    if not name:
        errors.append({"name": ["Can't be empty"]})
    if not email_from:
        errors.append({"email_from": ["Can't be empty"]})
    if errors:
        raise InvalidRequest(errors, status_code=400)
    return service_id, name, email_from


def check_if_reply_to_address_already_in_use(service_id, email_address):
    existing_reply_to_addresses = dao_get_reply_to_by_service_id(service_id)
    if email_address in [i.email_address for i in existing_reply_to_addresses]:
        raise InvalidRequest(
            {
                "0": "Your service already uses ",
                "1": "‘{}’ ".format(email_address),
                "2": "as an email reply-to address.",
            },
            status_code=400,
        )<|MERGE_RESOLUTION|>--- conflicted
+++ resolved
@@ -422,10 +422,7 @@
     folder_permissions = data.get("folder_permissions", [])
 
     dao_add_user_to_service(service, user, permissions, folder_permissions)
-<<<<<<< HEAD
     data = service_schema.dump(service)
-=======
-    data = service_schema.dump(service).data
 
     if current_app.config["FF_SALESFORCE_CONTACT"]:
         try:
@@ -433,7 +430,6 @@
         except Exception as e:
             current_app.logger.exception(e)
 
->>>>>>> 81f2ce86
     return jsonify(data=data), 201
 
 
