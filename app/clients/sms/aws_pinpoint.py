from time import monotonic

import boto3
import phonenumbers

from app.clients.sms import SmsClient


class AwsPinpointClient(SmsClient):
    """
    AWS Pinpoint SMS client
    """

    def init_app(self, current_app, statsd_client, *args, **kwargs):
        self._client = boto3.client("pinpoint-sms-voice-v2", region_name="ca-central-1")
        super(AwsPinpointClient, self).__init__(*args, **kwargs)
        self.current_app = current_app
        self.name = "pinpoint"
        self.statsd_client = statsd_client

    def get_name(self):
        return self.name

<<<<<<< HEAD
    def send_sms(self, to, content, reference, multi=True, sender=None, template_id=None, sending_vehicle=None):
=======
    def send_sms(self, to, content, reference, multi=True, sender=None, template_id=None, service_id=None):
>>>>>>> ad135c89
        messageType = "TRANSACTIONAL"
        matched = False
        opted_out = False
        response = {}

        use_shortcode_pool = (
            str(template_id) in self.current_app.config["AWS_PINPOINT_SC_TEMPLATE_IDS"]
            or str(service_id) == self.current_app.config["NOTIFY_SERVICE_ID"]
        )
        if use_shortcode_pool:
            pool_id = self.current_app.config["AWS_PINPOINT_SC_POOL_ID"]
        else:
            pool_id = self.current_app.config["AWS_PINPOINT_DEFAULT_POOL_ID"]

        use_sc = str(template_id) in self.current_app.config["AWS_PINPOINT_SC_TEMPLATE_IDS"] or sending_vehicle == "short_code"
        if use_sc:
            pool_id = self.current_app.config["AWS_PINPOINT_SC_POOL_ID"]
        else:
            pool_id = self.current_app.config["AWS_PINPOINT_DEFAULT_POOL_ID"]

        for match in phonenumbers.PhoneNumberMatcher(to, "US"):
            matched = True
            opted_out = False
            to = phonenumbers.format_number(match.number, phonenumbers.PhoneNumberFormat.E164)
            destinationNumber = to

            try:
                start_time = monotonic()
                response = self._client.send_text_message(
                    DestinationPhoneNumber=destinationNumber,
                    OriginationIdentity=pool_id,
                    MessageBody=content,
                    MessageType=messageType,
                    ConfigurationSetName=self.current_app.config["AWS_PINPOINT_CONFIGURATION_SET_NAME"],
                )
            except self._client.exceptions.ConflictException as e:
                if e.response.get("Reason") == "DESTINATION_PHONE_NUMBER_OPTED_OUT":
                    opted_out = True
                else:
                    raise e

            except Exception as e:
                self.statsd_client.incr("clients.pinpoint.error")
                raise e
            finally:
                elapsed_time = monotonic() - start_time
                self.current_app.logger.info("AWS Pinpoint request finished in {}".format(elapsed_time))
                self.statsd_client.timing("clients.pinpoint.request-time", elapsed_time)
                self.statsd_client.incr("clients.pinpoint.success")
            return "opted_out" if opted_out else response.get("MessageId")

        if not matched:
            self.statsd_client.incr("clients.pinpoint.error")
            self.current_app.logger.error("No valid numbers found in {}".format(to))
            raise ValueError("No valid numbers found for SMS delivery")<|MERGE_RESOLUTION|>--- conflicted
+++ resolved
@@ -21,11 +21,7 @@
     def get_name(self):
         return self.name
 
-<<<<<<< HEAD
-    def send_sms(self, to, content, reference, multi=True, sender=None, template_id=None, sending_vehicle=None):
-=======
-    def send_sms(self, to, content, reference, multi=True, sender=None, template_id=None, service_id=None):
->>>>>>> ad135c89
+    def send_sms(self, to, content, reference, multi=True, sender=None, template_id=None, service_id=None, sending_vehicle=None):
         messageType = "TRANSACTIONAL"
         matched = False
         opted_out = False
