--- conflicted
+++ resolved
@@ -103,11 +103,7 @@
                 raise exception from e
         except requests.RequestException as e:
             self.statsd_client.incr(f"clients.mpi.error.request_exception")
-<<<<<<< HEAD
-            message = f"MPI returned RequestException {str(e)} while querying for FHIR identifier"
-=======
             message = f"MPI returned RequestException while querying for FHIR identifier: {str(e)}"
->>>>>>> bd66e216
             exception = MpiRetryableException(message)
             exception.failure_reason = exception
             raise exception from e
