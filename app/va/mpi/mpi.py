--- conflicted
+++ resolved
@@ -127,16 +127,8 @@
 
     def _validate_response(self, response_json, notification_id, fhir_identifier):
         if response_json.get('severity'):
-<<<<<<< HEAD
-            # should not search for specific string
-
-            if response_json.get('details').get("text") == 'ICN/VPID Does Not Exist'\
-                    or response_json.get('details').get("text") == 'Invalid VPID Format':
-                raise NoSuchIdentifierException
-=======
             response_message = _get_nested_value_from_response_body(response_json, "details.text")
             error_code = _get_nested_value_from_response_body(response_json, "details.coding.index.code")
->>>>>>> 826d5fd5
             error_message = \
                 f"MPI returned error: {response_json} " \
                 f"for notification {notification_id} with fhir {fhir_identifier}" \
