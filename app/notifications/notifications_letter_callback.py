--- conflicted
+++ resolved
@@ -53,13 +53,9 @@
         message = json.loads(req_json['Message'])
         filename = message['Records'][0]['s3']['object']['key']
         current_app.logger.info('Received file from DVLA: {}'.format(filename))
-<<<<<<< HEAD
-        current_app.logger.info('DVLA callback: Calling task to update letter notifications')
-        update_letter_notifications_statuses.apply_async([filename], queue=QueueNames.NOTIFY)
-=======
+
         if 'rs.txt' in filename.lower():
             update_letter_notifications_statuses.apply_async([filename], queue=QueueNames.NOTIFY)
->>>>>>> e1d150a8
 
     return jsonify(
         result="success", message="DVLA callback succeeded"
