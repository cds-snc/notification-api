from flask import current_app, json

from app.celery.service_callback_tasks import send_complaint_to_service
from app.config import QueueNames
from app.dao.complaint_dao import save_complaint
from app.dao.notifications_dao import (
    _update_notification_status,
    dao_get_notification_history_by_reference,
    update_notification_status_by_reference,
)
from app.dao.service_callback_api_dao import (
    get_service_complaint_callback_api_for_service,
)
<<<<<<< HEAD
from app.models import NOTIFICATION_PERMANENT_FAILURE, Complaint
=======
from app.models import (
    NOTIFICATION_HARD_BOUNCE,
    NOTIFICATION_HARD_GENERAL,
    NOTIFICATION_HARD_NOEMAIL,
    NOTIFICATION_HARD_ONACCOUNTSUPPRESSIONLIST,
    NOTIFICATION_HARD_SUPPRESSED,
    NOTIFICATION_SOFT_ATTACHMENTREJECTED,
    NOTIFICATION_SOFT_BOUNCE,
    NOTIFICATION_SOFT_CONTENTREJECTED,
    NOTIFICATION_SOFT_GENERAL,
    NOTIFICATION_SOFT_MAILBOXFULL,
    NOTIFICATION_SOFT_MESSAGETOOLARGE,
    NOTIFICATION_UNKNOWN_BOUNCE,
    NOTIFICATION_UNKNOWN_BOUNCE_SUBTYPE,
    Complaint,
)
>>>>>>> 4f92558f
from app.notifications.callbacks import create_complaint_callback_data


def _determine_notification_bounce_type(ses_message):
    notification_type = ses_message["notificationType"]
    if notification_type in ["Delivery", "Complaint"]:
        return notification_type

    if notification_type != "Bounce":
        raise KeyError(f"Unhandled notification type {notification_type}")

    remove_emails_from_bounce(ses_message)
    current_app.logger.info("SES bounce dict: {}".format(json.dumps(ses_message).replace("{", "(").replace("}", ")")))
    if ses_message["bounce"]["bounceType"] == "Permanent":
        return "Permanent"
    return "Temporary"


def _determine_provider_response(ses_message):
    if ses_message["notificationType"] != "Bounce":
        return None

    bounce_type = ses_message["bounce"]["bounceType"]
    bounce_subtype = ses_message["bounce"]["bounceSubType"]

    # See https://docs.aws.amazon.com/ses/latest/DeveloperGuide/event-publishing-retrieving-sns-contents.html
    if bounce_type == "Permanent" and bounce_subtype == "Suppressed":
        return "The email address is on our email provider suppression list"
    elif bounce_type == "Permanent" and bounce_subtype == "OnAccountSuppressionList":
        return "The email address is on the GC Notify suppression list"
    elif bounce_type == "Transient" and bounce_subtype == "AttachmentRejected":
        return "The email was rejected because of its attachments"

    return None


def _determine_bounce_response(ses_message):
    if ses_message["notificationType"] != "Bounce":
        return None

    bounce_type = ses_message["bounce"]["bounceType"]
    bounce_subtype = ses_message["bounce"]["bounceSubType"]

    bounce_response = {
        "feedback_type": NOTIFICATION_UNKNOWN_BOUNCE,  # default to unknown bounce
        "feedback_subtype": NOTIFICATION_UNKNOWN_BOUNCE_SUBTYPE,  # default to unknown bounce subtype
        "ses_feedback_id": ses_message["bounce"]["feedbackId"],
        "ses_feedback_date": ses_message["bounce"]["timestamp"],
    }

    # See https://docs.aws.amazon.com/ses/latest/dg/notification-contents.html#bounce-types for all bounce types
    if bounce_type == "Undetermined":  # treat this as a soft bounce since we don't know what went wrong
        bounce_response["feedback_type"] = NOTIFICATION_SOFT_BOUNCE
        bounce_response["feedback_subtype"] = NOTIFICATION_SOFT_GENERAL
    elif bounce_type == "Permanent":
        bounce_response["feedback_type"] = NOTIFICATION_HARD_BOUNCE
        if bounce_subtype == "General":
            bounce_response["feedback_subtype"] = NOTIFICATION_HARD_GENERAL
        if bounce_subtype == "NoEmail":
            bounce_response["feedback_subtype"] = NOTIFICATION_HARD_NOEMAIL
        if bounce_subtype == "Suppressed":
            bounce_response["feedback_subtype"] = NOTIFICATION_HARD_SUPPRESSED
        if bounce_subtype == "OnAccountSuppressionList":
            bounce_response["feedback_subtype"] = NOTIFICATION_HARD_ONACCOUNTSUPPRESSIONLIST
    elif bounce_type == "Transient":
        bounce_response["feedback_type"] = NOTIFICATION_SOFT_BOUNCE
        if bounce_subtype == "General":
            bounce_response["feedback_subtype"] = NOTIFICATION_SOFT_GENERAL
        if bounce_subtype == "MailboxFull":
            bounce_response["feedback_subtype"] = NOTIFICATION_SOFT_MAILBOXFULL
        if bounce_subtype == "MessageTooLarge":
            bounce_response["feedback_subtype"] = NOTIFICATION_SOFT_MESSAGETOOLARGE
        if bounce_subtype == "ContentRejected":
            bounce_response["feedback_subtype"] = NOTIFICATION_SOFT_CONTENTREJECTED
        if bounce_subtype == "AttachmentRejected":
            bounce_response["feedback_subtype"] = NOTIFICATION_SOFT_ATTACHMENTREJECTED
    else:
        current_app.logger.info(
            "Unknown bounce type received. SES bounce dict: {}".format(
                json.dumps(ses_message).replace("{", "(").replace("}", ")")
            )
        )
    return bounce_response


def get_aws_responses(ses_message):
    status = _determine_notification_bounce_type(ses_message)

    base = {
        "Permanent": {
            "message": "Hard bounced",
            "success": False,
            "notification_status": "permanent-failure",
        },
        "Temporary": {
            "message": "Soft bounced",
            "success": False,
            "notification_status": "temporary-failure",
        },
        "Delivery": {
            "message": "Delivered",
            "success": True,
            "notification_status": "delivered",
        },
        "Complaint": {
            "message": "Complaint",
            "success": True,
            "notification_status": "delivered",
        },
    }[status]

    base["provider_response"] = _determine_provider_response(ses_message)
    base["bounce_response"] = _determine_bounce_response(ses_message)
    return base


def handle_complaint(ses_message):
    recipient_email = remove_emails_from_complaint(ses_message)[0]
    current_app.logger.info("Complaint from SES: \n{}".format(json.dumps(ses_message).replace("{", "(").replace("}", ")")))
    try:
        reference = ses_message["mail"]["messageId"]
    except KeyError as e:
        current_app.logger.exception("Complaint from SES failed to get reference from message", e)
        return
    notification = dao_get_notification_history_by_reference(reference)
    ses_complaint = ses_message.get("complaint", None)

    complaint = Complaint(
        notification_id=notification.id,
        service_id=notification.service_id,
        ses_feedback_id=ses_complaint.get("feedbackId", None) if ses_complaint else None,
        complaint_type=ses_complaint.get("complaintFeedbackType", None) if ses_complaint else None,
        complaint_date=ses_complaint.get("timestamp", None) if ses_complaint else None,
    )
    save_complaint(complaint)

    # if the subtype is onaccountsuppressionlist, update the original notification to be permanent failure
    if ses_complaint:
        feedback_subtype = ses_complaint.get("complaintSubType", None)

        if feedback_subtype == "OnAccountSuppressionList":
            current_app.logger.info(
                "Complaint of sub-type 'OnAccountSuppressionList' received;  updating notification id {} to permanent-failure".format(
                    notification.id
                )
            )
            _update_notification_status(
                notification=notification,
                status=NOTIFICATION_PERMANENT_FAILURE,
                provider_response="The email address is on the GC Notify suppression list",  # TODO: move provider_responses to constants
            )

    return complaint, notification, recipient_email


def remove_mail_headers(dict_to_edit):
    if dict_to_edit["mail"].get("headers"):
        dict_to_edit["mail"].pop("headers")
    if dict_to_edit["mail"].get("commonHeaders"):
        dict_to_edit["mail"].pop("commonHeaders")


def remove_emails_from_bounce(bounce_dict):
    remove_mail_headers(bounce_dict)
    bounce_dict["mail"].pop("destination")
    bounce_dict["bounce"].pop("bouncedRecipients")


def remove_emails_from_complaint(complaint_dict):
    remove_mail_headers(complaint_dict)
    complaint_dict["complaint"].pop("complainedRecipients")
    return complaint_dict["mail"].pop("destination")


def _check_and_queue_complaint_callback_task(complaint, notification, recipient):
    # queue callback task only if the service_callback_api exists
    service_callback_api = get_service_complaint_callback_api_for_service(service_id=notification.service_id)
    if service_callback_api:
        complaint_data = create_complaint_callback_data(complaint, notification, service_callback_api, recipient)
        send_complaint_to_service.apply_async([complaint_data], queue=QueueNames.CALLBACKS)<|MERGE_RESOLUTION|>--- conflicted
+++ resolved
@@ -11,15 +11,13 @@
 from app.dao.service_callback_api_dao import (
     get_service_complaint_callback_api_for_service,
 )
-<<<<<<< HEAD
-from app.models import NOTIFICATION_PERMANENT_FAILURE, Complaint
-=======
 from app.models import (
     NOTIFICATION_HARD_BOUNCE,
     NOTIFICATION_HARD_GENERAL,
     NOTIFICATION_HARD_NOEMAIL,
     NOTIFICATION_HARD_ONACCOUNTSUPPRESSIONLIST,
     NOTIFICATION_HARD_SUPPRESSED,
+    NOTIFICATION_PERMANENT_FAILURE,
     NOTIFICATION_SOFT_ATTACHMENTREJECTED,
     NOTIFICATION_SOFT_BOUNCE,
     NOTIFICATION_SOFT_CONTENTREJECTED,
@@ -30,7 +28,6 @@
     NOTIFICATION_UNKNOWN_BOUNCE_SUBTYPE,
     Complaint,
 )
->>>>>>> 4f92558f
 from app.notifications.callbacks import create_complaint_callback_data
 
 
