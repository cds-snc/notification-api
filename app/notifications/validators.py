--- conflicted
+++ resolved
@@ -1,9 +1,5 @@
 import base64
-<<<<<<< HEAD
-import binascii
 from datetime import datetime, timedelta
-=======
->>>>>>> 87c6b1a2
 
 from sqlalchemy.orm.exc import NoResultFound
 from flask import current_app
