--- conflicted
+++ resolved
@@ -2,11 +2,7 @@
 import itertools
 import uuid
 from enum import Enum
-<<<<<<< HEAD
-from typing import Any, Iterable, Literal, Optional, cast
-=======
-from typing import Any, Iterable, Literal
->>>>>>> 247e106b
+from typing import Any, Iterable, Literal, cast
 
 from flask import current_app, url_for
 from flask_sqlalchemy.model import DefaultMeta
