import datetime
import itertools
import uuid
<<<<<<< HEAD
from typing import cast, Any, Iterable, Literal, Optional
=======
from enum import Enum
from typing import Any, Iterable, Literal, Optional
>>>>>>> dc480646

from flask import current_app, url_for
from flask_sqlalchemy.model import DefaultMeta
import flask_sqlalchemy
from notifications_utils.columns import Columns
from notifications_utils.letter_timings import get_letter_timings
from notifications_utils.recipients import (
    InvalidEmailError,
    InvalidPhoneError,
    try_validate_and_format_phone_number,
    validate_email_address,
    validate_phone_number,
)
from notifications_utils.template import (
    LetterPrintTemplate,
    PlainTextEmailTemplate,
    SMSMessageTemplate,
)
from notifications_utils.timezones import (
    convert_local_timezone_to_utc,
    convert_utc_to_local_timezone,
)
import sqlalchemy
import db_type
from sqlalchemy import CheckConstraint, Index, UniqueConstraint, orm
from sqlalchemy.dialects.postgresql import JSON, JSONB, UUID
from sqlalchemy.ext.associationproxy import association_proxy
from sqlalchemy.ext.declarative import declared_attr
from sqlalchemy.ext.hybrid import hybrid_property

from app import (
    DATETIME_FORMAT,
    db,
    signer_api_key,
    signer_bearer_token,
    signer_inbound_sms,
    signer_personalisation,
)
from app.config import QueueNames
from app.encryption import check_hash, hashpw
from app.history_meta import Versioned

TemplateType = Literal["sms", "email", "letter"]

SMS_TYPE = "sms"
EMAIL_TYPE = "email"
LETTER_TYPE = "letter"

TEMPLATE_TYPES = [SMS_TYPE, EMAIL_TYPE, LETTER_TYPE]

db = cast(db_type, db)  # type: ignore
template_types = db.Enum(*TEMPLATE_TYPES, name="template_type")

NORMAL = "normal"
PRIORITY = "priority"
BULK = "bulk"
TEMPLATE_PROCESS_TYPE = [NORMAL, PRIORITY, BULK]


SMS_AUTH_TYPE = "sms_auth"
EMAIL_AUTH_TYPE = "email_auth"
USER_AUTH_TYPE = [SMS_AUTH_TYPE, EMAIL_AUTH_TYPE]

DELIVERY_STATUS_CALLBACK_TYPE = "delivery_status"
COMPLAINT_CALLBACK_TYPE = "complaint"
SERVICE_CALLBACK_TYPES = [DELIVERY_STATUS_CALLBACK_TYPE, COMPLAINT_CALLBACK_TYPE]


def filter_null_value_fields(obj):
    return dict(filter(lambda x: x[1] is not None, obj.items()))


class HistoryModel:
    @classmethod
    def from_original(cls, original):
        history = cls()
        history.update_from_original(original)
        return history

    def update_from_original(self, original):
        for c in self.__table__.columns:
            # in some cases, columns may have different names to their underlying db column -  so only copy those
            # that we can, and leave it up to subclasses to deal with any oddities/properties etc.
            if hasattr(original, c.name):
                setattr(self, c.name, getattr(original, c.name))
            else:
                current_app.logger.debug("{} has no column {} to copy from".format(original, c.name))


BaseModel = db.Model


class User(BaseModel):
    __tablename__ = "users"

    id = db.Column(UUID(as_uuid=True), primary_key=True, default=uuid.uuid4)
    name = db.Column(db.String, nullable=False, index=True, unique=False)
    email_address = db.Column(db.String(255), nullable=False, index=True, unique=True)
    created_at = db.Column(
        db.DateTime,
        index=False,
        unique=False,
        nullable=False,
        default=datetime.datetime.utcnow,
    )
    updated_at = db.Column(
        db.DateTime,
        index=False,
        unique=False,
        nullable=True,
        onupdate=datetime.datetime.utcnow,
    )
    _password = db.Column(db.String, index=False, unique=False, nullable=False)
    mobile_number = db.Column(db.String, index=False, unique=False, nullable=True)
    password_changed_at = db.Column(
        db.DateTime,
        index=False,
        unique=False,
        nullable=False,
        default=datetime.datetime.utcnow,
    )
    logged_in_at = db.Column(db.DateTime, nullable=True)
    failed_login_count = db.Column(db.Integer, nullable=False, default=0)
    state = db.Column(db.String, nullable=False, default="pending")
    platform_admin = db.Column(db.Boolean, nullable=False, default=False)
    current_session_id = db.Column(UUID(as_uuid=True), nullable=True)
    auth_type = db.Column(
        db.String,
        db.ForeignKey("auth_type.name"),
        index=True,
        nullable=False,
        default=EMAIL_AUTH_TYPE,
    )
    blocked = db.Column(db.Boolean, nullable=False, default=False)
    additional_information = db.Column(JSONB(none_as_null=True), nullable=True, default={})
    password_expired = db.Column(db.Boolean, nullable=False, default=False)

    # either email auth or a mobile number must be provided
    CheckConstraint("auth_type = 'email_auth' or mobile_number is not null")

    services = db.relationship("Service", secondary="user_to_service", backref="users")
    organisations = db.relationship("Organisation", secondary="user_to_organisation", backref="users")

    @property
    def password(self):
        raise AttributeError("Password not readable")

    @password.setter
    def password(self, password):
        self._password = hashpw(password)

    def check_password(self, password):
        if self.blocked:
            return False

        return check_hash(password, self._password)

    def get_permissions(self, service_id=None):
        from app.dao.permissions_dao import permission_dao

        if service_id:
            return [x.permission for x in permission_dao.get_permissions_by_user_id_and_service_id(self.id, service_id)]

        retval = {}
        for x in permission_dao.get_permissions_by_user_id(self.id):
            service_id = str(x.service_id)
            if service_id not in retval:
                retval[service_id] = []
            retval[service_id].append(x.permission)
        return retval

    def serialize(self) -> dict:
        return {
            "id": self.id,
            "name": self.name,
            "email_address": self.email_address,
            "auth_type": self.auth_type,
            "current_session_id": self.current_session_id,
            "failed_login_count": self.failed_login_count,
            "logged_in_at": self.logged_in_at.strftime(DATETIME_FORMAT) if self.logged_in_at else None,
            "mobile_number": self.mobile_number,
            "organisations": [x.id for x in self.organisations if x.active],
            "password_changed_at": (
                self.password_changed_at.strftime("%Y-%m-%d %H:%M:%S.%f") if self.password_changed_at else None
            ),
            "permissions": self.get_permissions(),
            "platform_admin": self.platform_admin,
            "services": [x.id for x in self.services if x.active],
            "state": self.state,
            "blocked": self.blocked,
            "additional_information": self.additional_information,
            "password_expired": self.password_expired,
        }

    def serialize_for_users_list(self) -> dict:
        return {
            "id": self.id,
            "name": self.name,
            "email_address": self.email_address,
            "mobile_number": self.mobile_number,
        }

class ServiceUser(BaseModel):
    __tablename__ = "user_to_service"
    user_id = db.Column(UUID(as_uuid=True), db.ForeignKey("users.id"), primary_key=True)
    service_id = db.Column(UUID(as_uuid=True), db.ForeignKey("services.id"), primary_key=True)

    __table_args__ = (UniqueConstraint("user_id", "service_id", name="uix_user_to_service"),)


user_to_organisation = db.Table(
    "user_to_organisation",
    db.Model.metadata,
    db.Column("user_id", UUID(as_uuid=True), db.ForeignKey("users.id")),
    db.Column("organisation_id", UUID(as_uuid=True), db.ForeignKey("organisation.id")),
    UniqueConstraint("user_id", "organisation_id", name="uix_user_to_organisation"),
)


user_folder_permissions = db.Table(
    "user_folder_permissions",
    db.Model.metadata,
    db.Column("user_id", UUID(as_uuid=True), primary_key=True),
    db.Column(
        "template_folder_id",
        UUID(as_uuid=True),
        db.ForeignKey("template_folder.id"),
        primary_key=True,
    ),
    db.Column("service_id", UUID(as_uuid=True), primary_key=True),
    db.ForeignKeyConstraint(
        ["user_id", "service_id"],
        ["user_to_service.user_id", "user_to_service.service_id"],
    ),
    db.ForeignKeyConstraint(
        ["template_folder_id", "service_id"],
        ["template_folder.id", "template_folder.service_id"],
    ),
)


BRANDING_GOVUK = "fip_english"  # Deprecated outside migrations
BRANDING_ORG = "org"  # Used in migrations only - do not remove or they will break
BRANDING_ORG_BANNER = "org_banner"  # Used in migrations only - do not remove or they will break
BRANDING_ORG_NEW = "custom_logo"  # Use this and BRANDING_ORG_BANNER_NEW for actual code
BRANDING_BOTH_EN = "both_english"
BRANDING_BOTH_FR = "both_french"
BRANDING_ORG_BANNER_NEW = "custom_logo_with_background_colour"
BRANDING_NO_BRANDING = "no_branding"
BRANDING_TYPES = [
    BRANDING_ORG_NEW,
    BRANDING_BOTH_EN,
    BRANDING_BOTH_FR,
    BRANDING_ORG_BANNER_NEW,
    BRANDING_NO_BRANDING,
]


class BrandingTypes(BaseModel):
    __tablename__ = "branding_type"
    name = db.Column(db.String(255), primary_key=True)


class EmailBranding(BaseModel):
    __tablename__ = "email_branding"
    id = db.Column(UUID(as_uuid=True), primary_key=True, default=uuid.uuid4)
    colour = db.Column(db.String(7), nullable=True)
    logo = db.Column(db.String(255), nullable=True)
    name = db.Column(db.String(255), unique=True, nullable=False)
    text = db.Column(db.String(255), nullable=True)
    brand_type = db.Column(
        db.String(255),
        db.ForeignKey("branding_type.name"),
        index=True,
        nullable=False,
        default=BRANDING_ORG_NEW,
    )

    def serialize(self) -> dict:
        serialized = {
            "id": str(self.id),
            "colour": self.colour,
            "logo": self.logo,
            "name": self.name,
            "text": self.text,
            "brand_type": self.brand_type,
        }

        return serialized


service_email_branding = db.Table(
    "service_email_branding",
    db.Model.metadata,
    # service_id is a primary key as you can only have one email branding per service
    db.Column(
        "service_id",
        UUID(as_uuid=True),
        db.ForeignKey("services.id"),
        primary_key=True,
        nullable=False,
    ),
    db.Column(
        "email_branding_id",
        UUID(as_uuid=True),
        db.ForeignKey("email_branding.id"),
        nullable=False,
    ),
)


class LetterBranding(BaseModel):
    __tablename__ = "letter_branding"
    id = db.Column(UUID(as_uuid=True), primary_key=True, default=uuid.uuid4)
    name = db.Column(db.String(255), unique=True, nullable=False)
    filename = db.Column(db.String(255), unique=True, nullable=False)

    def serialize(self) -> dict:
        return {
            "id": str(self.id),
            "name": self.name,
            "filename": self.filename,
        }


service_letter_branding = db.Table(
    "service_letter_branding",
    db.Model.metadata,
    # service_id is a primary key as you can only have one letter branding per service
    db.Column(
        "service_id",
        UUID(as_uuid=True),
        db.ForeignKey("services.id"),
        primary_key=True,
        nullable=False,
    ),
    db.Column(
        "letter_branding_id",
        UUID(as_uuid=True),
        db.ForeignKey("letter_branding.id"),
        nullable=False,
    ),
)


INTERNATIONAL_SMS_TYPE = "international_sms"
INBOUND_SMS_TYPE = "inbound_sms"
SCHEDULE_NOTIFICATIONS = "schedule_notifications"
EMAIL_AUTH = "email_auth"
LETTERS_AS_PDF = "letters_as_pdf"
PRECOMPILED_LETTER = "precompiled_letter"
UPLOAD_DOCUMENT = "upload_document"
EDIT_FOLDER_PERMISSIONS = "edit_folder_permissions"
UPLOAD_LETTERS = "upload_letters"

SERVICE_PERMISSION_TYPES = [
    EMAIL_TYPE,
    SMS_TYPE,
    LETTER_TYPE,
    INTERNATIONAL_SMS_TYPE,
    INBOUND_SMS_TYPE,
    SCHEDULE_NOTIFICATIONS,
    EMAIL_AUTH,
    LETTERS_AS_PDF,
    UPLOAD_DOCUMENT,
    EDIT_FOLDER_PERMISSIONS,
    UPLOAD_LETTERS,
]


class ServicePermissionTypes(BaseModel):
    __tablename__ = "service_permission_types"

    name = db.Column(db.String(255), primary_key=True)


class Domain(BaseModel):
    __tablename__ = "domain"
    domain = db.Column(db.String(255), primary_key=True)
    organisation_id = db.Column(
        "organisation_id",
        UUID(as_uuid=True),
        db.ForeignKey("organisation.id"),
        nullable=False,
    )


ORGANISATION_TYPES = [
    "central",
    "local",
    "nhs_central",
    "nhs_local",
    "nhs_gp",
    "emergency_service",
    "school_or_college",
    "other",
]

CROWN_ORGANISATION_TYPES = ["nhs_central"]
NON_CROWN_ORGANISATION_TYPES = [
    "local",
    "nhs_local",
    "nhs_gp",
    "emergency_service",
    "school_or_college",
]
NHS_ORGANISATION_TYPES = ["nhs_central", "nhs_local", "nhs_gp"]


class OrganisationTypes(BaseModel):
    __tablename__ = "organisation_types"

    name = db.Column(db.String(255), primary_key=True)
    is_crown = db.Column(db.Boolean, nullable=True)
    annual_free_sms_fragment_limit = db.Column(db.BigInteger, nullable=False)


class Organisation(BaseModel):
    __tablename__ = "organisation"
    id = db.Column(UUID(as_uuid=True), primary_key=True, default=uuid.uuid4, unique=False)
    name = db.Column(db.String(255), nullable=False, unique=True, index=True)
    active = db.Column(db.Boolean, nullable=False, default=True)
    created_at = db.Column(db.DateTime, nullable=False, default=datetime.datetime.utcnow)
    updated_at = db.Column(db.DateTime, nullable=True, onupdate=datetime.datetime.utcnow)
    agreement_signed = db.Column(db.Boolean, nullable=True)
    agreement_signed_at = db.Column(db.DateTime, nullable=True)
    agreement_signed_by_id = db.Column(
        UUID(as_uuid=True),
        db.ForeignKey("users.id"),
        nullable=True,
    )
    agreement_signed_by = db.relationship("User")
    agreement_signed_on_behalf_of_name = db.Column(db.String(255), nullable=True)
    agreement_signed_on_behalf_of_email_address = db.Column(db.String(255), nullable=True)
    agreement_signed_version = db.Column(db.Float, nullable=True)
    crown = db.Column(db.Boolean, nullable=True)
    default_branding_is_french = db.Column(db.Boolean, index=False, unique=False, nullable=False, default=False)
    organisation_type = db.Column(
        db.String(255),
        db.ForeignKey("organisation_types.name"),
        unique=False,
        nullable=True,
    )
    request_to_go_live_notes = db.Column(db.Text)

    domains = db.relationship(
        "Domain",
    )

    email_branding = db.relationship("EmailBranding")
    email_branding_id = db.Column(
        UUID(as_uuid=True),
        db.ForeignKey("email_branding.id"),
        nullable=True,
    )

    letter_branding = db.relationship("LetterBranding")
    letter_branding_id = db.Column(
        UUID(as_uuid=True),
        db.ForeignKey("letter_branding.id"),
        nullable=True,
    )

    @property
    def live_services(self):
        return [service for service in self.services if service.active and not service.restricted]

    @property
    def domain_list(self):
        return [domain.domain for domain in self.domains]

    def serialize(self) -> dict:
        return {
            "id": str(self.id),
            "name": self.name,
            "active": self.active,
            "crown": self.crown,
            "default_branding_is_french": self.default_branding_is_french,
            "organisation_type": self.organisation_type,
            "letter_branding_id": self.letter_branding_id,
            "email_branding_id": self.email_branding_id,
            "agreement_signed": self.agreement_signed,
            "agreement_signed_at": self.agreement_signed_at,
            "agreement_signed_by_id": self.agreement_signed_by_id,
            "agreement_signed_on_behalf_of_name": self.agreement_signed_on_behalf_of_name,
            "agreement_signed_on_behalf_of_email_address": self.agreement_signed_on_behalf_of_email_address,
            "agreement_signed_version": self.agreement_signed_version,
            "domains": self.domain_list,
            "request_to_go_live_notes": self.request_to_go_live_notes,
            "count_of_live_services": len(self.live_services),
        }

    def serialize_for_list(self) -> dict:
        return {
            "name": self.name,
            "id": str(self.id),
            "active": self.active,
            "count_of_live_services": len(self.live_services),
            "domains": self.domain_list,
            "organisation_type": self.organisation_type,
        }


class Service(BaseModel, Versioned):
    __tablename__ = "services"

    id = db.Column(UUID(as_uuid=True), primary_key=True, default=uuid.uuid4)
    name = db.Column(db.String(255), nullable=False, unique=True)
    created_at = db.Column(
        db.DateTime,
        index=False,
        unique=False,
        nullable=False,
        default=datetime.datetime.utcnow,
    )
    updated_at = db.Column(
        db.DateTime,
        index=False,
        unique=False,
        nullable=True,
        onupdate=datetime.datetime.utcnow,
    )
    active = db.Column(db.Boolean, index=False, unique=False, nullable=False, default=True)
    message_limit = db.Column(db.BigInteger, index=False, unique=False, nullable=False)
    sms_daily_limit = db.Column(db.BigInteger, index=False, unique=False, nullable=False)
    restricted = db.Column(db.Boolean, index=False, unique=False, nullable=False)
    research_mode = db.Column(db.Boolean, index=False, unique=False, nullable=False, default=False)
    email_from = db.Column(db.Text, index=False, unique=True, nullable=False)
    created_by_id = db.Column(UUID(as_uuid=True), db.ForeignKey("users.id"), index=True, nullable=False)
    created_by = db.relationship("User", foreign_keys=[created_by_id])
    default_branding_is_french = db.Column(db.Boolean, index=False, unique=False, nullable=False, default=False)
    prefix_sms = db.Column(db.Boolean, nullable=False, default=True)
    organisation_type = db.Column(
        db.String(255),
        db.ForeignKey("organisation_types.name"),
        unique=False,
        nullable=True,
    )
    crown = db.Column(db.Boolean, index=False, nullable=True)
    rate_limit = db.Column(db.Integer, index=False, nullable=False, default=1000)
    contact_link = db.Column(db.String(255), nullable=True, unique=False)
    volume_sms = db.Column(db.Integer(), nullable=True, unique=False)
    volume_email = db.Column(db.Integer(), nullable=True, unique=False)
    volume_letter = db.Column(db.Integer(), nullable=True, unique=False)
    consent_to_research = db.Column(db.Boolean, nullable=True)
    count_as_live = db.Column(db.Boolean, nullable=False, default=True)
    go_live_user_id = db.Column(UUID(as_uuid=True), db.ForeignKey("users.id"), nullable=True)
    go_live_user = db.relationship("User", foreign_keys=[go_live_user_id])
    go_live_at = db.Column(db.DateTime, nullable=True)
    sending_domain = db.Column(db.String(255), nullable=True, unique=False)
    organisation_notes = db.Column(db.String(255), nullable=True, unique=False)

    organisation_id = db.Column(UUID(as_uuid=True), db.ForeignKey("organisation.id"), index=True, nullable=True)
    organisation = db.relationship("Organisation", backref="services")

    email_branding = db.relationship(
        "EmailBranding",
        secondary=service_email_branding,
        uselist=False,
        backref=db.backref("services", lazy="dynamic"),
    )
    letter_branding = db.relationship(
        "LetterBranding",
        secondary=service_letter_branding,
        uselist=False,
        backref=db.backref("services", lazy="dynamic"),
    )

    @classmethod
    def from_json(cls, data):
        """
        Assumption: data has been validated appropriately.

        Returns a Service object based on the provided data. Deserialises created_by to created_by_id as marshmallow
        would.
        """
        # validate json with marshmallow
        fields = data.copy()

        fields["created_by_id"] = fields.pop("created_by", None)
        fields["organisation_id"] = fields.pop("organisation", None)
        fields["go_live_user_id"] = fields.pop("go_live_user", None)
        fields.pop("safelist", None)
        fields.pop("permissions", None)
        fields.pop("service_callback_api", None)
        fields.pop("service_data_retention", None)
        fields.pop("all_template_folders", None)
        fields.pop("users", None)
        fields.pop("annual_billing", None)
        fields.pop("inbound_api", None)
        fields.pop("inbound_number", None)
        fields.pop("inbound_sms", None)
        fields.pop("email_branding", None)
        fields.pop("letter_logo_filename", None)
        fields.pop("letter_contact_block", None)
        fields.pop("email_branding", None)
        fields["sms_daily_limit"] = fields.get("sms_daily_limit", 100)

        return cls(**fields)

    def get_inbound_number(self):
        if self.inbound_number and self.inbound_number.active:
            return self.inbound_number.number

    def get_default_sms_sender(self):
        default_sms_sender = [x for x in self.service_sms_senders if x.is_default]
        return default_sms_sender[0].sms_sender

    def get_default_reply_to_email_address(self):
        default_reply_to = [x for x in self.reply_to_email_addresses if x.is_default]
        return default_reply_to[0].email_address if default_reply_to else None

    def get_default_letter_contact(self):
        default_letter_contact = [x for x in self.letter_contacts if x.is_default]
        return default_letter_contact[0].contact_block if default_letter_contact else None

    def has_permission(self, permission):
        return permission in [p.permission for p in self.permissions]

    def serialize_for_org_dashboard(self) -> dict:
        return {
            "id": str(self.id),
            "name": self.name,
            "active": self.active,
            "restricted": self.restricted,
            "research_mode": self.research_mode,
        }


class AnnualBilling(BaseModel):
    __tablename__ = "annual_billing"
    id = db.Column(UUID(as_uuid=True), primary_key=True, default=uuid.uuid4, unique=False)
    service_id = db.Column(
        UUID(as_uuid=True),
        db.ForeignKey("services.id"),
        unique=False,
        index=True,
        nullable=False,
    )
    financial_year_start = db.Column(db.Integer, nullable=False, default=True, unique=False)
    free_sms_fragment_limit = db.Column(db.Integer, nullable=False, index=False, unique=False)
    updated_at = db.Column(db.DateTime, nullable=True, onupdate=datetime.datetime.utcnow)
    created_at = db.Column(db.DateTime, nullable=False, default=datetime.datetime.utcnow)
    UniqueConstraint("financial_year_start", "service_id", name="ix_annual_billing_service_id")
    service = db.relationship(Service, backref=db.backref("annual_billing", uselist=True))

    def serialize_free_sms_items(self) -> dict:
        return {
            "free_sms_fragment_limit": self.free_sms_fragment_limit,
            "financial_year_start": self.financial_year_start,
        }

    def serialize(self) -> dict:
        def serialize_service() -> dict:
            return {"id": str(self.service_id), "name": self.service.name}

        return {
            "id": str(self.id),
            "free_sms_fragment_limit": self.free_sms_fragment_limit,
            "service_id": self.service_id,
            "financial_year_start": self.financial_year_start,
            "created_at": self.created_at.strftime(DATETIME_FORMAT),
            "updated_at": self.updated_at.strftime(DATETIME_FORMAT) if self.updated_at else None,
            "service": serialize_service() if self.service else None,
        }


class InboundNumber(BaseModel):
    __tablename__ = "inbound_numbers"

    id = db.Column(UUID(as_uuid=True), primary_key=True, default=uuid.uuid4)
    number = db.Column(db.String(11), unique=True, nullable=False)
    provider = db.Column(db.String(), nullable=False)
    service_id = db.Column(
        UUID(as_uuid=True),
        db.ForeignKey("services.id"),
        unique=True,
        index=True,
        nullable=True,
    )
    service = db.relationship(Service, backref=db.backref("inbound_number", uselist=False))
    active = db.Column(db.Boolean, index=False, unique=False, nullable=False, default=True)
    created_at = db.Column(db.DateTime, default=datetime.datetime.utcnow, nullable=False)
    updated_at = db.Column(db.DateTime, nullable=True, onupdate=datetime.datetime.utcnow)

    def serialize(self) -> dict:
        def serialize_service() -> dict:
            return {"id": str(self.service_id), "name": self.service.name}

        return {
            "id": str(self.id),
            "number": self.number,
            "provider": self.provider,
            "service": serialize_service() if self.service else None,
            "active": self.active,
            "created_at": self.created_at.strftime(DATETIME_FORMAT),
            "updated_at": self.updated_at.strftime(DATETIME_FORMAT) if self.updated_at else None,
        }


class ServiceSmsSender(BaseModel):
    __tablename__ = "service_sms_senders"

    id = db.Column(UUID(as_uuid=True), primary_key=True, default=uuid.uuid4)
    sms_sender = db.Column(db.String(11), nullable=False)
    service_id = db.Column(
        UUID(as_uuid=True),
        db.ForeignKey("services.id"),
        index=True,
        nullable=False,
        unique=False,
    )
    service = db.relationship(Service, backref=db.backref("service_sms_senders", uselist=True))
    is_default = db.Column(db.Boolean, nullable=False, default=True)
    archived = db.Column(db.Boolean, nullable=False, default=False)
    inbound_number_id = db.Column(
        UUID(as_uuid=True),
        db.ForeignKey("inbound_numbers.id"),
        unique=True,
        index=True,
        nullable=True,
    )
    inbound_number = db.relationship(InboundNumber, backref=db.backref("inbound_number", uselist=False))
    created_at = db.Column(db.DateTime, default=datetime.datetime.utcnow, nullable=False)
    updated_at = db.Column(db.DateTime, nullable=True, onupdate=datetime.datetime.utcnow)

    def get_reply_to_text(self):
        return try_validate_and_format_phone_number(self.sms_sender)

    def serialize(self) -> dict:
        return {
            "id": str(self.id),
            "sms_sender": self.sms_sender,
            "service_id": str(self.service_id),
            "is_default": self.is_default,
            "archived": self.archived,
            "inbound_number_id": str(self.inbound_number_id) if self.inbound_number_id else None,
            "created_at": self.created_at.strftime(DATETIME_FORMAT),
            "updated_at": self.updated_at.strftime(DATETIME_FORMAT) if self.updated_at else None,
        }


class ServicePermission(BaseModel):
    __tablename__ = "service_permissions"

    service_id = db.Column(
        UUID(as_uuid=True),
        db.ForeignKey("services.id"),
        primary_key=True,
        index=True,
        nullable=False,
    )
    permission = db.Column(
        db.String(255),
        db.ForeignKey("service_permission_types.name"),
        index=True,
        primary_key=True,
        nullable=False,
    )
    created_at = db.Column(db.DateTime, default=datetime.datetime.utcnow, nullable=False)

    service_permission_types = db.relationship(Service, backref=db.backref("permissions", cascade="all, delete-orphan"))

    def __repr__(self):
        return "<{} has service permission: {}>".format(self.service_id, self.permission)


MOBILE_TYPE = "mobile"
EMAIL_TYPE = "email"

SAFELIST_RECIPIENT_TYPE = [MOBILE_TYPE, EMAIL_TYPE]
safelist_recipient_types = db.Enum(*SAFELIST_RECIPIENT_TYPE, name="recipient_type")


class ServiceSafelist(BaseModel):
    __tablename__ = "service_safelist"

    id = db.Column(UUID(as_uuid=True), primary_key=True, default=uuid.uuid4)
    service_id = db.Column(UUID(as_uuid=True), db.ForeignKey("services.id"), index=True, nullable=False)
    service = db.relationship("Service", backref="safelist")
    recipient_type = db.Column(safelist_recipient_types, nullable=False)
    recipient = db.Column(db.String(255), nullable=False)
    created_at = db.Column(db.DateTime, default=datetime.datetime.utcnow)

    @classmethod
    def from_string(cls, service_id, recipient_type, recipient):
        instance = cls(service_id=service_id, recipient_type=recipient_type)

        try:
            if recipient_type == MOBILE_TYPE:
                validate_phone_number(recipient, international=True)
                instance.recipient = recipient
            elif recipient_type == EMAIL_TYPE:
                validate_email_address(recipient)
                instance.recipient = recipient
            else:
                raise ValueError("Invalid recipient type")
        except InvalidPhoneError:
            raise ValueError('Invalid safelist: "{}"'.format(recipient))
        except InvalidEmailError:
            raise ValueError('Invalid safelist: "{}"'.format(recipient))
        else:
            return instance

    def __repr__(self):
        return "Recipient {} of type: {}".format(self.recipient, self.recipient_type)


class ServiceInboundApi(BaseModel, Versioned):
    __tablename__ = "service_inbound_api"
    id = db.Column(UUID(as_uuid=True), primary_key=True, default=uuid.uuid4)
    service_id = db.Column(
        UUID(as_uuid=True),
        db.ForeignKey("services.id"),
        index=True,
        nullable=False,
        unique=True,
    )
    service = db.relationship("Service", backref="inbound_api")
    url = db.Column(db.String(), nullable=False)
    _bearer_token = db.Column("bearer_token", db.String(), nullable=False)
    created_at = db.Column(db.DateTime, default=datetime.datetime.utcnow, nullable=False)
    updated_at = db.Column(db.DateTime, nullable=True)
    updated_by = db.relationship("User")
    updated_by_id = db.Column(UUID(as_uuid=True), db.ForeignKey("users.id"), index=True, nullable=False)

    @property
    def bearer_token(self):
        if self._bearer_token:
            return signer_bearer_token.verify(self._bearer_token)
        return None

    @bearer_token.setter
    def bearer_token(self, bearer_token):
        if bearer_token:
            self._bearer_token = signer_bearer_token.sign(str(bearer_token))

    def serialize(self) -> dict:
        return {
            "id": str(self.id),
            "service_id": str(self.service_id),
            "url": self.url,
            "updated_by_id": str(self.updated_by_id),
            "created_at": self.created_at.strftime(DATETIME_FORMAT),
            "updated_at": self.updated_at.strftime(DATETIME_FORMAT) if self.updated_at else None,
        }


class ServiceCallbackApi(BaseModel, Versioned):
    __tablename__ = "service_callback_api"
    id = db.Column(UUID(as_uuid=True), primary_key=True, default=uuid.uuid4)
    service_id = db.Column(UUID(as_uuid=True), db.ForeignKey("services.id"), index=True, nullable=False)
    service = db.relationship("Service", backref="service_callback_api")
    url = db.Column(db.String(), nullable=False)
    callback_type = db.Column(db.String(), db.ForeignKey("service_callback_type.name"), nullable=True)
    _bearer_token = db.Column("bearer_token", db.String(), nullable=False)
    created_at = db.Column(db.DateTime, default=datetime.datetime.utcnow, nullable=False)
    updated_at = db.Column(db.DateTime, nullable=True)
    updated_by = db.relationship("User")
    updated_by_id = db.Column(UUID(as_uuid=True), db.ForeignKey("users.id"), index=True, nullable=False)

    __table_args__ = (UniqueConstraint("service_id", "callback_type", name="uix_service_callback_type"),)

    @property
    def bearer_token(self):
        if self._bearer_token:
            return signer_bearer_token.verify(self._bearer_token)
        return None

    @bearer_token.setter
    def bearer_token(self, bearer_token):
        if bearer_token:
            self._bearer_token = signer_bearer_token.sign(str(bearer_token))

    def serialize(self) -> dict:
        return {
            "id": str(self.id),
            "service_id": str(self.service_id),
            "url": self.url,
            "updated_by_id": str(self.updated_by_id),
            "created_at": self.created_at.strftime(DATETIME_FORMAT),
            "updated_at": self.updated_at.strftime(DATETIME_FORMAT) if self.updated_at else None,
        }


class ServiceCallbackType(BaseModel):
    __tablename__ = "service_callback_type"

    name = db.Column(db.String, primary_key=True)


class ApiKey(BaseModel, Versioned):
    __tablename__ = "api_keys"

    id = db.Column(UUID(as_uuid=True), primary_key=True, default=uuid.uuid4)
    name = db.Column(db.String(255), nullable=False)
    _secret = db.Column("secret", db.String(255), unique=True, nullable=False)
    service_id = db.Column(UUID(as_uuid=True), db.ForeignKey("services.id"), index=True, nullable=False)
    service = db.relationship("Service", backref="api_keys")
    key_type = db.Column(db.String(255), db.ForeignKey("key_types.name"), index=True, nullable=False)
    expiry_date = db.Column(db.DateTime)
    created_at = db.Column(
        db.DateTime,
        index=False,
        unique=False,
        nullable=False,
        default=datetime.datetime.utcnow,
    )
    updated_at = db.Column(
        db.DateTime,
        index=False,
        unique=False,
        nullable=True,
        onupdate=datetime.datetime.utcnow,
    )
    created_by = db.relationship("User")
    created_by_id = db.Column(UUID(as_uuid=True), db.ForeignKey("users.id"), index=True, nullable=False)

    __table_args__ = (
        Index(
            "uix_service_to_key_name",
            "service_id",
            "name",
            unique=True,
            postgresql_where=expiry_date.is_(None),
        ),
    )

    @property
    def secret(self):
        if self._secret:
            return signer_api_key.verify(self._secret)
        return None

    @secret.setter
    def secret(self, secret):
        if secret:
            self._secret = signer_api_key.sign(str(secret))


ApiKeyType = Literal["normal", "team", "test"]
KEY_TYPE_NORMAL: Literal["normal"] = "normal"
KEY_TYPE_TEAM: Literal["team"] = "team"
KEY_TYPE_TEST: Literal["test"] = "test"


class KeyTypes(BaseModel):
    __tablename__ = "key_types"

    name = db.Column(db.String(255), primary_key=True)


class TemplateProcessTypes(BaseModel):
    __tablename__ = "template_process_type"
    name = db.Column(db.String(255), primary_key=True)


class TemplateFolder(BaseModel):
    __tablename__ = "template_folder"

    id = db.Column(UUID(as_uuid=True), primary_key=True, default=uuid.uuid4)
    service_id = db.Column(UUID(as_uuid=True), db.ForeignKey("services.id"), nullable=False)
    name = db.Column(db.String, nullable=False)
    parent_id = db.Column(UUID(as_uuid=True), db.ForeignKey("template_folder.id"), nullable=True)

    service = db.relationship("Service", backref="all_template_folders")
    parent = db.relationship("TemplateFolder", remote_side=[id], backref="subfolders")
    users = db.relationship(
        "ServiceUser",
        uselist=True,
        backref=db.backref("folders", foreign_keys="user_folder_permissions.c.template_folder_id"),
        secondary="user_folder_permissions",
        primaryjoin="TemplateFolder.id == user_folder_permissions.c.template_folder_id",
    )

    __table_args__: Iterable[Any] = (UniqueConstraint("id", "service_id", name="ix_id_service_id"), {})

    def serialize(self) -> dict:
        return {
            "id": self.id,
            "name": self.name,
            "parent_id": self.parent_id,
            "service_id": self.service_id,
            "users_with_permission": self.get_users_with_permission(),
        }

    def is_parent_of(self, other):
        while other.parent is not None:
            if other.parent == self:
                return True
            other = other.parent
        return False

    def get_users_with_permission(self):
        service_users = self.users
        users_with_permission = [str(service_user.user_id) for service_user in service_users]

        return users_with_permission


template_folder_map = db.Table(
    "template_folder_map",
    db.Model.metadata,
    # template_id is a primary key as a template can only belong in one folder
    db.Column(
        "template_id",
        UUID(as_uuid=True),
        db.ForeignKey("templates.id"),
        primary_key=True,
        nullable=False,
    ),
    db.Column(
        "template_folder_id",
        UUID(as_uuid=True),
        db.ForeignKey("template_folder.id"),
        nullable=False,
    ),
)


PRECOMPILED_TEMPLATE_NAME = "Pre-compiled PDF"


class TemplateBase(BaseModel):
    __abstract__ = True

    def __init__(self, **kwargs):
        if "template_type" in kwargs:
            self.template_type = kwargs.pop("template_type")

        super().__init__(**kwargs)

    id = db.Column(UUID(as_uuid=True), primary_key=True, default=uuid.uuid4)
    name = db.Column(db.String(255), nullable=False)
    template_type: TemplateType = db.Column(template_types, nullable=False)
    created_at = db.Column(db.DateTime, nullable=False, default=datetime.datetime.utcnow)
    updated_at = db.Column(db.DateTime, onupdate=datetime.datetime.utcnow)
    content = db.Column(db.Text, nullable=False)
    archived = db.Column(db.Boolean, nullable=False, default=False)
    hidden = db.Column(db.Boolean, nullable=False, default=False)
    subject = db.Column(db.Text)
    postage = db.Column(db.String, nullable=True)
    CheckConstraint(
        """
        CASE WHEN template_type = 'letter' THEN
            postage is not null and postage in ('first', 'second')
        ELSE
            postage is null
        END
    """
    )

    @classmethod
    def from_json(cls, data):
        fields = data.copy()
        fields["created_by_id"] = fields.pop("created_by", None)
        fields.pop("redact_personalisation", None)
        fields.pop("reply_to_text", None)
        return cls(**fields)

    @declared_attr
    def service_id(cls):
        return db.Column(UUID(as_uuid=True), db.ForeignKey("services.id"), index=True, nullable=False)

    @declared_attr
    def created_by_id(cls):
        return db.Column(UUID(as_uuid=True), db.ForeignKey("users.id"), index=True, nullable=False)

    @declared_attr
    def created_by(cls):
        return db.relationship("User")

    @declared_attr
    def process_type(cls):
        return db.Column(
            db.String(255),
            db.ForeignKey("template_process_type.name"),
            index=True,
            nullable=False,
            default=NORMAL,
        )

    def queue_to_use(self):
        return {
            NORMAL: QueueNames.NORMAL,
            PRIORITY: QueueNames.PRIORITY,
            BULK: QueueNames.BULK,
        }[self.process_type]

    redact_personalisation = association_proxy("template_redacted", "redact_personalisation")

    @declared_attr
    def service_letter_contact_id(cls):
        return db.Column(
            UUID(as_uuid=True),
            db.ForeignKey("service_letter_contacts.id"),
            nullable=True,
        )

    @declared_attr
    def service_letter_contact(cls):
        return db.relationship("ServiceLetterContact", viewonly=True)

    @property
    def reply_to(self):
        if self.template_type == LETTER_TYPE:
            return self.service_letter_contact_id
        else:
            return None

    @reply_to.setter
    def reply_to(self, value):
        if self.template_type == LETTER_TYPE:
            self.service_letter_contact_id = value
        elif value is None:
            pass
        else:
            raise ValueError("Unable to set sender for {} template".format(self.template_type))

    def get_reply_to_text(self):
        if self.template_type == LETTER_TYPE:
            return self.service_letter_contact.contact_block if self.service_letter_contact else None
        elif self.template_type == EMAIL_TYPE:
            return self.service.get_default_reply_to_email_address()
        elif self.template_type == SMS_TYPE:
            return try_validate_and_format_phone_number(self.service.get_default_sms_sender())
        else:
            return None

    @hybrid_property
    def is_precompiled_letter(self):
        return self.hidden and self.name == PRECOMPILED_TEMPLATE_NAME and self.template_type == LETTER_TYPE

    @is_precompiled_letter.setter  # type: ignore
    def is_precompiled_letter(self, value):
        pass

    def _as_utils_template(self):
        if self.template_type == EMAIL_TYPE:
            return PlainTextEmailTemplate({"content": self.content, "subject": self.subject})
        if self.template_type == SMS_TYPE:
            return SMSMessageTemplate({"content": self.content})
        if self.template_type == LETTER_TYPE:
            return LetterPrintTemplate(
                {"content": self.content, "subject": self.subject},
                contact_block=self.service.get_default_letter_contact(),
            )

    def serialize(self) -> dict:
        serialized = {
            "id": str(self.id),
            "type": self.template_type,
            "created_at": self.created_at.strftime(DATETIME_FORMAT),
            "updated_at": self.updated_at.strftime(DATETIME_FORMAT) if self.updated_at else None,
            "created_by": self.created_by.email_address,
            "version": self.version,
            "body": self.content,
            "subject": self.subject if self.template_type != SMS_TYPE else None,
            "name": self.name,
            "personalisation": {
                key: {
                    "required": True,
                }
                for key in self._as_utils_template().placeholders
            },
            "postage": self.postage,
        }

        return serialized


class Template(TemplateBase):
    __tablename__ = "templates"

    service = db.relationship("Service", backref="templates")
    version = db.Column(db.Integer, default=0, nullable=False)

    folder = db.relationship(
        "TemplateFolder",
        secondary=template_folder_map,
        uselist=False,
        # eagerly load the folder whenever the template object is fetched
        lazy="joined",
        backref=db.backref("templates"),
    )

    def get_link(self):
        # TODO: use "/v2/" route once available
        return url_for(
            "template.get_template_by_id_and_service_id",
            service_id=self.service_id,
            template_id=self.id,
            _external=True,
        )

    @classmethod
    def from_json(cls, data, folder=None):
        """
        Assumption: data has been validated appropriately.
        Returns a Template object based on the provided data.
        """
        fields = data.copy()

        if fields.get("service"):
            fields["service_id"] = fields.pop("service")

        fields.pop("template_redacted", None)

        if folder:
            fields["folder"] = folder
        else:
            fields.pop("folder", None)

        return super(Template, cls).from_json(fields)


class TemplateRedacted(BaseModel):
    __tablename__ = "template_redacted"

    template_id = db.Column(
        UUID(as_uuid=True),
        db.ForeignKey("templates.id"),
        primary_key=True,
        nullable=False,
    )
    redact_personalisation = db.Column(db.Boolean, nullable=False, default=False)
    updated_at = db.Column(db.DateTime, nullable=False, default=datetime.datetime.utcnow)
    updated_by_id = db.Column(UUID(as_uuid=True), db.ForeignKey("users.id"), nullable=False, index=True)
    updated_by = db.relationship("User")

    # uselist=False as this is a one-to-one relationship
    template = db.relationship(
        "Template",
        uselist=False,
        backref=db.backref("template_redacted", uselist=False),
    )


class TemplateHistory(TemplateBase):
    __tablename__ = "templates_history"

    service = db.relationship("Service")
    version = db.Column(db.Integer, primary_key=True, nullable=False)

    @classmethod
    def from_json(cls, data):
        fields = data.copy()

        if fields.get("service"):
            fields["service_id"] = fields.pop("service")

        fields.pop("template_redacted", None)
        fields.pop("folder", None)
        return super(TemplateHistory, cls).from_json(fields)

    @declared_attr
    def template_redacted(cls):
        return db.relationship(
            "TemplateRedacted",
            foreign_keys=[cls.id],
            primaryjoin="TemplateRedacted.template_id == TemplateHistory.id",
        )

    def get_link(self):
        return url_for(
            "v2_template.get_template_by_id",
            template_id=self.id,
            version=self.version,
            _external=True,
        )


SNS_PROVIDER = "sns"
SES_PROVIDER = "ses"

SMS_PROVIDERS = [SNS_PROVIDER]
EMAIL_PROVIDERS = [SES_PROVIDER]
PROVIDERS = SMS_PROVIDERS + EMAIL_PROVIDERS

NotificationType = Literal["email", "sms", "letter"]
NOTIFICATION_TYPE = [EMAIL_TYPE, SMS_TYPE, LETTER_TYPE]
notification_types = db.Enum(*NOTIFICATION_TYPE, name="notification_type")


class ProviderRates(BaseModel):
    __tablename__ = "provider_rates"

    id = db.Column(UUID(as_uuid=True), primary_key=True, default=uuid.uuid4)
    valid_from = db.Column(db.DateTime, nullable=False)
    rate = db.Column(db.Numeric(), nullable=False)
    provider_id = db.Column(
        UUID(as_uuid=True),
        db.ForeignKey("provider_details.id"),
        index=True,
        nullable=False,
    )
    provider = db.relationship("ProviderDetails", backref=db.backref("provider_rates", lazy="dynamic"))


class ProviderDetails(BaseModel):
    __tablename__ = "provider_details"

    id = db.Column(UUID(as_uuid=True), primary_key=True, default=uuid.uuid4)
    display_name = db.Column(db.String, nullable=False)
    identifier = db.Column(db.String, nullable=False)
    priority = db.Column(db.Integer, nullable=False)
    notification_type = db.Column(notification_types, nullable=False)
    active = db.Column(db.Boolean, default=False, nullable=False)
    version = db.Column(db.Integer, default=1, nullable=False)
    updated_at = db.Column(db.DateTime, nullable=True, onupdate=datetime.datetime.utcnow)
    created_by_id = db.Column(UUID(as_uuid=True), db.ForeignKey("users.id"), index=True, nullable=True)
    created_by = db.relationship("User")
    supports_international = db.Column(db.Boolean, nullable=False, default=False)


class ProviderDetailsHistory(BaseModel, HistoryModel):
    __tablename__ = "provider_details_history"

    id = db.Column(UUID(as_uuid=True), primary_key=True, nullable=False)
    display_name = db.Column(db.String, nullable=False)
    identifier = db.Column(db.String, nullable=False)
    priority = db.Column(db.Integer, nullable=False)
    notification_type = db.Column(notification_types, nullable=False)
    active = db.Column(db.Boolean, nullable=False)
    version = db.Column(db.Integer, primary_key=True, nullable=False)
    updated_at = db.Column(db.DateTime, nullable=True, onupdate=datetime.datetime.utcnow)
    created_by_id = db.Column(UUID(as_uuid=True), db.ForeignKey("users.id"), index=True, nullable=True)
    created_by = db.relationship("User")
    supports_international = db.Column(db.Boolean, nullable=False, default=False)


JOB_STATUS_PENDING = "pending"
JOB_STATUS_IN_PROGRESS = "in progress"
JOB_STATUS_FINISHED = "finished"
JOB_STATUS_SENDING_LIMITS_EXCEEDED = "sending limits exceeded"
JOB_STATUS_SCHEDULED = "scheduled"
JOB_STATUS_CANCELLED = "cancelled"
JOB_STATUS_READY_TO_SEND = "ready to send"
JOB_STATUS_SENT_TO_DVLA = "sent to dvla"
JOB_STATUS_ERROR = "error"
JOB_STATUS_TYPES = [
    JOB_STATUS_PENDING,
    JOB_STATUS_IN_PROGRESS,
    JOB_STATUS_FINISHED,
    JOB_STATUS_SENDING_LIMITS_EXCEEDED,
    JOB_STATUS_SCHEDULED,
    JOB_STATUS_CANCELLED,
    JOB_STATUS_READY_TO_SEND,
    JOB_STATUS_SENT_TO_DVLA,
    JOB_STATUS_ERROR,
]


class JobStatus(BaseModel):
    __tablename__ = "job_status"

    name = db.Column(db.String(255), primary_key=True)


class Job(BaseModel):
    __tablename__ = "jobs"

    id = db.Column(UUID(as_uuid=True), primary_key=True, default=uuid.uuid4)
    original_file_name = db.Column(db.String, nullable=False)
    service_id = db.Column(
        UUID(as_uuid=True),
        db.ForeignKey("services.id"),
        index=True,
        unique=False,
        nullable=False,
    )
    service = db.relationship("Service", backref=db.backref("jobs", lazy="dynamic"))
    template_id = db.Column(UUID(as_uuid=True), db.ForeignKey("templates.id"), index=True, unique=False)
    template = db.relationship("Template", backref=db.backref("jobs", lazy="dynamic"))
    template_version = db.Column(db.Integer, nullable=False)
    created_at = db.Column(
        db.DateTime,
        index=False,
        unique=False,
        nullable=False,
        default=datetime.datetime.utcnow,
    )
    updated_at = db.Column(
        db.DateTime,
        index=False,
        unique=False,
        nullable=True,
        onupdate=datetime.datetime.utcnow,
    )
    notification_count = db.Column(db.Integer, nullable=False)
    notifications_sent = db.Column(db.Integer, nullable=False, default=0)
    notifications_delivered = db.Column(db.Integer, nullable=False, default=0)
    notifications_failed = db.Column(db.Integer, nullable=False, default=0)

    processing_started = db.Column(db.DateTime, index=False, unique=False, nullable=True)
    processing_finished = db.Column(db.DateTime, index=False, unique=False, nullable=True)
    created_by = db.relationship("User")
    created_by_id = db.Column(UUID(as_uuid=True), db.ForeignKey("users.id"), index=True, nullable=True)
    api_key_id = db.Column(UUID(as_uuid=True), db.ForeignKey("api_keys.id"), index=True, nullable=True)
    api_key = db.relationship("ApiKey")
    scheduled_for = db.Column(db.DateTime, index=True, unique=False, nullable=True)
    job_status = db.Column(
        db.String(255),
        db.ForeignKey("job_status.name"),
        index=True,
        nullable=False,
        default="pending",
    )
    archived = db.Column(db.Boolean, nullable=False, default=False)
    sender_id = db.Column(UUID(as_uuid=True), index=False, unique=False, nullable=True)


VERIFY_CODE_TYPES = [EMAIL_TYPE, SMS_TYPE]


class VerifyCode(BaseModel):
    __tablename__ = "verify_codes"

    id = db.Column(UUID(as_uuid=True), primary_key=True, default=uuid.uuid4)
    user_id = db.Column(UUID(as_uuid=True), db.ForeignKey("users.id"), index=True, nullable=False)
    user = db.relationship("User", backref=db.backref("verify_codes", lazy="dynamic"))
    _code = db.Column(db.String, nullable=False)
    code_type = db.Column(
        db.Enum(*VERIFY_CODE_TYPES, name="verify_code_types"),
        index=False,
        unique=False,
        nullable=False,
    )
    expiry_datetime = db.Column(db.DateTime, nullable=False)
    code_used = db.Column(db.Boolean, default=False)
    created_at = db.Column(
        db.DateTime,
        index=False,
        unique=False,
        nullable=False,
        default=datetime.datetime.utcnow,
    )

    @property
    def code(self):
        raise AttributeError("Code not readable")

    @code.setter
    def code(self, cde):
        self._code = hashpw(cde)

    def check_code(self, cde):
        return check_hash(cde, self._code)


NOTIFICATION_CANCELLED = "cancelled"
NOTIFICATION_CREATED = "created"
NOTIFICATION_SENDING = "sending"
NOTIFICATION_SENT = "sent"
NOTIFICATION_DELIVERED = "delivered"
NOTIFICATION_PENDING = "pending"
NOTIFICATION_FAILED = "failed"
NOTIFICATION_TECHNICAL_FAILURE = "technical-failure"
NOTIFICATION_TEMPORARY_FAILURE = "temporary-failure"
NOTIFICATION_PERMANENT_FAILURE = "permanent-failure"
NOTIFICATION_PENDING_VIRUS_CHECK = "pending-virus-check"
NOTIFICATION_VALIDATION_FAILED = "validation-failed"
NOTIFICATION_VIRUS_SCAN_FAILED = "virus-scan-failed"
NOTIFICATION_RETURNED_LETTER = "returned-letter"
NOTIFICATION_CONTAINS_PII = "pii-check-failed"

NOTIFICATION_STATUS_TYPES_FAILED = [
    NOTIFICATION_TECHNICAL_FAILURE,
    NOTIFICATION_TEMPORARY_FAILURE,
    NOTIFICATION_PERMANENT_FAILURE,
    NOTIFICATION_VALIDATION_FAILED,
    NOTIFICATION_VIRUS_SCAN_FAILED,
    NOTIFICATION_RETURNED_LETTER,
    NOTIFICATION_CONTAINS_PII,
    NOTIFICATION_FAILED,
]

NOTIFICATION_STATUS_TYPES_COMPLETED = [
    NOTIFICATION_SENT,
    NOTIFICATION_DELIVERED,
    NOTIFICATION_FAILED,
    NOTIFICATION_TECHNICAL_FAILURE,
    NOTIFICATION_TEMPORARY_FAILURE,
    NOTIFICATION_PERMANENT_FAILURE,
    NOTIFICATION_RETURNED_LETTER,
    NOTIFICATION_CANCELLED,
]

NOTIFICATION_STATUS_SUCCESS = [NOTIFICATION_SENT, NOTIFICATION_DELIVERED]

NOTIFICATION_STATUS_TYPES_BILLABLE_FOR_LETTERS = [
    NOTIFICATION_SENDING,
    NOTIFICATION_DELIVERED,
    NOTIFICATION_RETURNED_LETTER,
]

NOTIFICATION_STATUS_TYPES_BILLABLE = [
    NOTIFICATION_SENDING,
    NOTIFICATION_SENT,
    NOTIFICATION_DELIVERED,
    NOTIFICATION_FAILED,
    NOTIFICATION_TEMPORARY_FAILURE,
    NOTIFICATION_PERMANENT_FAILURE,
    NOTIFICATION_RETURNED_LETTER,
]

NOTIFICATION_STATUS_TYPES = [
    NOTIFICATION_CANCELLED,
    NOTIFICATION_CREATED,
    NOTIFICATION_SENDING,
    NOTIFICATION_SENT,
    NOTIFICATION_DELIVERED,
    NOTIFICATION_PENDING,
    NOTIFICATION_FAILED,
    NOTIFICATION_TECHNICAL_FAILURE,
    NOTIFICATION_TEMPORARY_FAILURE,
    NOTIFICATION_PERMANENT_FAILURE,
    NOTIFICATION_PENDING_VIRUS_CHECK,
    NOTIFICATION_VALIDATION_FAILED,
    NOTIFICATION_VIRUS_SCAN_FAILED,
    NOTIFICATION_RETURNED_LETTER,
    NOTIFICATION_CONTAINS_PII,
]

NOTIFICATION_STATUS_TYPES_NON_BILLABLE = list(set(NOTIFICATION_STATUS_TYPES) - set(NOTIFICATION_STATUS_TYPES_BILLABLE))

NOTIFICATION_STATUS_TYPES_ENUM = db.Enum(*NOTIFICATION_STATUS_TYPES, name="notify_status_type")

NOTIFICATION_STATUS_LETTER_ACCEPTED = "accepted"
NOTIFICATION_STATUS_LETTER_RECEIVED = "received"

DVLA_RESPONSE_STATUS_SENT = "Sent"

FIRST_CLASS = "first"
SECOND_CLASS = "second"
POSTAGE_TYPES = [FIRST_CLASS, SECOND_CLASS]
RESOLVE_POSTAGE_FOR_FILE_NAME = {FIRST_CLASS: 1, SECOND_CLASS: 2}

# Bounce types
NOTIFICATION_HARD_BOUNCE = "hard-bounce"
NOTIFICATION_SOFT_BOUNCE = "soft-bounce"
NOTIFICATION_UNKNOWN_BOUNCE = "unknown-bounce"
# List
NOTIFICATION_FEEDBACK_TYPES = [NOTIFICATION_HARD_BOUNCE, NOTIFICATION_SOFT_BOUNCE, NOTIFICATION_UNKNOWN_BOUNCE]

# Hard bounce sub-types
NOTIFICATION_HARD_GENERAL = "general"
NOTIFICATION_HARD_NOEMAIL = "no-email"
NOTIFICATION_HARD_SUPPRESSED = "suppressed"
NOTIFICATION_HARD_ONACCOUNTSUPPRESSIONLIST = "on-account-suppression-list"
# List
NOTIFICATION_HARD_BOUNCE_TYPES = [
    NOTIFICATION_HARD_GENERAL,
    NOTIFICATION_HARD_NOEMAIL,
    NOTIFICATION_HARD_SUPPRESSED,
    NOTIFICATION_HARD_ONACCOUNTSUPPRESSIONLIST,
]

# Soft bounce sub-types
NOTIFICATION_SOFT_GENERAL = "general"
NOTIFICATION_SOFT_MAILBOXFULL = "mailbox-full"
NOTIFICATION_SOFT_MESSAGETOOLARGE = "message-too-large"
NOTIFICATION_SOFT_CONTENTREJECTED = "content-rejected"
NOTIFICATION_SOFT_ATTACHMENTREJECTED = "attachment-rejected"
# List
NOTIFICATION_SOFT_BOUNCE_TYPES = [
    NOTIFICATION_SOFT_GENERAL,
    NOTIFICATION_SOFT_MAILBOXFULL,
    NOTIFICATION_SOFT_MESSAGETOOLARGE,
    NOTIFICATION_SOFT_CONTENTREJECTED,
    NOTIFICATION_SOFT_ATTACHMENTREJECTED,
]
NOTIFICATION_UNKNOWN_BOUNCE_SUBTYPE = "unknown-bounce-subtype"


class NotificationStatusTypes(BaseModel):
    __tablename__ = "notification_status_types"

    name = db.Column(db.String(), primary_key=True)


class Notification(BaseModel):
    __tablename__ = "notifications"

    id = db.Column(UUID(as_uuid=True), primary_key=True, default=uuid.uuid4)
    to = db.Column(db.SensitiveString, nullable=False)
    normalised_to = db.Column(db.SensitiveString, nullable=True)
    job_id = db.Column(UUID(as_uuid=True), db.ForeignKey("jobs.id"), index=True, unique=False)
    job = db.relationship("Job", backref=db.backref("notifications", lazy="dynamic"))
    job_row_number = db.Column(db.Integer, nullable=True)
    service_id = db.Column(UUID(as_uuid=True), db.ForeignKey("services.id"), index=True, unique=False)
    service = db.relationship("Service")
    template_id = db.Column(UUID(as_uuid=True), index=True, unique=False)
    template_version = db.Column(db.Integer, nullable=False)
    template = db.relationship("TemplateHistory")
    api_key_id = db.Column(UUID(as_uuid=True), db.ForeignKey("api_keys.id"), index=True, unique=False)
    api_key = db.relationship("ApiKey")
    key_type = db.Column(
        db.String,
        db.ForeignKey("key_types.name"),
        index=True,
        unique=False,
        nullable=False,
    )
    billable_units = db.Column(db.Integer, nullable=False, default=0)
    notification_type = db.Column(notification_types, index=True, nullable=False)
    created_at = db.Column(db.DateTime, index=True, unique=False, nullable=False)
    sent_at = db.Column(db.DateTime, index=False, unique=False, nullable=True)
    sent_by = db.Column(db.String, nullable=True)
    updated_at = db.Column(
        db.DateTime,
        index=False,
        unique=False,
        nullable=True,
        onupdate=datetime.datetime.utcnow,
    )
    status = db.Column(
        "notification_status",
        db.String,
        db.ForeignKey("notification_status_types.name"),
        index=True,
        nullable=True,
        default="created",
        key="status",  # http://docs.sqlalchemy.org/en/latest/core/metadata.html#sqlalchemy.schema.Column
    )
    reference = db.Column(db.String, nullable=True, index=True)
    client_reference = db.Column(db.String, index=True, nullable=True)
    _personalisation = db.Column(db.SensitiveString, nullable=True)

    scheduled_notification = db.relationship("ScheduledNotification", uselist=False)

    client_reference = db.Column(db.String, index=True, nullable=True)

    international = db.Column(db.Boolean, nullable=False, default=False)
    phone_prefix = db.Column(db.String, nullable=True)
    rate_multiplier = db.Column(db.Float(asdecimal=False), nullable=True)

    created_by = db.relationship("User")
    created_by_id = db.Column(UUID(as_uuid=True), db.ForeignKey("users.id"), nullable=True)

    reply_to_text = db.Column(db.String, nullable=True)

    postage = db.Column(db.String, nullable=True)
    provider_response = db.Column(db.Text, nullable=True)
    queue_name = db.Column(db.Text, nullable=True)

    # feedback columns
    feedback_type = db.Column(db.String, nullable=True)
    feedback_subtype = db.Column(db.String, nullable=True)
    ses_feedback_id = db.Column(db.String, nullable=True)
    ses_feedback_date = db.Column(db.DateTime, nullable=True)

    CheckConstraint(
        """
        CASE WHEN notification_type = 'letter' THEN
            postage is not null and postage in ('first', 'second')
        ELSE
            postage is null
        END
    """
    )

    __table_args__: Iterable[Any] = (
        db.ForeignKeyConstraint(
            ["template_id", "template_version"],
            ["templates_history.id", "templates_history.version"],
        ),
        {},
    )

    @property
    def personalisation(self):
        if self._personalisation:
            return signer_personalisation.verify(self._personalisation)
        return {}

    @personalisation.setter
    def personalisation(self, personalisation):
        self._personalisation = signer_personalisation.sign(personalisation or {})

    def completed_at(self):
        if self.status in NOTIFICATION_STATUS_TYPES_COMPLETED:
            return self.updated_at.strftime(DATETIME_FORMAT)

        return None

    def sends_with_custom_number(self):
        sender = self.reply_to_text
        return self.notification_type == SMS_TYPE and sender and sender[0] == "+"

    @staticmethod
    def substitute_status(status_or_statuses):
        """
        static function that takes a status or list of statuses and substitutes our new failure types if it finds
        the deprecated one

        > IN
        'failed'

        < OUT
        ['technical-failure', 'temporary-failure', 'permanent-failure']

        -

        > IN
        ['failed', 'created', 'accepted']

        < OUT
        ['technical-failure', 'temporary-failure', 'permanent-failure', 'created', 'sending']


        -

        > IN
        'delivered'

        < OUT
        ['received']

        :param status_or_statuses: a single status or list of statuses
        :return: a single status or list with the current failure statuses substituted for 'failure'
        """

        def _substitute_status_str(_status):
            return (
                NOTIFICATION_STATUS_TYPES_FAILED
                if _status == NOTIFICATION_FAILED
                else [NOTIFICATION_CREATED, NOTIFICATION_SENDING]
                if _status == NOTIFICATION_STATUS_LETTER_ACCEPTED
                else NOTIFICATION_DELIVERED
                if _status == NOTIFICATION_STATUS_LETTER_RECEIVED
                else [_status]
            )

        def _substitute_status_seq(_statuses):
            return list(set(itertools.chain.from_iterable(_substitute_status_str(status) for status in _statuses)))

        if isinstance(status_or_statuses, str):
            return _substitute_status_str(status_or_statuses)
        return _substitute_status_seq(status_or_statuses)

    @property
    def content(self):
        from app.utils import get_template_instance

        template_object = get_template_instance(self.template.__dict__, self.personalisation)
        return str(template_object)

    @property
    def subject(self):
        from app.utils import get_template_instance

        if self.notification_type != SMS_TYPE:
            template_object = get_template_instance(self.template.__dict__, self.personalisation)
            return template_object.subject

    @property
    def formatted_status(self):
        if current_app.config["FF_BOUNCE_RATE_V1"]:

            def _getStatusByBounceSubtype():
                """Return the status of a notification based on the bounce sub type"""
                if self.feedback_subtype:
                    return {
                        "suppressed": "Blocked",
                        "on-account-suppression-list": "Blocked",
                    }.get(self.feedback_subtype, "No such address")
                else:
                    return "No such address"

            return {
                "email": {
                    "failed": "Failed",
                    "technical-failure": "Tech issue",
                    "temporary-failure": "Content or inbox issue",
                    "permanent-failure": _getStatusByBounceSubtype(),
                    "virus-scan-failed": "Attachment has virus",
                    "delivered": "Delivered",
                    "sending": "In transit",
                    "created": "In transit",
                    "sent": "Delivered",
                },
                "sms": {
                    "failed": "Failed",
                    "technical-failure": "Tech issue",
                    "temporary-failure": "Carrier issue",
                    "permanent-failure": "No such number",
                    "delivered": "Delivered",
                    "sending": "In transit",
                    "created": "In transit",
                    "sent": "Sent",
                },
                "letter": {
                    "technical-failure": "Technical failure",
                    "sending": "Accepted",
                    "created": "Accepted",
                    "delivered": "Received",
                    "returned-letter": "Returned",
                },
            }[self.template.template_type].get(self.status, self.status)

        # -----------------
        # remove this code when FF_BOUNCE_RATE_V1 is removed
        # -----------------
        return {
            "email": {
                "failed": "Failed",
                "technical-failure": "Technical failure",
                "temporary-failure": "Inbox not accepting messages right now",
                "permanent-failure": "Email address doesn’t exist",
                "virus-scan-failed": "Attached file may contain malware",
                "delivered": "Delivered",
                "sending": "Sending",
                "created": "Sending",
                "sent": "Delivered",
            },
            "sms": {
                "failed": "Failed",
                "technical-failure": "Technical failure",
                "temporary-failure": "Phone not accepting messages right now",
                "permanent-failure": "Phone number doesn’t exist",
                "delivered": "Delivered",
                "sending": "Sending",
                "created": "Sending",
                "sent": "Sent",
            },
            "letter": {
                "technical-failure": "Technical failure",
                "sending": "Accepted",
                "created": "Accepted",
                "delivered": "Received",
                "returned-letter": "Returned",
            },
        }[self.template.template_type].get(self.status, self.status)
        # -----------------
        # end remove
        # -----------------

    def get_letter_status(self):
        """
        Return the notification_status, as we should present for letters. The distinction between created and sending is
        a bit more confusing for letters, not to mention that there's no concept of temporary or permanent failure yet.


        """
        # this should only ever be called for letter notifications - it makes no sense otherwise and I'd rather not
        # get the two code flows mixed up at all
        assert self.notification_type == LETTER_TYPE

        if self.status in [NOTIFICATION_CREATED, NOTIFICATION_SENDING]:
            return NOTIFICATION_STATUS_LETTER_ACCEPTED
        elif self.status in [NOTIFICATION_DELIVERED, NOTIFICATION_RETURNED_LETTER]:
            return NOTIFICATION_STATUS_LETTER_RECEIVED
        else:
            # Currently can only be technical-failure OR pending-virus-check OR validation-failed
            return self.status

    def get_created_by_name(self):
        if self.created_by:
            return self.created_by.name
        else:
            return None

    def get_created_by_email_address(self):
        if self.created_by:
            return self.created_by.email_address
        else:
            return None

    def serialize_for_csv(self) -> dict:
        created_at_in_bst = convert_utc_to_local_timezone(self.created_at)
        serialized = {
            "row_number": "" if self.job_row_number is None else self.job_row_number + 1,
            "recipient": self.to,
            "template_name": self.template.name,
            "template_type": self.template.template_type,
            "job_name": self.job.original_file_name if self.job else "",
            "status": self.formatted_status,
            "created_at": created_at_in_bst.strftime("%Y-%m-%d %H:%M:%S"),
            "created_by_name": self.get_created_by_name(),
            "created_by_email_address": self.get_created_by_email_address(),
        }

        return serialized

    def serialize(self) -> dict:
        template_dict = {
            "version": self.template.version,
            "id": self.template.id,
            "uri": self.template.get_link(),
        }

        serialized = {
            "id": self.id,
            "reference": self.client_reference,
            "email_address": self.to if self.notification_type == EMAIL_TYPE else None,
            "phone_number": self.to if self.notification_type == SMS_TYPE else None,
            "line_1": None,
            "line_2": None,
            "line_3": None,
            "line_4": None,
            "line_5": None,
            "line_6": None,
            "postcode": None,
            "type": self.notification_type,
            "status": self.get_letter_status() if self.notification_type == LETTER_TYPE else self.status,
            "provider_response": self.provider_response,
            "template": template_dict,
            "body": self.content,
            "subject": self.subject,
            "created_at": self.created_at.strftime(DATETIME_FORMAT),
            "created_by_name": self.get_created_by_name(),
            "sent_at": self.sent_at.strftime(DATETIME_FORMAT) if self.sent_at else None,
            "completed_at": self.completed_at(),
            "scheduled_for": (
                convert_local_timezone_to_utc(self.scheduled_notification.scheduled_for).strftime(DATETIME_FORMAT)
                if self.scheduled_notification
                else None
            ),
            "postage": self.postage,
        }

        if self.notification_type == LETTER_TYPE:
            col = Columns(self.personalisation)
            serialized["line_1"] = col.get("address_line_1")
            serialized["line_2"] = col.get("address_line_2")
            serialized["line_3"] = col.get("address_line_3")
            serialized["line_4"] = col.get("address_line_4")
            serialized["line_5"] = col.get("address_line_5")
            serialized["line_6"] = col.get("address_line_6")
            serialized["postcode"] = col.get("postcode")
            serialized["estimated_delivery"] = get_letter_timings(
                serialized["created_at"], postage=self.postage
            ).earliest_delivery.strftime(DATETIME_FORMAT)

        return serialized


class NotificationHistory(BaseModel, HistoryModel):
    __tablename__ = "notification_history"

    id = db.Column(UUID(as_uuid=True), primary_key=True)
    job_id = db.Column(UUID(as_uuid=True), db.ForeignKey("jobs.id"), index=True, unique=False)
    job = db.relationship("Job")
    job_row_number = db.Column(db.Integer, nullable=True)
    service_id = db.Column(UUID(as_uuid=True), db.ForeignKey("services.id"), index=True, unique=False)
    service = db.relationship("Service")
    template_id = db.Column(UUID(as_uuid=True), index=True, unique=False)
    template_version = db.Column(db.Integer, nullable=False)
    api_key_id = db.Column(UUID(as_uuid=True), db.ForeignKey("api_keys.id"), index=True, unique=False)
    api_key = db.relationship("ApiKey")
    key_type = db.Column(
        db.String,
        db.ForeignKey("key_types.name"),
        index=True,
        unique=False,
        nullable=False,
    )
    billable_units = db.Column(db.Integer, nullable=False, default=0)
    notification_type = db.Column(notification_types, index=True, nullable=False)
    created_at = db.Column(db.DateTime, index=True, unique=False, nullable=False)
    sent_at = db.Column(db.DateTime, index=False, unique=False, nullable=True)
    sent_by = db.Column(db.String, nullable=True)
    updated_at = db.Column(
        db.DateTime,
        index=False,
        unique=False,
        nullable=True,
        onupdate=datetime.datetime.utcnow,
    )
    status = db.Column(
        "notification_status",
        db.String,
        db.ForeignKey("notification_status_types.name"),
        index=True,
        nullable=True,
        default="created",
        key="status",  # http://docs.sqlalchemy.org/en/latest/core/metadata.html#sqlalchemy.schema.Column
    )
    reference = db.Column(db.String, nullable=True, index=True)
    client_reference = db.Column(db.String, nullable=True)

    international = db.Column(db.Boolean, nullable=False, default=False)
    phone_prefix = db.Column(db.String, nullable=True)
    rate_multiplier = db.Column(db.Float(asdecimal=False), nullable=True)

    created_by_id = db.Column(UUID(as_uuid=True), nullable=True)

    postage = db.Column(db.String, nullable=True)
    queue_name = db.Column(db.Text, nullable=True)

    # feedback columns
    feedback_type = db.Column(db.String, nullable=True)
    feedback_subtype = db.Column(db.String, nullable=True)
    ses_feedback_id = db.Column(db.String, nullable=True)
    ses_feedback_date = db.Column(db.DateTime, nullable=True)

    CheckConstraint(
        """
        CASE WHEN notification_type = 'letter' THEN
            postage is not null and postage in ('first', 'second')
        ELSE
            postage is null
        END
    """
    )

    __table_args__: Iterable[Any] = (
        db.ForeignKeyConstraint(
            ["template_id", "template_version"],
            ["templates_history.id", "templates_history.version"],
        ),
        {},
    )

    @classmethod
    def from_original(cls, notification):
        history = super().from_original(notification)
        history.status = notification.status
        return history

    def update_from_original(self, original):
        super().update_from_original(original)
        self.status = original.status


class ScheduledNotification(BaseModel):
    __tablename__ = "scheduled_notifications"

    id = db.Column(UUID(as_uuid=True), primary_key=True, default=uuid.uuid4)
    notification_id = db.Column(
        UUID(as_uuid=True),
        db.ForeignKey("notifications.id"),
        index=True,
        nullable=False,
    )
    notification = db.relationship("Notification", uselist=False)
    scheduled_for = db.Column(db.DateTime, index=False, nullable=False)
    pending = db.Column(db.Boolean, nullable=False, default=True)


INVITE_PENDING = "pending"
INVITE_ACCEPTED = "accepted"
INVITE_CANCELLED = "cancelled"
INVITED_USER_STATUS_TYPES = [INVITE_PENDING, INVITE_ACCEPTED, INVITE_CANCELLED]


class InviteStatusType(BaseModel):
    __tablename__ = "invite_status_type"

    name = db.Column(db.String, primary_key=True)


class InvitedUser(BaseModel):
    __tablename__ = "invited_users"

    id = db.Column(UUID(as_uuid=True), primary_key=True, default=uuid.uuid4)
    email_address = db.Column(db.String(255), nullable=False)
    user_id = db.Column(UUID(as_uuid=True), db.ForeignKey("users.id"), index=True, nullable=False)
    from_user = db.relationship("User")
    service_id = db.Column(UUID(as_uuid=True), db.ForeignKey("services.id"), index=True, unique=False)
    service = db.relationship("Service")
    created_at = db.Column(
        db.DateTime,
        index=False,
        unique=False,
        nullable=False,
        default=datetime.datetime.utcnow,
    )
    status = db.Column(
        db.Enum(*INVITED_USER_STATUS_TYPES, name="invited_users_status_types"),
        nullable=False,
        default=INVITE_PENDING,
    )
    permissions = db.Column(db.String, nullable=False)
    auth_type = db.Column(
        db.String,
        db.ForeignKey("auth_type.name"),
        index=True,
        nullable=False,
        default=EMAIL_AUTH_TYPE,
    )
    folder_permissions = db.Column(JSONB(none_as_null=True), nullable=False, default=[])

    # would like to have used properties for this but haven't found a way to make them
    # play nice with marshmallow yet
    def get_permissions(self):
        return self.permissions.split(",")


class InvitedOrganisationUser(BaseModel):
    __tablename__ = "invited_organisation_users"

    id = db.Column(UUID(as_uuid=True), primary_key=True, default=uuid.uuid4)
    email_address = db.Column(db.String(255), nullable=False)
    invited_by_id = db.Column(UUID(as_uuid=True), db.ForeignKey("users.id"), nullable=False)
    invited_by = db.relationship("User")
    organisation_id = db.Column(UUID(as_uuid=True), db.ForeignKey("organisation.id"), nullable=False)
    organisation = db.relationship("Organisation")
    created_at = db.Column(db.DateTime, nullable=False, default=datetime.datetime.utcnow)

    status = db.Column(
        db.String,
        db.ForeignKey("invite_status_type.name"),
        nullable=False,
        default=INVITE_PENDING,
    )

    def serialize(self) -> dict:
        return {
            "id": str(self.id),
            "email_address": self.email_address,
            "invited_by": str(self.invited_by_id),
            "organisation": str(self.organisation_id),
            "created_at": self.created_at.strftime(DATETIME_FORMAT),
            "status": self.status,
        }


# Service Permissions
PermissionType = Literal[
    "manage_users",
    "manage_templates",
    "manage_settings",
    "send_texts",
    "send_emails",
    "send_letters",
    "manage_api_keys",
    "platform_admin",
    "view_activity",
]

MANAGE_USERS = "manage_users"
MANAGE_TEMPLATES = "manage_templates"
MANAGE_SETTINGS = "manage_settings"
SEND_TEXTS = "send_texts"
SEND_EMAILS = "send_emails"
SEND_LETTERS = "send_letters"
MANAGE_API_KEYS = "manage_api_keys"
PLATFORM_ADMIN = "platform_admin"
VIEW_ACTIVITY = "view_activity"

# List of permissions
PERMISSION_LIST = [
    MANAGE_USERS,
    MANAGE_TEMPLATES,
    MANAGE_SETTINGS,
    SEND_TEXTS,
    SEND_EMAILS,
    SEND_LETTERS,
    MANAGE_API_KEYS,
    PLATFORM_ADMIN,
    VIEW_ACTIVITY,
]


class Permission(BaseModel):
    __tablename__ = "permissions"

    id = db.Column(UUID(as_uuid=True), primary_key=True, default=uuid.uuid4)
    # Service id is optional, if the service is omitted we will assume the permission is not service specific.
    service_id = db.Column(
        UUID(as_uuid=True),
        db.ForeignKey("services.id"),
        index=True,
        unique=False,
        nullable=True,
    )
    service = db.relationship("Service")
    user_id = db.Column(UUID(as_uuid=True), db.ForeignKey("users.id"), index=True, nullable=False)
    user = db.relationship("User")
    permission: PermissionType = db.Column(
        db.Enum(*PERMISSION_LIST, name="permission_types"),
        index=False,
        unique=False,
        nullable=False,
    )
    created_at = db.Column(
        db.DateTime,
        index=False,
        unique=False,
        nullable=False,
        default=datetime.datetime.utcnow,
    )

    __table_args__ = (UniqueConstraint("service_id", "user_id", "permission", name="uix_service_user_permission"),)


class Event(BaseModel):
    __tablename__ = "events"

    id = db.Column(UUID(as_uuid=True), primary_key=True, default=uuid.uuid4)
    event_type = db.Column(db.String(255), nullable=False)
    created_at = db.Column(
        db.DateTime,
        index=False,
        unique=False,
        nullable=False,
        default=datetime.datetime.utcnow,
    )
    data = db.Column(JSON, nullable=False)


class Rate(BaseModel):
    __tablename__ = "rates"

    id = db.Column(UUID(as_uuid=True), primary_key=True, default=uuid.uuid4)
    valid_from = db.Column(db.DateTime, nullable=False)
    rate = db.Column(db.Float(asdecimal=False), nullable=False)
    notification_type = db.Column(notification_types, index=True, nullable=False)

    def __str__(self):
        the_string = "{}".format(self.rate)
        the_string += " {}".format(self.notification_type)
        the_string += " {}".format(self.valid_from)
        return the_string


class InboundSms(BaseModel):
    __tablename__ = "inbound_sms"

    id = db.Column(UUID(as_uuid=True), primary_key=True, default=uuid.uuid4)
    created_at = db.Column(db.DateTime, nullable=False, default=datetime.datetime.utcnow)
    service_id = db.Column(UUID(as_uuid=True), db.ForeignKey("services.id"), index=True, nullable=False)
    service = db.relationship("Service", backref="inbound_sms")

    notify_number = db.Column(db.String, nullable=False)  # the service's number, that the msg was sent to
    user_number = db.Column(db.String, nullable=False, index=True)  # the end user's number, that the msg was sent from
    provider_date = db.Column(db.DateTime)
    provider_reference = db.Column(db.String)
    provider = db.Column(db.String, nullable=False)
    _content = db.Column("content", db.String, nullable=False)

    @property
    def content(self):
        return signer_inbound_sms.verify(self._content)

    @content.setter
    def content(self, content):
        self._content = signer_inbound_sms.sign(content)

    def serialize(self) -> dict:
        return {
            "id": str(self.id),
            "created_at": self.created_at.strftime(DATETIME_FORMAT),
            "service_id": str(self.service_id),
            "notify_number": self.notify_number,
            "user_number": self.user_number,
            "content": self.content,
        }


class LetterRate(BaseModel):
    __tablename__ = "letter_rates"

    id = db.Column(UUID(as_uuid=True), primary_key=True, default=uuid.uuid4)
    start_date = db.Column(db.DateTime, nullable=False)
    end_date = db.Column(db.DateTime, nullable=True)
    sheet_count = db.Column(db.Integer, nullable=False)  # double sided sheet
    rate = db.Column(db.Numeric(), nullable=False)
    crown = db.Column(db.Boolean, nullable=False)
    post_class = db.Column(db.String, nullable=False)


class ServiceEmailReplyTo(BaseModel):
    __tablename__ = "service_email_reply_to"

    id = db.Column(UUID(as_uuid=True), primary_key=True, default=uuid.uuid4)

    service_id = db.Column(
        UUID(as_uuid=True),
        db.ForeignKey("services.id"),
        unique=False,
        index=True,
        nullable=False,
    )
    service = db.relationship(Service, backref=db.backref("reply_to_email_addresses"))

    email_address = db.Column(db.Text, nullable=False, index=False, unique=False)
    is_default = db.Column(db.Boolean, nullable=False, default=True)
    archived = db.Column(db.Boolean, nullable=False, default=False)
    created_at = db.Column(db.DateTime, nullable=False, default=datetime.datetime.utcnow)
    updated_at = db.Column(db.DateTime, nullable=True, onupdate=datetime.datetime.utcnow)

    def serialize(self) -> dict:
        return {
            "id": str(self.id),
            "service_id": str(self.service_id),
            "email_address": self.email_address,
            "is_default": self.is_default,
            "archived": self.archived,
            "created_at": self.created_at.strftime(DATETIME_FORMAT),
            "updated_at": self.updated_at.strftime(DATETIME_FORMAT) if self.updated_at else None,
        }


class ServiceLetterContact(BaseModel):
    __tablename__ = "service_letter_contacts"

    id = db.Column(UUID(as_uuid=True), primary_key=True, default=uuid.uuid4)

    service_id = db.Column(
        UUID(as_uuid=True),
        db.ForeignKey("services.id"),
        unique=False,
        index=True,
        nullable=False,
    )
    service = db.relationship(Service, backref=db.backref("letter_contacts"))

    contact_block = db.Column(db.Text, nullable=False, index=False, unique=False)
    is_default = db.Column(db.Boolean, nullable=False, default=True)
    archived = db.Column(db.Boolean, nullable=False, default=False)
    created_at = db.Column(db.DateTime, nullable=False, default=datetime.datetime.utcnow)
    updated_at = db.Column(db.DateTime, nullable=True, onupdate=datetime.datetime.utcnow)

    def serialize(self) -> dict:
        return {
            "id": str(self.id),
            "service_id": str(self.service_id),
            "contact_block": self.contact_block,
            "is_default": self.is_default,
            "archived": self.archived,
            "created_at": self.created_at.strftime(DATETIME_FORMAT),
            "updated_at": self.updated_at.strftime(DATETIME_FORMAT) if self.updated_at else None,
        }


class AuthType(BaseModel):
    __tablename__ = "auth_type"

    name = db.Column(db.String, primary_key=True)


class DailySortedLetter(BaseModel):
    __tablename__ = "daily_sorted_letter"

    id = db.Column(UUID(as_uuid=True), primary_key=True, default=uuid.uuid4)
    billing_day = db.Column(db.Date, nullable=False, index=True)
    file_name = db.Column(db.String, nullable=True, index=True)
    unsorted_count = db.Column(db.Integer, nullable=False, default=0)
    sorted_count = db.Column(db.Integer, nullable=False, default=0)
    updated_at = db.Column(db.DateTime, nullable=True, onupdate=datetime.datetime.utcnow)

    __table_args__ = (UniqueConstraint("file_name", "billing_day", name="uix_file_name_billing_day"),)


class FactBilling(BaseModel):
    __tablename__ = "ft_billing"

    bst_date = db.Column(db.Date, nullable=False, primary_key=True, index=True)
    template_id = db.Column(UUID(as_uuid=True), nullable=False, primary_key=True, index=True)
    service_id = db.Column(UUID(as_uuid=True), nullable=False, primary_key=True, index=True)
    notification_type = db.Column(db.Text, nullable=False, primary_key=True)
    provider = db.Column(db.Text, nullable=False, primary_key=True)
    rate_multiplier = db.Column(db.Integer(), nullable=False, primary_key=True)
    international = db.Column(db.Boolean, nullable=False, primary_key=True)
    rate = db.Column(db.Numeric(), nullable=False, primary_key=True)
    postage = db.Column(db.String, nullable=False, primary_key=True)
    billable_units = db.Column(db.Integer(), nullable=True)
    notifications_sent = db.Column(db.Integer(), nullable=True)
    created_at = db.Column(db.DateTime, nullable=False, default=datetime.datetime.utcnow)
    updated_at = db.Column(db.DateTime, nullable=True, onupdate=datetime.datetime.utcnow)


class DateTimeDimension(BaseModel):
    __tablename__ = "dm_datetime"
    bst_date = db.Column(db.Date, nullable=False, primary_key=True, index=True)
    year = db.Column(db.Integer(), nullable=False)
    month = db.Column(db.Integer(), nullable=False)
    month_name = db.Column(db.Text(), nullable=False)
    day = db.Column(db.Integer(), nullable=False)
    bst_day = db.Column(db.Integer(), nullable=False)
    day_of_year = db.Column(db.Integer(), nullable=False)
    week_day_name = db.Column(db.Text(), nullable=False)
    calendar_week = db.Column(db.Integer(), nullable=False)
    quartal = db.Column(db.Text(), nullable=False)
    year_quartal = db.Column(db.Text(), nullable=False)
    year_month = db.Column(db.Text(), nullable=False)
    year_calendar_week = db.Column(db.Text(), nullable=False)
    financial_year = db.Column(db.Integer(), nullable=False)
    utc_daytime_start = db.Column(db.DateTime, nullable=False)
    utc_daytime_end = db.Column(db.DateTime, nullable=False)


Index("ix_dm_datetime_yearmonth", DateTimeDimension.year, DateTimeDimension.month)


class FactNotificationStatus(BaseModel):
    __tablename__ = "ft_notification_status"

    bst_date = db.Column(db.Date, index=True, primary_key=True, nullable=False)
    template_id = db.Column(UUID(as_uuid=True), primary_key=True, index=True, nullable=False)
    service_id = db.Column(
        UUID(as_uuid=True),
        primary_key=True,
        index=True,
        nullable=False,
    )
    job_id = db.Column(UUID(as_uuid=True), primary_key=True, index=True, nullable=False)
    notification_type = db.Column(db.Text, primary_key=True, nullable=False)
    key_type = db.Column(db.Text, primary_key=True, nullable=False)
    notification_status = db.Column(db.Text, primary_key=True, nullable=False)
    notification_count = db.Column(db.Integer(), nullable=False)
    billable_units = db.Column(db.Integer(), nullable=False)
    created_at = db.Column(db.DateTime, nullable=False, default=datetime.datetime.utcnow)
    updated_at = db.Column(db.DateTime, nullable=True, onupdate=datetime.datetime.utcnow)


class Complaint(BaseModel):
    __tablename__ = "complaints"

    id = db.Column(UUID(as_uuid=True), primary_key=True, default=uuid.uuid4)
    notification_id = db.Column(
        UUID(as_uuid=True),
        db.ForeignKey("notification_history.id"),
        index=True,
        nullable=False,
    )
    service_id = db.Column(
        UUID(as_uuid=True),
        db.ForeignKey("services.id"),
        unique=False,
        index=True,
        nullable=False,
    )
    service = db.relationship(Service, backref=db.backref("complaints"))
    ses_feedback_id = db.Column(db.Text, nullable=True)
    complaint_type = db.Column(db.Text, nullable=True)
    complaint_date = db.Column(db.DateTime, nullable=True)
    created_at = db.Column(db.DateTime, nullable=False, default=datetime.datetime.utcnow)

    def serialize(self) -> dict:
        return {
            "id": str(self.id),
            "notification_id": str(self.notification_id),
            "service_id": str(self.service_id),
            "service_name": self.service.name,
            "ses_feedback_id": str(self.ses_feedback_id),
            "complaint_type": self.complaint_type,
            "complaint_date": self.complaint_date.strftime(DATETIME_FORMAT) if self.complaint_date else None,
            "created_at": self.created_at.strftime(DATETIME_FORMAT),
        }


class ServiceDataRetention(BaseModel):
    __tablename__ = "service_data_retention"

    id = db.Column(UUID(as_uuid=True), primary_key=True, default=uuid.uuid4)
    service_id = db.Column(
        UUID(as_uuid=True),
        db.ForeignKey("services.id"),
        unique=False,
        index=True,
        nullable=False,
    )
    service = db.relationship(Service, backref=db.backref("service_data_retention"))
    notification_type = db.Column(notification_types, nullable=False)
    days_of_retention = db.Column(db.Integer, nullable=False)
    created_at = db.Column(db.DateTime, nullable=False, default=datetime.datetime.utcnow)
    updated_at = db.Column(db.DateTime, nullable=True, onupdate=datetime.datetime.utcnow)

    __table_args__ = (UniqueConstraint("service_id", "notification_type", name="uix_service_data_retention"),)

    def serialize(self) -> dict:
        return {
            "id": str(self.id),
            "service_id": str(self.service_id),
            "service_name": self.service.name,
            "notification_type": self.notification_type,
            "days_of_retention": self.days_of_retention,
            "created_at": self.created_at.strftime(DATETIME_FORMAT),
            "updated_at": self.updated_at.strftime(DATETIME_FORMAT) if self.updated_at else None,
        }


class Fido2Key(BaseModel):
    __tablename__ = "fido2_keys"

    id = db.Column(UUID(as_uuid=True), primary_key=True, default=uuid.uuid4)

    user_id = db.Column(
        UUID(as_uuid=True),
        db.ForeignKey("users.id"),
        unique=False,
        index=True,
        nullable=False,
    )
    user = db.relationship(User, backref=db.backref("fido2_keys"))
    name = db.Column(db.String, nullable=False, index=False, unique=False)
    key = db.Column(db.Text, nullable=False, index=False, unique=False)
    created_at = db.Column(db.DateTime, nullable=False, default=datetime.datetime.utcnow)
    updated_at = db.Column(db.DateTime, nullable=True, onupdate=datetime.datetime.utcnow)

    def serialize(self) -> dict:
        return {
            "id": str(self.id),
            "user_id": str(self.user_id),
            "name": self.name,
            "created_at": self.created_at.strftime(DATETIME_FORMAT),
            "updated_at": self.updated_at.strftime(DATETIME_FORMAT) if self.updated_at else None,
        }


class Fido2Session(BaseModel):
    __tablename__ = "fido2_sessions"
    user_id = db.Column(
        UUID(as_uuid=True),
        db.ForeignKey("users.id"),
        primary_key=True,
        unique=True,
        index=True,
        nullable=False,
    )
    user = db.relationship(User, backref=db.backref("fido2_sessions"))
    session = db.Column(db.Text, nullable=False, index=False, unique=False)
    created_at = db.Column(db.DateTime, nullable=False, default=datetime.datetime.utcnow)


class LoginEvent(BaseModel):
    __tablename__ = "login_events"

    id = db.Column(UUID(as_uuid=True), primary_key=True, default=uuid.uuid4)

    user_id = db.Column(
        UUID(as_uuid=True),
        db.ForeignKey("users.id"),
        unique=False,
        index=True,
        nullable=False,
    )
    user = db.relationship(User, backref=db.backref("login_events"))
    data = db.Column(JSONB(none_as_null=True), nullable=False, default={})
    created_at = db.Column(db.DateTime, nullable=False, default=datetime.datetime.utcnow)
    updated_at = db.Column(db.DateTime, nullable=True, onupdate=datetime.datetime.utcnow)

    def serialize(self) -> dict:
        return {
            "id": str(self.id),
            "user_id": str(self.user_id),
            "data": self.data,
            "created_at": self.created_at.strftime(DATETIME_FORMAT),
            "updated_at": self.updated_at.strftime(DATETIME_FORMAT) if self.updated_at else None,
        }


class BounceRateStatus(Enum):
    NORMAL = "normal"
    WARNING = "warning"
    CRITICAL = "critical"<|MERGE_RESOLUTION|>--- conflicted
+++ resolved
@@ -1,12 +1,8 @@
 import datetime
 import itertools
 import uuid
-<<<<<<< HEAD
+from enum import Enum
 from typing import cast, Any, Iterable, Literal, Optional
-=======
-from enum import Enum
-from typing import Any, Iterable, Literal, Optional
->>>>>>> dc480646
 
 from flask import current_app, url_for
 from flask_sqlalchemy.model import DefaultMeta
