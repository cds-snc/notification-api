--- conflicted
+++ resolved
@@ -225,14 +225,6 @@
 
 
 BRANDING_GOVUK = 'fip_english'  # Deprecated outside migrations
-<<<<<<< HEAD
-BRANDING_ORG = 'custom_logo'
-BRANDING_BOTH_EN = 'both_english'
-BRANDING_BOTH_FR = 'both_french'
-BRANDING_ORG_BANNER = 'custom_logo_with_background_colour'
-BRANDING_NO_BRANDING = "no_branding"
-BRANDING_TYPES = [BRANDING_ORG, BRANDING_BOTH_EN, BRANDING_BOTH_FR, BRANDING_ORG_BANNER, BRANDING_NO_BRANDING]
-=======
 BRANDING_ORG = 'org'  # Used in migrations only - do not remove or they will break
 BRANDING_ORG_BANNER = 'org_banner'  # Used in migrations only - do not remove or they will break
 BRANDING_ORG_NEW = 'custom_logo'  # Use this and BRANDING_ORG_BANNER_NEW for actual code
@@ -240,7 +232,6 @@
 BRANDING_ORG_BANNER_NEW = 'custom_logo_with_banner'
 BRANDING_NO_BRANDING = "no_branding"
 BRANDING_TYPES = [BRANDING_ORG_NEW, BRANDING_BOTH, BRANDING_ORG_BANNER_NEW, BRANDING_NO_BRANDING]
->>>>>>> 18d3f736
 
 
 class BrandingTypes(db.Model):
