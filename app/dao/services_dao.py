--- conflicted
+++ resolved
@@ -199,18 +199,11 @@
 
 
 def dao_fetch_service_by_id_with_api_keys(service_id, only_active=False):
-<<<<<<< HEAD
-    query = db.session.using_bind("reader") \
-        .query(Service) \
-        .filter(Service.id == service_id) \
-        .options(joinedload('api_keys'))
-=======
     query = db.on_reader().query(Service).filter_by(
         id=service_id
     ).options(
         joinedload('api_keys')
     )
->>>>>>> f218e24a
 
     if only_active:
         query = query.filter(Service.active)
