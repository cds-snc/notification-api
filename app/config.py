from datetime import timedelta
import os
import json
from dotenv import load_dotenv

from celery.schedules import crontab
from kombu import Exchange, Queue

from fido2.server import Fido2Server, RelyingParty

load_dotenv()

if os.getenv('VCAP_SERVICES'):
    # on cloudfoundry, config is a json blob in VCAP_SERVICES - unpack it, and populate
    # standard environment variables from it
    from app.cloudfoundry_config import extract_cloudfoundry_config

    extract_cloudfoundry_config()


class QueueNames(object):
    PERIODIC = 'periodic-tasks'
    PRIORITY = 'priority-tasks'
    DATABASE = 'database-tasks'
    SEND_SMS = 'send-sms-tasks'
    SEND_EMAIL = 'send-email-tasks'
    RESEARCH_MODE = 'research-mode-tasks'
    REPORTING = 'reporting-tasks'
    JOBS = 'job-tasks'
    RETRY = 'retry-tasks'
    NOTIFY = 'notify-internal-tasks'
    PROCESS_FTP = 'process-ftp-tasks'
    CREATE_LETTERS_PDF = 'create-letters-pdf-tasks'
    CALLBACKS = 'service-callbacks'
    LETTERS = 'letter-tasks'
    ANTIVIRUS = 'antivirus-tasks'

    @staticmethod
    def all_queues():
        return [
            QueueNames.PRIORITY,
            QueueNames.PERIODIC,
            QueueNames.DATABASE,
            QueueNames.SEND_SMS,
            QueueNames.SEND_EMAIL,
            QueueNames.RESEARCH_MODE,
            QueueNames.REPORTING,
            QueueNames.JOBS,
            QueueNames.RETRY,
            QueueNames.NOTIFY,
            # QueueNames.CREATE_LETTERS_PDF,
            QueueNames.CALLBACKS,
            # QueueNames.LETTERS,
        ]


class TaskNames(object):
    PROCESS_INCOMPLETE_JOBS = 'process-incomplete-jobs'
    ZIP_AND_SEND_LETTER_PDFS = 'zip-and-send-letter-pdfs'
    SCAN_FILE = 'scan-file'


class Config(object):
    # URL of admin app
    ADMIN_BASE_URL = os.getenv('ADMIN_BASE_URL', 'http://localhost:6012')

    # URL of api app (on AWS this is the internal api endpoint)
    API_HOST_NAME = os.getenv('API_HOST_NAME')

    # admin app api key
    ADMIN_CLIENT_SECRET = os.getenv('ADMIN_CLIENT_SECRET')

    # encyption secret/salt
    SECRET_KEY = os.getenv('SECRET_KEY')
    DANGEROUS_SALT = os.getenv('DANGEROUS_SALT')

    # DB conection string
    SQLALCHEMY_DATABASE_URI = os.getenv('SQLALCHEMY_DATABASE_URI')

    # MMG API Key
    MMG_API_KEY = os.getenv('MMG_API_KEY')

    # Firetext API Key
    FIRETEXT_API_KEY = os.getenv("FIRETEXT_API_KEY")

    # Firetext simluation key
    LOADTESTING_API_KEY = os.getenv("LOADTESTING_API_KEY")

    # Hosted graphite statsd prefix
    STATSD_PREFIX = os.getenv('STATSD_PREFIX')

    # Prefix to identify queues in SQS
    NOTIFICATION_QUEUE_PREFIX = os.getenv('NOTIFICATION_QUEUE_PREFIX')

    # URL of redis instance
    REDIS_URL = os.getenv('REDIS_URL')
    REDIS_ENABLED = os.getenv('REDIS_ENABLED') == '1'
    EXPIRE_CACHE_TEN_MINUTES = 600
    EXPIRE_CACHE_EIGHT_DAYS = 8 * 24 * 60 * 60

    # Performance platform
    PERFORMANCE_PLATFORM_ENABLED = False
    PERFORMANCE_PLATFORM_URL = 'https://www.performance.service.gov.uk/data/govuk-notify/'

    # Zendesk
    ZENDESK_API_KEY = os.getenv('ZENDESK_API_KEY')

    # Freshdesk
    FRESH_DESK_API_URL = os.getenv('FRESH_DESK_API_URL')
    FRESH_DESK_API_KEY = os.getenv('FRESH_DESK_API_KEY')

    # Logging
    DEBUG = False
    NOTIFY_LOG_PATH = os.getenv('NOTIFY_LOG_PATH')

    # Cronitor
    CRONITOR_ENABLED = False
    CRONITOR_KEYS = json.loads(os.getenv('CRONITOR_KEYS', '{}'))

    # Antivirus
    MLWR_HOST = os.getenv("MLWR_HOST", False)
    MLWR_USER = os.getenv("MLWR_USER", "")
    MLWR_KEY = os.getenv("MLWR_KEY", "")

    # SendGrid
    SENDGRID_API_KEY = os.getenv("SENDGRID_API_KEY", "")

    # PII check
    SCAN_FOR_PII = os.getenv("SCAN_FOR_PII", False)

    ###########################
    # Default config values ###
    ###########################

    NOTIFY_ENVIRONMENT = os.getenv("NOTIFY_ENVIRONMENT", "development")
    ADMIN_CLIENT_USER_NAME = 'notify-admin'
    AWS_REGION = os.getenv("AWS_REGION", "us-east-1")
    AWS_ROUTE53_ZONE = os.getenv("AWS_ROUTE53_ZONE", "Z2OW036USASMAK")
    AWS_SES_REGION = os.getenv("AWS_SES_REGION", "us-east-1")
    AWS_SES_SMTP = os.getenv("AWS_SES_SMTP", "email-smtp.us-east-1.amazonaws.com")
    AWS_SES_ACCESS_KEY = os.getenv('AWS_SES_ACCESS_KEY')
    AWS_SES_SECRET_KEY = os.getenv('AWS_SES_SECRET_KEY')
<<<<<<< HEAD
    AWS_PINPOINT_APP_ID = os.getenv('AWS_PINPOINT_APP_ID')
    AWS_PINPOINT_KEYWORD = os.getenv('AWS_PINPOINT_KEYWORD')
    CSV_UPLOAD_BUCKET_NAME = os.getenv('CVS_UPLOAD_BUCKET_NAME', 'notification-alpha-canada-ca-csv-upload')
=======
    CSV_UPLOAD_BUCKET_NAME = os.getenv('CSV_UPLOAD_BUCKET_NAME', 'notification-alpha-canada-ca-csv-upload')
>>>>>>> 5e709e7e
    ASSET_UPLOAD_BUCKET_NAME = os.getenv('ASSET_UPLOAD_BUCKET_NAME', 'notification-alpha-canada-ca-asset-upload')
    ASSET_DOMAIN = os.getenv('ASSET_DOMAIN', 's3.amazonaws.com')
    INVITATION_EXPIRATION_DAYS = 2
    NOTIFY_APP_NAME = 'api'
    SQLALCHEMY_RECORD_QUERIES = False
    SQLALCHEMY_TRACK_MODIFICATIONS = False
    SQLALCHEMY_POOL_SIZE = int(os.getenv('SQLALCHEMY_POOL_SIZE', 5))
    SQLALCHEMY_POOL_TIMEOUT = 30
    SQLALCHEMY_POOL_RECYCLE = 300
    SQLALCHEMY_STATEMENT_TIMEOUT = 1200
    PAGE_SIZE = 50
    API_PAGE_SIZE = 250
    TEST_MESSAGE_FILENAME = 'Test message'
    ONE_OFF_MESSAGE_FILENAME = 'Report'
    MAX_VERIFY_CODE_COUNT = 10

    # be careful increasing this size without being sure that we won't see slowness in pysftp
    MAX_LETTER_PDF_ZIP_FILESIZE = 40 * 1024 * 1024  # 40mb
    MAX_LETTER_PDF_COUNT_PER_ZIP = 500

    CHECK_PROXY_HEADER = False

    NOTIFY_SERVICE_ID = 'd6aa2c68-a2d9-4437-ab19-3ae8eb202553'
    NOTIFY_USER_ID = '6af522d0-2915-4e52-83a3-3690455a5fe6'
    INVITATION_EMAIL_TEMPLATE_ID = '4f46df42-f795-4cc4-83bb-65ca312f49cc'
    SMS_CODE_TEMPLATE_ID = '36fb0730-6259-4da1-8a80-c8de22ad4246'
    EMAIL_2FA_TEMPLATE_ID = '299726d2-dba6-42b8-8209-30e1d66ea164'
    NEW_USER_EMAIL_VERIFICATION_TEMPLATE_ID = 'ece42649-22a8-4d06-b87f-d52d5d3f0a27'
    PASSWORD_RESET_TEMPLATE_ID = '474e9242-823b-4f99-813d-ed392e7f1201'
    ALREADY_REGISTERED_EMAIL_TEMPLATE_ID = '0880fbb1-a0c6-46f0-9a8e-36c986381ceb'
    CHANGE_EMAIL_CONFIRMATION_TEMPLATE_ID = 'eb4d9930-87ab-4aef-9bce-786762687884'
    SERVICE_NOW_LIVE_TEMPLATE_ID = '618185c6-3636-49cd-b7d2-6f6f5eb3bdde'
    ORGANISATION_INVITATION_EMAIL_TEMPLATE_ID = '203566f0-d835-47c5-aa06-932439c86573'
    TEAM_MEMBER_EDIT_EMAIL_TEMPLATE_ID = 'c73f1d71-4049-46d5-a647-d013bdeca3f0'
    TEAM_MEMBER_EDIT_MOBILE_TEMPLATE_ID = '8a31520f-4751-4789-8ea1-fe54496725eb'
    REPLY_TO_EMAIL_ADDRESS_VERIFICATION_TEMPLATE_ID = 'a42f1d17-9404-46d5-a647-d013bdfca3e1'
    MOU_SIGNER_RECEIPT_TEMPLATE_ID = '4fd2e43c-309b-4e50-8fb8-1955852d9d71'
    MOU_SIGNED_ON_BEHALF_SIGNER_RECEIPT_TEMPLATE_ID = 'c20206d5-bf03-4002-9a90-37d5032d9e84'
    MOU_SIGNED_ON_BEHALF_ON_BEHALF_RECEIPT_TEMPLATE_ID = '522b6657-5ca5-4368-a294-6b527703bd0b'
    MOU_NOTIFY_TEAM_ALERT_TEMPLATE_ID = 'd0e66c4c-0c50-43f0-94f5-f85b613202d4'
    CONTACT_US_TEMPLATE_ID = '8ea9b7a0-a824-4dd3-a4c3-1f508ed20a69'
    ACCOUNT_CHANGE_TEMPLATE_ID = '5b39e16a-9ff8-487c-9bfb-9e06bdb70f36'
    BRANDING_REQUEST_TEMPLATE_ID = '7d423d9e-e94e-4118-879d-d52f383206ae'
    SMTP_TEMPLATE_ID = '3a4cab41-c47d-4d49-96ba-f4c4fa91d44b'

    BROKER_URL = 'sqs://'
    BROKER_TRANSPORT_OPTIONS = {
        'region': AWS_REGION,
        'polling_interval': 1,  # 1 second
        'visibility_timeout': 310,
        'queue_name_prefix': NOTIFICATION_QUEUE_PREFIX
    }
    CELERY_ENABLE_UTC = True
    CELERY_TIMEZONE = os.getenv("TIMEZONE", "America/Toronto")
    CELERY_ACCEPT_CONTENT = ['json']
    CELERY_TASK_SERIALIZER = 'json'
    CELERY_IMPORTS = (
        'app.celery.tasks',
        'app.celery.scheduled_tasks',
        'app.celery.reporting_tasks',
        'app.celery.nightly_tasks',
    )
    CELERYBEAT_SCHEDULE = {
        # app/celery/scheduled_tasks.py
        'run-scheduled-jobs': {
            'task': 'run-scheduled-jobs',
            'schedule': crontab(minute=1),
            'options': {'queue': QueueNames.PERIODIC}
        },
        'delete-verify-codes': {
            'task': 'delete-verify-codes',
            'schedule': timedelta(minutes=63),
            'options': {'queue': QueueNames.PERIODIC}
        },
        'delete-invitations': {
            'task': 'delete-invitations',
            'schedule': timedelta(minutes=66),
            'options': {'queue': QueueNames.PERIODIC}
        },
        # 'switch-current-sms-provider-on-slow-delivery': {
        #     'task': 'switch-current-sms-provider-on-slow-delivery',
        #     'schedule': crontab(),  # Every minute
        #     'options': {'queue': QueueNames.PERIODIC}
        # },
        'check-job-status': {
            'task': 'check-job-status',
            'schedule': crontab(),
            'options': {'queue': QueueNames.PERIODIC}
        },
        'replay-created-notifications': {
            'task': 'replay-created-notifications',
            'schedule': crontab(minute='0, 15, 30, 45'),
            'options': {'queue': QueueNames.PERIODIC}
        },
        # app/celery/nightly_tasks.py
        'timeout-sending-notifications': {
            'task': 'timeout-sending-notifications',
            'schedule': crontab(hour=0, minute=5),
            'options': {'queue': QueueNames.PERIODIC}
        },
        'create-nightly-billing': {
            'task': 'create-nightly-billing',
            'schedule': crontab(hour=0, minute=15),
            'options': {'queue': QueueNames.REPORTING}
        },
        'create-nightly-notification-status': {
            'task': 'create-nightly-notification-status',
            'schedule': crontab(hour=0, minute=30),  # after 'timeout-sending-notifications'
            'options': {'queue': QueueNames.REPORTING}
        },
        'delete-sms-notifications': {
            'task': 'delete-sms-notifications',
            'schedule': crontab(hour=4, minute=15),  # after 'create-nightly-notification-status'
            'options': {'queue': QueueNames.PERIODIC}
        },
        'delete-email-notifications': {
            'task': 'delete-email-notifications',
            'schedule': crontab(hour=4, minute=30),  # after 'create-nightly-notification-status'
            'options': {'queue': QueueNames.PERIODIC}
        },
        'delete-letter-notifications': {
            'task': 'delete-letter-notifications',
            'schedule': crontab(hour=4, minute=45),  # after 'create-nightly-notification-status'
            'options': {'queue': QueueNames.PERIODIC}
        },
        'delete-inbound-sms': {
            'task': 'delete-inbound-sms',
            'schedule': crontab(hour=1, minute=40),
            'options': {'queue': QueueNames.PERIODIC}
        },

        'send-daily-performance-platform-stats': {
            'task': 'send-daily-performance-platform-stats',
            'schedule': crontab(hour=2, minute=0),
            'options': {'queue': QueueNames.PERIODIC}
        },
        'remove_transformed_dvla_files': {
            'task': 'remove_transformed_dvla_files',
            'schedule': crontab(hour=3, minute=40),
            'options': {'queue': QueueNames.PERIODIC}
        },
        'remove_sms_email_jobs': {
            'task': 'remove_sms_email_jobs',
            'schedule': crontab(hour=4, minute=0),
            'options': {'queue': QueueNames.PERIODIC},
        },
        # 'remove_letter_jobs': {
        # 'task': 'remove_letter_jobs',
        # 'schedule': crontab(hour=4, minute=20),
        #  since we mark jobs as archived
        # 'options': {'queue': QueueNames.PERIODIC},
        # },
        # 'check-templated-letter-state': {
        # 'task': 'check-templated-letter-state',
        # 'schedule': crontab(day_of_week='mon-fri', hour=9, minute=0),
        # 'options': {'queue': QueueNames.PERIODIC}
        # },
        # 'check-precompiled-letter-state': {
        # 'task': 'check-precompiled-letter-state',
        # 'schedule': crontab(day_of_week='mon-fri', hour='9,15', minute=0),
        # 'options': {'queue': QueueNames.PERIODIC}
        # },
        # 'raise-alert-if-letter-notifications-still-sending': {
        # 'task': 'raise-alert-if-letter-notifications-still-sending',
        # 'schedule': crontab(hour=16, minute=30),
        # 'options': {'queue': QueueNames.PERIODIC}
        # },
        # The collate-letter-pdf does assume it is called in an hour that BST does not make a
        # difference to the truncate date which translates to the filename to process
        # 'collate-letter-pdfs-for-day': {
        # 'task': 'collate-letter-pdfs-for-day',
        # 'schedule': crontab(hour=17, minute=50),
        # 'options': {'queue': QueueNames.PERIODIC}
        # },
        # 'raise-alert-if-no-letter-ack-file': {
        # 'task': 'raise-alert-if-no-letter-ack-file',
        # 'schedule': crontab(hour=23, minute=00),
        # 'options': {'queue': QueueNames.PERIODIC}
        # },
    }
    CELERY_QUEUES = []

    FROM_NUMBER = 'development'

    STATSD_HOST = os.getenv('STATSD_HOST')
    STATSD_PORT = 8125
    STATSD_ENABLED = bool(STATSD_HOST)

    SENDING_NOTIFICATIONS_TIMEOUT_PERIOD = 259200  # 3 days

    SIMULATED_EMAIL_ADDRESSES = (
        'simulate-delivered@notifications.service.gov.uk',
        'simulate-delivered-2@notifications.service.gov.uk',
        'simulate-delivered-3@notifications.service.gov.uk',
    )

    SIMULATED_SMS_NUMBERS = ('+16132532222', '+16132532223', '+16132532224')

    DVLA_BUCKETS = {
        'job': '{}-dvla-file-per-job'.format(os.getenv('NOTIFY_ENVIRONMENT', 'development')),
        'notification': '{}-dvla-letter-api-files'.format(os.getenv('NOTIFY_ENVIRONMENT', 'development'))
    }

    FREE_SMS_TIER_FRAGMENT_COUNT = 250000

    SMS_INBOUND_WHITELIST = json.loads(os.getenv('SMS_INBOUND_WHITELIST', '[]'))
    FIRETEXT_INBOUND_SMS_AUTH = json.loads(os.getenv('FIRETEXT_INBOUND_SMS_AUTH', '[]'))
    MMG_INBOUND_SMS_AUTH = json.loads(os.getenv('MMG_INBOUND_SMS_AUTH', '[]'))
    MMG_INBOUND_SMS_USERNAME = json.loads(os.getenv('MMG_INBOUND_SMS_USERNAME', '[]'))

    ROUTE_SECRET_KEY_1 = os.getenv('ROUTE_SECRET_KEY_1', '')
    ROUTE_SECRET_KEY_2 = os.getenv('ROUTE_SECRET_KEY_2', '')

    # Format is as follows:
    # {"dataset_1": "token_1", ...}
    PERFORMANCE_PLATFORM_ENDPOINTS = json.loads(os.getenv('PERFORMANCE_PLATFORM_ENDPOINTS', '{}'))

    TEMPLATE_PREVIEW_API_HOST = os.getenv('TEMPLATE_PREVIEW_API_HOST', 'http://localhost:6013')
    TEMPLATE_PREVIEW_API_KEY = os.getenv('TEMPLATE_PREVIEW_API_KEY', 'my-secret-key')

    DOCUMENT_DOWNLOAD_API_HOST = os.getenv('DOCUMENT_DOWNLOAD_API_HOST', 'http://localhost:7000')
    DOCUMENT_DOWNLOAD_API_KEY = os.getenv('DOCUMENT_DOWNLOAD_API_KEY', 'auth-token')

    MMG_URL = os.getenv("MMG_URL", "https://api.mmg.co.uk/json/api.php")
    FIRETEXT_URL = os.getenv("FIRETEXT_URL", "https://www.firetext.co.uk/api/sendsms/json")

    AWS_REGION = os.getenv("AWS_REGION", "us-east-1")
    NOTIFY_LOG_PATH = ''

    FIDO2_SERVER = Fido2Server(
        RelyingParty(os.getenv('FIDO2_DOMAIN', 'localhost'), 'Notification'),
        verify_origin=lambda x: True)


######################
# Config overrides ###
######################

class Development(Config):
    DEBUG = True
    SQLALCHEMY_ECHO = False

    # CSV_UPLOAD_BUCKET_NAME = 'development-notifications-csv-upload'
    TEST_LETTERS_BUCKET_NAME = 'development-test-letters'
    DVLA_RESPONSE_BUCKET_NAME = 'notify.tools-ftp'
    LETTERS_PDF_BUCKET_NAME = 'development-letters-pdf'
    LETTERS_SCAN_BUCKET_NAME = 'development-letters-scan'
    INVALID_PDF_BUCKET_NAME = 'development-letters-invalid-pdf'
    TRANSIENT_UPLOADED_LETTERS = 'development-transient-uploaded-letters'

    ADMIN_CLIENT_SECRET = os.getenv('ADMIN_CLIENT_SECRET', 'dev-notify-secret-key')
    SECRET_KEY = os.getenv('SECRET_KEY', 'dev-notify-secret-key')
    DANGEROUS_SALT = os.getenv('DANGEROUS_SALT', 'dev-notify-salt ')

    MMG_INBOUND_SMS_AUTH = ['testkey']
    MMG_INBOUND_SMS_USERNAME = ['username']

    NOTIFY_ENVIRONMENT = 'development'
    NOTIFICATION_QUEUE_PREFIX = os.getenv("NOTIFICATION_QUEUE_PREFIX", "notification-canada-ca")
    NOTIFY_EMAIL_DOMAIN = os.getenv("NOTIFY_EMAIL_DOMAIN", "notification.alpha.canada.ca")

    SQLALCHEMY_DATABASE_URI = os.getenv("SQLALCHEMY_DATABASE_URI", 'postgresql://postgres@localhost/notification_api')
    REDIS_URL = 'redis://localhost:6379/0'

    ANTIVIRUS_ENABLED = os.getenv('ANTIVIRUS_ENABLED') == '1'

    for queue in QueueNames.all_queues():
        Config.CELERY_QUEUES.append(
            Queue(queue, Exchange('default'), routing_key=queue)
        )

    API_HOST_NAME = "http://localhost:6011"
    API_RATE_LIMIT_ENABLED = True


class Test(Development):
    NOTIFY_EMAIL_DOMAIN = os.getenv("NOTIFY_EMAIL_DOMAIN", "notification.alpha.canada.ca")
    FROM_NUMBER = 'testing'
    NOTIFY_ENVIRONMENT = 'test'
    TESTING = True

    # CSV_UPLOAD_BUCKET_NAME = 'test-notifications-csv-upload'
    TEST_LETTERS_BUCKET_NAME = 'test-test-letters'
    DVLA_RESPONSE_BUCKET_NAME = 'test.notify.com-ftp'
    LETTERS_PDF_BUCKET_NAME = 'test-letters-pdf'
    LETTERS_SCAN_BUCKET_NAME = 'test-letters-scan'
    INVALID_PDF_BUCKET_NAME = 'test-letters-invalid-pdf'
    TRANSIENT_UPLOADED_LETTERS = 'test-transient-uploaded-letters'

    # this is overriden in jenkins and on cloudfoundry
    SQLALCHEMY_DATABASE_URI = os.getenv(
        'SQLALCHEMY_DATABASE_URI',
        'postgresql://postgres@localhost/test_notification_api'
    )

    BROKER_URL = 'you-forgot-to-mock-celery-in-your-tests://'

    ANTIVIRUS_ENABLED = True

    for queue in QueueNames.all_queues():
        Config.CELERY_QUEUES.append(
            Queue(queue, Exchange('default'), routing_key=queue)
        )

    API_RATE_LIMIT_ENABLED = True
    API_HOST_NAME = "http://localhost:6011"

    SMS_INBOUND_WHITELIST = ['203.0.113.195']
    FIRETEXT_INBOUND_SMS_AUTH = ['testkey']
    TEMPLATE_PREVIEW_API_HOST = 'http://localhost:9999'

    MMG_URL = 'https://example.com/mmg'
    FIRETEXT_URL = 'https://example.com/firetext'


class Production(Config):
    NOTIFY_EMAIL_DOMAIN = os.getenv("NOTIFY_EMAIL_DOMAIN", "notification.alpha.canada.ca")
    NOTIFY_ENVIRONMENT = 'production'
    # CSV_UPLOAD_BUCKET_NAME = 'live-notifications-csv-upload'
    TEST_LETTERS_BUCKET_NAME = 'production-test-letters'
    DVLA_RESPONSE_BUCKET_NAME = 'notifications.service.gov.uk-ftp'
    LETTERS_PDF_BUCKET_NAME = 'production-letters-pdf'
    LETTERS_SCAN_BUCKET_NAME = 'production-letters-scan'
    INVALID_PDF_BUCKET_NAME = 'production-letters-invalid-pdf'
    TRANSIENT_UPLOADED_LETTERS = 'production-transient-uploaded-letters'
    FROM_NUMBER = 'CANADA.CA'
    PERFORMANCE_PLATFORM_ENABLED = False
    API_RATE_LIMIT_ENABLED = True
    CHECK_PROXY_HEADER = False
    CRONITOR_ENABLED = False


configs = {
    'development': Development,
    'test': Test,
    'production': Production,
}<|MERGE_RESOLUTION|>--- conflicted
+++ resolved
@@ -140,13 +140,9 @@
     AWS_SES_SMTP = os.getenv("AWS_SES_SMTP", "email-smtp.us-east-1.amazonaws.com")
     AWS_SES_ACCESS_KEY = os.getenv('AWS_SES_ACCESS_KEY')
     AWS_SES_SECRET_KEY = os.getenv('AWS_SES_SECRET_KEY')
-<<<<<<< HEAD
     AWS_PINPOINT_APP_ID = os.getenv('AWS_PINPOINT_APP_ID')
     AWS_PINPOINT_KEYWORD = os.getenv('AWS_PINPOINT_KEYWORD')
-    CSV_UPLOAD_BUCKET_NAME = os.getenv('CVS_UPLOAD_BUCKET_NAME', 'notification-alpha-canada-ca-csv-upload')
-=======
     CSV_UPLOAD_BUCKET_NAME = os.getenv('CSV_UPLOAD_BUCKET_NAME', 'notification-alpha-canada-ca-csv-upload')
->>>>>>> 5e709e7e
     ASSET_UPLOAD_BUCKET_NAME = os.getenv('ASSET_UPLOAD_BUCKET_NAME', 'notification-alpha-canada-ca-asset-upload')
     ASSET_DOMAIN = os.getenv('ASSET_DOMAIN', 's3.amazonaws.com')
     INVITATION_EXPIRATION_DAYS = 2
