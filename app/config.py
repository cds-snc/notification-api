from datetime import timedelta
import os
import json
from dotenv import load_dotenv

from celery.schedules import crontab
from kombu import Exchange, Queue

from fido2.server import Fido2Server, RelyingParty

load_dotenv()

if os.getenv('VCAP_SERVICES'):
    # on cloudfoundry, config is a json blob in VCAP_SERVICES - unpack it, and populate
    # standard environment variables from it
    from app.cloudfoundry_config import extract_cloudfoundry_config

    extract_cloudfoundry_config()


class QueueNames(object):
    PERIODIC = 'periodic-tasks'
    PRIORITY = 'priority-tasks'
    DATABASE = 'database-tasks'
    SEND_SMS = 'send-sms-tasks'
    SEND_EMAIL = 'send-email-tasks'
    RESEARCH_MODE = 'research-mode-tasks'
    REPORTING = 'reporting-tasks'
    JOBS = 'job-tasks'
    RETRY = 'retry-tasks'
    NOTIFY = 'notify-internal-tasks'
    PROCESS_FTP = 'process-ftp-tasks'
    CREATE_LETTERS_PDF = 'create-letters-pdf-tasks'
    CALLBACKS = 'service-callbacks'
    LETTERS = 'letter-tasks'
    ANTIVIRUS = 'antivirus-tasks'

    @staticmethod
    def all_queues():
        return [
            QueueNames.PRIORITY,
            QueueNames.PERIODIC,
            QueueNames.DATABASE,
            QueueNames.SEND_SMS,
            QueueNames.SEND_EMAIL,
            QueueNames.RESEARCH_MODE,
            QueueNames.REPORTING,
            QueueNames.JOBS,
            QueueNames.RETRY,
            QueueNames.NOTIFY,
            QueueNames.CREATE_LETTERS_PDF,
            QueueNames.CALLBACKS,
            QueueNames.LETTERS,
        ]


class TaskNames(object):
    PROCESS_INCOMPLETE_JOBS = 'process-incomplete-jobs'
    ZIP_AND_SEND_LETTER_PDFS = 'zip-and-send-letter-pdfs'
    SCAN_FILE = 'scan-file'


class Config(object):
    # URL of admin app
    ADMIN_BASE_URL = os.getenv('ADMIN_BASE_URL', 'http://localhost:6012')

    # URL of api app (on AWS this is the internal api endpoint)
    API_HOST_NAME = os.getenv('API_HOST_NAME')

    # admin app api key
    ADMIN_CLIENT_SECRET = os.getenv('ADMIN_CLIENT_SECRET')

    # encyption secret/salt
    SECRET_KEY = os.getenv('SECRET_KEY')
    DANGEROUS_SALT = os.getenv('DANGEROUS_SALT')

    # DB conection string
    SQLALCHEMY_DATABASE_URI = os.getenv('SQLALCHEMY_DATABASE_URI')

    # MMG API Key
    MMG_API_KEY = os.getenv('MMG_API_KEY')

    # Firetext API Key
    FIRETEXT_API_KEY = os.getenv("FIRETEXT_API_KEY")

    # Firetext simluation key
    LOADTESTING_API_KEY = os.getenv("LOADTESTING_API_KEY")

    # Hosted graphite statsd prefix
    STATSD_PREFIX = os.getenv('STATSD_PREFIX')

    # Prefix to identify queues in SQS
    NOTIFICATION_QUEUE_PREFIX = os.getenv('NOTIFICATION_QUEUE_PREFIX')

    # URL of redis instance
    REDIS_URL = os.getenv('REDIS_URL')
    REDIS_ENABLED = os.getenv('REDIS_ENABLED') == '1'
    EXPIRE_CACHE_TEN_MINUTES = 600
    EXPIRE_CACHE_EIGHT_DAYS = 8 * 24 * 60 * 60

    # Performance platform
    PERFORMANCE_PLATFORM_ENABLED = False
    PERFORMANCE_PLATFORM_URL = 'https://www.performance.service.gov.uk/data/govuk-notify/'

    # Zendesk
    ZENDESK_API_KEY = os.getenv('ZENDESK_API_KEY')

    # Logging
    DEBUG = False
    NOTIFY_LOG_PATH = os.getenv('NOTIFY_LOG_PATH')

    # Cronitor
    CRONITOR_ENABLED = False
    CRONITOR_KEYS = json.loads(os.getenv('CRONITOR_KEYS', '{}'))

    # Antivirus
    MLWR_HOST = os.getenv("MLWR_HOST", False)
    MLWR_USER = os.getenv("MLWR_USER", "")
    MLWR_KEY = os.getenv("MLWR_KEY", "")

    # SendGrid
    SENDGRID_API_KEY = os.getenv("SENDGRID_API_KEY", "")

    ###########################
    # Default config values ###
    ###########################

    NOTIFY_ENVIRONMENT = os.getenv("NOTIFY_ENVIRONMENT", "development")
    ADMIN_CLIENT_USER_NAME = 'notify-admin'
    AWS_REGION = os.getenv("AWS_REGION", "us-east-1")
    CSV_UPLOAD_BUCKET_NAME = 'development-notification-canada-ca-csv-upload'
    ASSET_UPLOAD_BUCKET_NAME = os.getenv('ASSET_UPLOAD_BUCKET_NAME', 'development-notification-canada-ca-asset-upload')
    ASSET_DOMAIN = os.getenv('ASSET_DOMAIN', 's3.amazonaws.com')
    INVITATION_EXPIRATION_DAYS = 2
    NOTIFY_APP_NAME = 'api'
    SQLALCHEMY_RECORD_QUERIES = False
    SQLALCHEMY_TRACK_MODIFICATIONS = False
    SQLALCHEMY_POOL_SIZE = int(os.getenv('SQLALCHEMY_POOL_SIZE', 5))
    SQLALCHEMY_POOL_TIMEOUT = 30
    SQLALCHEMY_POOL_RECYCLE = 300
    SQLALCHEMY_STATEMENT_TIMEOUT = 1200
    PAGE_SIZE = 50
    API_PAGE_SIZE = 250
    TEST_MESSAGE_FILENAME = 'Test message'
    ONE_OFF_MESSAGE_FILENAME = 'Report'
    MAX_VERIFY_CODE_COUNT = 10

    # be careful increasing this size without being sure that we won't see slowness in pysftp
    MAX_LETTER_PDF_ZIP_FILESIZE = 40 * 1024 * 1024  # 40mb
    MAX_LETTER_PDF_COUNT_PER_ZIP = 500

    CHECK_PROXY_HEADER = False

    NOTIFY_SERVICE_ID = 'd6aa2c68-a2d9-4437-ab19-3ae8eb202553'
    NOTIFY_USER_ID = '6af522d0-2915-4e52-83a3-3690455a5fe6'
    INVITATION_EMAIL_TEMPLATE_ID = '4f46df42-f795-4cc4-83bb-65ca312f49cc'
    SMS_CODE_TEMPLATE_ID = '36fb0730-6259-4da1-8a80-c8de22ad4246'
    EMAIL_2FA_TEMPLATE_ID = '299726d2-dba6-42b8-8209-30e1d66ea164'
    NEW_USER_EMAIL_VERIFICATION_TEMPLATE_ID = 'ece42649-22a8-4d06-b87f-d52d5d3f0a27'
    PASSWORD_RESET_TEMPLATE_ID = '474e9242-823b-4f99-813d-ed392e7f1201'
    ALREADY_REGISTERED_EMAIL_TEMPLATE_ID = '0880fbb1-a0c6-46f0-9a8e-36c986381ceb'
    CHANGE_EMAIL_CONFIRMATION_TEMPLATE_ID = 'eb4d9930-87ab-4aef-9bce-786762687884'
    SERVICE_NOW_LIVE_TEMPLATE_ID = '618185c6-3636-49cd-b7d2-6f6f5eb3bdde'
    ORGANISATION_INVITATION_EMAIL_TEMPLATE_ID = '203566f0-d835-47c5-aa06-932439c86573'
    TEAM_MEMBER_EDIT_EMAIL_TEMPLATE_ID = 'c73f1d71-4049-46d5-a647-d013bdeca3f0'
    TEAM_MEMBER_EDIT_MOBILE_TEMPLATE_ID = '8a31520f-4751-4789-8ea1-fe54496725eb'
    REPLY_TO_EMAIL_ADDRESS_VERIFICATION_TEMPLATE_ID = 'a42f1d17-9404-46d5-a647-d013bdfca3e1'
    MOU_SIGNER_RECEIPT_TEMPLATE_ID = '4fd2e43c-309b-4e50-8fb8-1955852d9d71'
    MOU_SIGNED_ON_BEHALF_SIGNER_RECEIPT_TEMPLATE_ID = 'c20206d5-bf03-4002-9a90-37d5032d9e84'
    MOU_SIGNED_ON_BEHALF_ON_BEHALF_RECEIPT_TEMPLATE_ID = '522b6657-5ca5-4368-a294-6b527703bd0b'
    MOU_NOTIFY_TEAM_ALERT_TEMPLATE_ID = 'd0e66c4c-0c50-43f0-94f5-f85b613202d4'
    CONTACT_US_TEMPLATE_ID = '8ea9b7a0-a824-4dd3-a4c3-1f508ed20a69'
    ACCOUNT_CHANGE_TEMPLATE_ID = '5b39e16a-9ff8-487c-9bfb-9e06bdb70f36'

    BROKER_URL = 'sqs://'
    BROKER_TRANSPORT_OPTIONS = {
        'region': AWS_REGION,
        'polling_interval': 1,  # 1 second
        'visibility_timeout': 310,
        'queue_name_prefix': NOTIFICATION_QUEUE_PREFIX
    }
    CELERY_ENABLE_UTC = True
    CELERY_TIMEZONE = os.getenv("TIMEZONE", "America/Toronto")
    CELERY_ACCEPT_CONTENT = ['json']
    CELERY_TASK_SERIALIZER = 'json'
    CELERY_IMPORTS = (
        'app.celery.tasks',
        'app.celery.scheduled_tasks',
        'app.celery.reporting_tasks',
        'app.celery.nightly_tasks',
    )
    CELERYBEAT_SCHEDULE = {
        # app/celery/scheduled_tasks.py
        'run-scheduled-jobs': {
            'task': 'run-scheduled-jobs',
            'schedule': crontab(minute=1),
            'options': {'queue': QueueNames.PERIODIC}
        },
        'delete-verify-codes': {
            'task': 'delete-verify-codes',
            'schedule': timedelta(minutes=63),
            'options': {'queue': QueueNames.PERIODIC}
        },
        'delete-invitations': {
            'task': 'delete-invitations',
            'schedule': timedelta(minutes=66),
            'options': {'queue': QueueNames.PERIODIC}
        },
        'switch-current-sms-provider-on-slow-delivery': {
            'task': 'switch-current-sms-provider-on-slow-delivery',
            'schedule': crontab(),  # Every minute
            'options': {'queue': QueueNames.PERIODIC}
        },
        'check-job-status': {
            'task': 'check-job-status',
            'schedule': crontab(),
            'options': {'queue': QueueNames.PERIODIC}
        },
        'replay-created-notifications': {
            'task': 'replay-created-notifications',
            'schedule': crontab(minute='0, 15, 30, 45'),
            'options': {'queue': QueueNames.PERIODIC}
        },
        # app/celery/nightly_tasks.py
        'timeout-sending-notifications': {
            'task': 'timeout-sending-notifications',
            'schedule': crontab(hour=0, minute=5),
            'options': {'queue': QueueNames.PERIODIC}
        },
        'create-nightly-billing': {
            'task': 'create-nightly-billing',
            'schedule': crontab(hour=0, minute=15),
            'options': {'queue': QueueNames.REPORTING}
        },
        'create-nightly-notification-status': {
            'task': 'create-nightly-notification-status',
            'schedule': crontab(hour=0, minute=30),  # after 'timeout-sending-notifications'
            'options': {'queue': QueueNames.REPORTING}
        },
        'delete-sms-notifications': {
            'task': 'delete-sms-notifications',
            'schedule': crontab(hour=4, minute=15),  # after 'create-nightly-notification-status'
            'options': {'queue': QueueNames.PERIODIC}
        },
        'delete-email-notifications': {
            'task': 'delete-email-notifications',
            'schedule': crontab(hour=4, minute=30),  # after 'create-nightly-notification-status'
            'options': {'queue': QueueNames.PERIODIC}
        },
        'delete-letter-notifications': {
            'task': 'delete-letter-notifications',
            'schedule': crontab(hour=4, minute=45),  # after 'create-nightly-notification-status'
            'options': {'queue': QueueNames.PERIODIC}
        },
        'delete-inbound-sms': {
            'task': 'delete-inbound-sms',
            'schedule': crontab(hour=1, minute=40),
            'options': {'queue': QueueNames.PERIODIC}
        },

        'send-daily-performance-platform-stats': {
            'task': 'send-daily-performance-platform-stats',
            'schedule': crontab(hour=2, minute=0),
            'options': {'queue': QueueNames.PERIODIC}
        },
        'remove_transformed_dvla_files': {
            'task': 'remove_transformed_dvla_files',
            'schedule': crontab(hour=3, minute=40),
            'options': {'queue': QueueNames.PERIODIC}
        },
        'remove_sms_email_jobs': {
            'task': 'remove_sms_email_jobs',
            'schedule': crontab(hour=4, minute=0),
            'options': {'queue': QueueNames.PERIODIC},
        },
        'remove_letter_jobs': {
            'task': 'remove_letter_jobs',
            'schedule': crontab(hour=4, minute=20),  # this has to run AFTER remove_transformed_dvla_files
            # since we mark jobs as archived
            'options': {'queue': QueueNames.PERIODIC},
        },
        'check-templated-letter-state': {
            'task': 'check-templated-letter-state',
            'schedule': crontab(day_of_week='mon-fri', hour=9, minute=0),
            'options': {'queue': QueueNames.PERIODIC}
        },
        'check-precompiled-letter-state': {
            'task': 'check-precompiled-letter-state',
            'schedule': crontab(day_of_week='mon-fri', hour='9,15', minute=0),
            'options': {'queue': QueueNames.PERIODIC}
        },
        'raise-alert-if-letter-notifications-still-sending': {
            'task': 'raise-alert-if-letter-notifications-still-sending',
            'schedule': crontab(hour=16, minute=30),
            'options': {'queue': QueueNames.PERIODIC}
        },
        # The collate-letter-pdf does assume it is called in an hour that BST does not make a
        # difference to the truncate date which translates to the filename to process
        'collate-letter-pdfs-for-day': {
            'task': 'collate-letter-pdfs-for-day',
            'schedule': crontab(hour=17, minute=50),
            'options': {'queue': QueueNames.PERIODIC}
        },
        'raise-alert-if-no-letter-ack-file': {
            'task': 'raise-alert-if-no-letter-ack-file',
            'schedule': crontab(hour=23, minute=00),
            'options': {'queue': QueueNames.PERIODIC}
        },
    }
    CELERY_QUEUES = []

    FROM_NUMBER = 'development'

    STATSD_HOST = os.getenv('STATSD_HOST')
    STATSD_PORT = 8125
    STATSD_ENABLED = bool(STATSD_HOST)

    SENDING_NOTIFICATIONS_TIMEOUT_PERIOD = 259200  # 3 days

    SIMULATED_EMAIL_ADDRESSES = (
        'simulate-delivered@notifications.service.gov.uk',
        'simulate-delivered-2@notifications.service.gov.uk',
        'simulate-delivered-3@notifications.service.gov.uk',
    )

    SIMULATED_SMS_NUMBERS = ('+16132532222', '+16132532223', '+16132532224')

    DVLA_BUCKETS = {
        'job': '{}-dvla-file-per-job'.format(os.getenv('NOTIFY_ENVIRONMENT', 'development')),
        'notification': '{}-dvla-letter-api-files'.format(os.getenv('NOTIFY_ENVIRONMENT', 'development'))
    }

    FREE_SMS_TIER_FRAGMENT_COUNT = 250000

    SMS_INBOUND_WHITELIST = json.loads(os.getenv('SMS_INBOUND_WHITELIST', '[]'))
    FIRETEXT_INBOUND_SMS_AUTH = json.loads(os.getenv('FIRETEXT_INBOUND_SMS_AUTH', '[]'))
    MMG_INBOUND_SMS_AUTH = json.loads(os.getenv('MMG_INBOUND_SMS_AUTH', '[]'))
    MMG_INBOUND_SMS_USERNAME = json.loads(os.getenv('MMG_INBOUND_SMS_USERNAME', '[]'))

    ROUTE_SECRET_KEY_1 = os.getenv('ROUTE_SECRET_KEY_1', '')
    ROUTE_SECRET_KEY_2 = os.getenv('ROUTE_SECRET_KEY_2', '')

    # Format is as follows:
    # {"dataset_1": "token_1", ...}
    PERFORMANCE_PLATFORM_ENDPOINTS = json.loads(os.getenv('PERFORMANCE_PLATFORM_ENDPOINTS', '{}'))

    TEMPLATE_PREVIEW_API_HOST = os.getenv('TEMPLATE_PREVIEW_API_HOST', 'http://localhost:6013')
    TEMPLATE_PREVIEW_API_KEY = os.getenv('TEMPLATE_PREVIEW_API_KEY', 'my-secret-key')

    DOCUMENT_DOWNLOAD_API_HOST = os.getenv('DOCUMENT_DOWNLOAD_API_HOST', 'http://localhost:7000')
    DOCUMENT_DOWNLOAD_API_KEY = os.getenv('DOCUMENT_DOWNLOAD_API_KEY', 'auth-token')

    MMG_URL = os.getenv("MMG_URL", "https://api.mmg.co.uk/json/api.php")
    FIRETEXT_URL = os.getenv("FIRETEXT_URL", "https://www.firetext.co.uk/api/sendsms/json")

    AWS_REGION = os.getenv("AWS_REGION", "us-east-1")
    NOTIFY_LOG_PATH = ''

    FIDO2_SERVER = Fido2Server(
        RelyingParty(os.getenv('FIDO2_DOMAIN', 'localhost'), 'Notification'),
        verify_origin=lambda x: True)


######################
# Config overrides ###
######################

class Development(Config):
    DEBUG = True
    SQLALCHEMY_ECHO = False

    # CSV_UPLOAD_BUCKET_NAME = 'development-notifications-csv-upload'
    TEST_LETTERS_BUCKET_NAME = 'development-test-letters'
    DVLA_RESPONSE_BUCKET_NAME = 'notify.tools-ftp'
    LETTERS_PDF_BUCKET_NAME = 'development-letters-pdf'
    LETTERS_SCAN_BUCKET_NAME = 'development-letters-scan'
    INVALID_PDF_BUCKET_NAME = 'development-letters-invalid-pdf'
    TRANSIENT_UPLOADED_LETTERS = 'development-transient-uploaded-letters'

    ADMIN_CLIENT_SECRET = os.getenv('ADMIN_CLIENT_SECRET', 'dev-notify-secret-key')
    SECRET_KEY = os.getenv('SECRET_KEY', 'dev-notify-secret-key')
    DANGEROUS_SALT = os.getenv('DANGEROUS_SALT', 'dev-notify-salt ')

    MMG_INBOUND_SMS_AUTH = ['testkey']
    MMG_INBOUND_SMS_USERNAME = ['username']

    NOTIFY_ENVIRONMENT = 'development'
    NOTIFICATION_QUEUE_PREFIX = os.getenv("NOTIFICATION_QUEUE_PREFIX", "notification-canada-ca")
    NOTIFY_EMAIL_DOMAIN = os.getenv("NOTIFY_EMAIL_DOMAIN", "cdssandbox.xyz")

    SQLALCHEMY_DATABASE_URI = os.getenv("SQLALCHEMY_DATABASE_URI", 'postgresql://postgres@localhost/notification_api')
    REDIS_URL = 'redis://localhost:6379/0'

    ANTIVIRUS_ENABLED = os.getenv('ANTIVIRUS_ENABLED') == '1'

    for queue in QueueNames.all_queues():
        Config.CELERY_QUEUES.append(
            Queue(queue, Exchange('default'), routing_key=queue)
        )

    API_HOST_NAME = "http://localhost:6011"
    API_RATE_LIMIT_ENABLED = True


class Test(Development):
    NOTIFY_EMAIL_DOMAIN = os.getenv("NOTIFY_EMAIL_DOMAIN", "cdssandbox.xyz")
    FROM_NUMBER = 'testing'
    NOTIFY_ENVIRONMENT = 'test'
    TESTING = True

    # CSV_UPLOAD_BUCKET_NAME = 'test-notifications-csv-upload'
    TEST_LETTERS_BUCKET_NAME = 'test-test-letters'
    DVLA_RESPONSE_BUCKET_NAME = 'test.notify.com-ftp'
    LETTERS_PDF_BUCKET_NAME = 'test-letters-pdf'
    LETTERS_SCAN_BUCKET_NAME = 'test-letters-scan'
    INVALID_PDF_BUCKET_NAME = 'test-letters-invalid-pdf'
    TRANSIENT_UPLOADED_LETTERS = 'test-transient-uploaded-letters'

    # this is overriden in jenkins and on cloudfoundry
    SQLALCHEMY_DATABASE_URI = os.getenv(
        'SQLALCHEMY_DATABASE_URI',
        'postgresql://postgres@localhost/test_notification_api'
    )

    BROKER_URL = 'you-forgot-to-mock-celery-in-your-tests://'

    ANTIVIRUS_ENABLED = True

    for queue in QueueNames.all_queues():
        Config.CELERY_QUEUES.append(
            Queue(queue, Exchange('default'), routing_key=queue)
        )

    API_RATE_LIMIT_ENABLED = True
    API_HOST_NAME = "http://localhost:6011"

    SMS_INBOUND_WHITELIST = ['203.0.113.195']
    FIRETEXT_INBOUND_SMS_AUTH = ['testkey']
    TEMPLATE_PREVIEW_API_HOST = 'http://localhost:9999'

    MMG_URL = 'https://example.com/mmg'
    FIRETEXT_URL = 'https://example.com/firetext'


<<<<<<< HEAD
class Production(Config):
    NOTIFY_EMAIL_DOMAIN = os.getenv("NOTIFY_EMAIL_DOMAIN", "cdssandbox.xyz")
    NOTIFY_ENVIRONMENT = 'production'
    # CSV_UPLOAD_BUCKET_NAME = 'live-notifications-csv-upload'
=======
class Preview(Config):
    NOTIFY_EMAIL_DOMAIN = 'notify.works'
    NOTIFY_ENVIRONMENT = 'preview'
    CSV_UPLOAD_BUCKET_NAME = 'preview-notifications-csv-upload'
    TEST_LETTERS_BUCKET_NAME = 'preview-test-letters'
    DVLA_RESPONSE_BUCKET_NAME = 'notify.works-ftp'
    LETTERS_PDF_BUCKET_NAME = 'preview-letters-pdf'
    LETTERS_SCAN_BUCKET_NAME = 'preview-letters-scan'
    INVALID_PDF_BUCKET_NAME = 'preview-letters-invalid-pdf'
    TRANSIENT_UPLOADED_LETTERS = 'preview-transient-uploaded-letters'
    FROM_NUMBER = 'preview'
    API_RATE_LIMIT_ENABLED = True
    CHECK_PROXY_HEADER = False


class Staging(Config):
    NOTIFY_EMAIL_DOMAIN = 'staging-notify.works'
    NOTIFY_ENVIRONMENT = 'staging'
    CSV_UPLOAD_BUCKET_NAME = 'staging-notifications-csv-upload'
    TEST_LETTERS_BUCKET_NAME = 'staging-test-letters'
    DVLA_RESPONSE_BUCKET_NAME = 'staging-notify.works-ftp'
    LETTERS_PDF_BUCKET_NAME = 'staging-letters-pdf'
    LETTERS_SCAN_BUCKET_NAME = 'staging-letters-scan'
    INVALID_PDF_BUCKET_NAME = 'staging-letters-invalid-pdf'
    TRANSIENT_UPLOADED_LETTERS = 'staging-transient-uploaded-letters'
    FROM_NUMBER = 'stage'
    API_RATE_LIMIT_ENABLED = True
    CHECK_PROXY_HEADER = True
    REDIS_ENABLED = True


class Live(Config):
    NOTIFY_EMAIL_DOMAIN = 'notifications.service.gov.uk'
    NOTIFY_ENVIRONMENT = 'live'
    CSV_UPLOAD_BUCKET_NAME = 'live-notifications-csv-upload'
>>>>>>> c1b53dce
    TEST_LETTERS_BUCKET_NAME = 'production-test-letters'
    DVLA_RESPONSE_BUCKET_NAME = 'notifications.service.gov.uk-ftp'
    LETTERS_PDF_BUCKET_NAME = 'production-letters-pdf'
    LETTERS_SCAN_BUCKET_NAME = 'production-letters-scan'
    INVALID_PDF_BUCKET_NAME = 'production-letters-invalid-pdf'
<<<<<<< HEAD
    FROM_NUMBER = 'CANADA.CA'
    PERFORMANCE_PLATFORM_ENABLED = False
=======
    TRANSIENT_UPLOADED_LETTERS = 'production-transient-uploaded-letters'
    FROM_NUMBER = 'GOVUK'
    PERFORMANCE_PLATFORM_ENABLED = True
>>>>>>> c1b53dce
    API_RATE_LIMIT_ENABLED = True
    CHECK_PROXY_HEADER = False
    CRONITOR_ENABLED = False


configs = {
    'development': Development,
    'test': Test,
    'production': Production,
}<|MERGE_RESOLUTION|>--- conflicted
+++ resolved
@@ -442,61 +442,18 @@
     FIRETEXT_URL = 'https://example.com/firetext'
 
 
-<<<<<<< HEAD
 class Production(Config):
     NOTIFY_EMAIL_DOMAIN = os.getenv("NOTIFY_EMAIL_DOMAIN", "cdssandbox.xyz")
     NOTIFY_ENVIRONMENT = 'production'
     # CSV_UPLOAD_BUCKET_NAME = 'live-notifications-csv-upload'
-=======
-class Preview(Config):
-    NOTIFY_EMAIL_DOMAIN = 'notify.works'
-    NOTIFY_ENVIRONMENT = 'preview'
-    CSV_UPLOAD_BUCKET_NAME = 'preview-notifications-csv-upload'
-    TEST_LETTERS_BUCKET_NAME = 'preview-test-letters'
-    DVLA_RESPONSE_BUCKET_NAME = 'notify.works-ftp'
-    LETTERS_PDF_BUCKET_NAME = 'preview-letters-pdf'
-    LETTERS_SCAN_BUCKET_NAME = 'preview-letters-scan'
-    INVALID_PDF_BUCKET_NAME = 'preview-letters-invalid-pdf'
-    TRANSIENT_UPLOADED_LETTERS = 'preview-transient-uploaded-letters'
-    FROM_NUMBER = 'preview'
-    API_RATE_LIMIT_ENABLED = True
-    CHECK_PROXY_HEADER = False
-
-
-class Staging(Config):
-    NOTIFY_EMAIL_DOMAIN = 'staging-notify.works'
-    NOTIFY_ENVIRONMENT = 'staging'
-    CSV_UPLOAD_BUCKET_NAME = 'staging-notifications-csv-upload'
-    TEST_LETTERS_BUCKET_NAME = 'staging-test-letters'
-    DVLA_RESPONSE_BUCKET_NAME = 'staging-notify.works-ftp'
-    LETTERS_PDF_BUCKET_NAME = 'staging-letters-pdf'
-    LETTERS_SCAN_BUCKET_NAME = 'staging-letters-scan'
-    INVALID_PDF_BUCKET_NAME = 'staging-letters-invalid-pdf'
-    TRANSIENT_UPLOADED_LETTERS = 'staging-transient-uploaded-letters'
-    FROM_NUMBER = 'stage'
-    API_RATE_LIMIT_ENABLED = True
-    CHECK_PROXY_HEADER = True
-    REDIS_ENABLED = True
-
-
-class Live(Config):
-    NOTIFY_EMAIL_DOMAIN = 'notifications.service.gov.uk'
-    NOTIFY_ENVIRONMENT = 'live'
-    CSV_UPLOAD_BUCKET_NAME = 'live-notifications-csv-upload'
->>>>>>> c1b53dce
     TEST_LETTERS_BUCKET_NAME = 'production-test-letters'
     DVLA_RESPONSE_BUCKET_NAME = 'notifications.service.gov.uk-ftp'
     LETTERS_PDF_BUCKET_NAME = 'production-letters-pdf'
     LETTERS_SCAN_BUCKET_NAME = 'production-letters-scan'
     INVALID_PDF_BUCKET_NAME = 'production-letters-invalid-pdf'
-<<<<<<< HEAD
+    TRANSIENT_UPLOADED_LETTERS = 'production-transient-uploaded-letters'
     FROM_NUMBER = 'CANADA.CA'
     PERFORMANCE_PLATFORM_ENABLED = False
-=======
-    TRANSIENT_UPLOADED_LETTERS = 'production-transient-uploaded-letters'
-    FROM_NUMBER = 'GOVUK'
-    PERFORMANCE_PLATFORM_ENABLED = True
->>>>>>> c1b53dce
     API_RATE_LIMIT_ENABLED = True
     CHECK_PROXY_HEADER = False
     CRONITOR_ENABLED = False
