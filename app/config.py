--- conflicted
+++ resolved
@@ -161,11 +161,7 @@
     SQLALCHEMY_POOL_SIZE = int(os.getenv("SQLALCHEMY_POOL_SIZE", 5))
     SQLALCHEMY_POOL_TIMEOUT = 30
     SQLALCHEMY_POOL_RECYCLE = 300
-<<<<<<< HEAD
-    SQLALCHEMY_STATEMENT_TIMEOUT = 1200
     SQLALCHEMY_ECHO = bool(os.getenv("SQLALCHEMY_ECHO", None))
-=======
->>>>>>> 2f0eb999
     PAGE_SIZE = 50
     API_PAGE_SIZE = 250
     TEST_MESSAGE_FILENAME = "Test message"
