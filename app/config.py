--- conflicted
+++ resolved
@@ -364,13 +364,8 @@
     MMG_INBOUND_SMS_USERNAME = json.loads(os.getenv('MMG_INBOUND_SMS_USERNAME', '[]'))
     GRANICUS_TOKEN = os.environ.get('GRANICUS_TOKEN', '')
     GRANICUS_URL = os.environ.get('GRANICUS_URL', 'https://tms.govdelivery.com')
-<<<<<<< HEAD
-
-    VA_PROFILE_URL = os.environ.get('VA_PROFILE_URL', 'https://dev.vaprofile.va.gov')
+    VA_PROFILE_URL = os.environ.get('VA_PROFILE_URL', 'https://int.vaprofile.va.gov')
     MPI_URL = os.environ.get('MPI_URL', 'https://ps.dev.iam.va.gov')
-=======
-    VA_PROFILE_URL = os.environ.get('VA_PROFILE_URL', 'https://int.vaprofile.va.gov')
->>>>>>> defd3e46
 
     NOTIFY_EMAIL_DOMAIN = os.getenv("NOTIFY_EMAIL_DOMAIN", "messages.va.gov")
     NOTIFY_EMAIL_FROM = os.getenv("NOTIFY_EMAIL_FROM", "notifications")
