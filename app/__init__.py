import os
import random
import string
import uuid
from dotenv import load_dotenv

from flask import _request_ctx_stack, request, g, jsonify, make_response
from flask_sqlalchemy import SQLAlchemy as _SQLAlchemy
from flask_marshmallow import Marshmallow
from flask_migrate import Migrate
from time import monotonic
from notifications_utils.clients.zendesk.zendesk_client import ZendeskClient
from notifications_utils.clients.statsd.statsd_client import StatsdClient
from notifications_utils.clients.redis.redis_client import RedisClient
from notifications_utils import logging, request_helper
from werkzeug.exceptions import HTTPException as WerkzeugHTTPException
from werkzeug.local import LocalProxy

from app.celery.celery import NotifyCelery
from app.clients import Clients
from app.clients.document_download import DocumentDownloadClient
from app.clients.email.aws_ses import AwsSesClient
from app.clients.email.govdelivery_client import GovdeliveryClient
from app.clients.email.sendgrid_client import SendGridClient
from app.clients.sms.firetext import FiretextClient
from app.clients.sms.loadtesting import LoadtestingClient
from app.clients.sms.mmg import MMGClient
from app.clients.sms.aws_sns import AwsSnsClient
from app.clients.sms.twilio import TwilioSMSClient
from app.clients.performance_platform.performance_platform_client import PerformancePlatformClient
from app.clients.va_profile.va_profile_client import VAProfileClient
from app.va.mpi import MpiClient
from app.encryption import Encryption

DATETIME_FORMAT = "%Y-%m-%dT%H:%M:%S.%fZ"
DATE_FORMAT = "%Y-%m-%d"

load_dotenv()


class SQLAlchemy(_SQLAlchemy):
    """We need to subclass SQLAlchemy in order to override create_engine options"""

    def apply_driver_hacks(self, app, info, options):
        super().apply_driver_hacks(app, info, options)
        if 'connect_args' not in options:
            options['connect_args'] = {}
        options['connect_args']["options"] = "-c statement_timeout={}".format(
            int(app.config['SQLALCHEMY_STATEMENT_TIMEOUT']) * 1000
        )


db = SQLAlchemy()
migrate = Migrate()
ma = Marshmallow()
notify_celery = NotifyCelery()
firetext_client = FiretextClient()
loadtest_client = LoadtestingClient()
mmg_client = MMGClient()
aws_ses_client = AwsSesClient()
govdelivery_client = GovdeliveryClient()
send_grid_client = SendGridClient()
aws_sns_client = AwsSnsClient()
twilio_sms_client = TwilioSMSClient(
    account_sid=os.getenv('TWILIO_ACCOUNT_SID'),
    auth_token=os.getenv('TWILIO_AUTH_TOKEN'),
    from_number=os.getenv('TWILIO_FROM_NUMBER'),
)
encryption = Encryption()
zendesk_client = ZendeskClient()
statsd_client = StatsdClient()
redis_store = RedisClient()
performance_platform_client = PerformancePlatformClient()
document_download_client = DocumentDownloadClient()
va_profile_client = VAProfileClient()
mpi_client = MpiClient()

clients = Clients()

api_user = LocalProxy(lambda: _request_ctx_stack.top.api_user)
authenticated_service = LocalProxy(lambda: _request_ctx_stack.top.authenticated_service)


def create_app(application):
    from app.config import configs

    notify_environment = os.getenv('NOTIFY_ENVIRONMENT', 'development')

    application.config.from_object(configs[notify_environment])

    application.config['NOTIFY_APP_NAME'] = application.name
    init_app(application)
    request_helper.init_app(application)
    db.init_app(application)
    migrate.init_app(application, db=db)
    ma.init_app(application)
    zendesk_client.init_app(application)
    statsd_client.init_app(application)
    logging.init_app(application, statsd_client)
    firetext_client.init_app(application, statsd_client=statsd_client)
    loadtest_client.init_app(application, statsd_client=statsd_client)
    mmg_client.init_app(application, statsd_client=statsd_client)
    aws_sns_client.init_app(
        aws_region=application.config['AWS_REGION'],
        statsd_client=statsd_client,
        logger=application.logger
    )
    aws_ses_client.init_app(application.config['AWS_REGION'], statsd_client=statsd_client)
    send_grid_client.init_app(application.config['SENDGRID_API_KEY'], statsd_client=statsd_client)
    govdelivery_client.init_app(application.config['GRANICUS_TOKEN'], application.config['GRANICUS_URL'], statsd_client)
    twilio_sms_client.init_app(
        logger=application.logger,
        callback_notify_url_host=application.config["API_HOST_NAME"]
    )
<<<<<<< HEAD
    va_profile_client.init_app(application.config['VA_PROFILE_URL'])
    mpi_client.init_app(application.config['MPI_URL'])
=======
    va_profile_client.init_app(
        application.logger,
        application.config['VA_PROFILE_URL'],
        application.config['VANOTIFY_SSL_CERT_PATH'],
        application.config['VANOTIFY_SSL_KEY_PATH']
    )
>>>>>>> defd3e46

    notify_celery.init_app(application)
    encryption.init_app(application)
    redis_store.init_app(application)
    performance_platform_client.init_app(application)
    document_download_client.init_app(application)
    clients.init_app(
        sms_clients=[firetext_client, mmg_client, aws_sns_client, loadtest_client, twilio_sms_client],
        email_clients=[aws_ses_client, send_grid_client, govdelivery_client]
    )

    register_blueprint(application)
    register_v2_blueprints(application)

    # avoid circular imports by importing this file later
    from app.commands import setup_commands
    setup_commands(application)

    return application


def register_blueprint(application):
    from app.service.rest import service_blueprint
    from app.service.callback_rest import service_callback_blueprint
    from app.user.rest import user_blueprint
    from app.template.rest import template_blueprint
    from app.status.healthcheck import status as status_blueprint
    from app.job.rest import job_blueprint
    from app.notifications.rest import notifications as notifications_blueprint
    from app.invite.rest import invite as invite_blueprint
    from app.accept_invite.rest import accept_invite
    from app.template_statistics.rest import template_statistics as template_statistics_blueprint
    from app.events.rest import events as events_blueprint
    from app.provider_details.rest import provider_details as provider_details_blueprint
    from app.email_branding.rest import email_branding_blueprint
    from app.api_key.rest import api_key_blueprint
    from app.inbound_number.rest import inbound_number_blueprint
    from app.inbound_sms.rest import inbound_sms as inbound_sms_blueprint
    from app.notifications.receive_notifications import receive_notifications_blueprint
    from app.celery.process_ses_receipts_tasks import ses_callback_blueprint, ses_smtp_callback_blueprint
    from app.notifications.notifications_sms_callback import sms_callback_blueprint
    from app.notifications.notifications_letter_callback import letter_callback_blueprint
    from app.notifications.notifications_email_callback import email_callback_blueprint
    from app.notifications.notifications_govdelivery_callback import govdelivery_callback_blueprint
    from app.authentication.auth import requires_admin_auth, requires_auth, requires_no_auth
    from app.letters.rest import letter_job
    from app.billing.rest import billing_blueprint
    from app.organisation.rest import organisation_blueprint
    from app.organisation.invite_rest import organisation_invite_blueprint
    from app.complaint.complaint_rest import complaint_blueprint
    from app.platform_stats.rest import platform_stats_blueprint
    from app.template_folder.rest import template_folder_blueprint
    from app.letter_branding.letter_branding_rest import letter_branding_blueprint

    service_blueprint.before_request(requires_admin_auth)
    application.register_blueprint(service_blueprint, url_prefix='/service')

    user_blueprint.before_request(requires_admin_auth)
    application.register_blueprint(user_blueprint, url_prefix='/user')

    template_blueprint.before_request(requires_admin_auth)
    application.register_blueprint(template_blueprint)

    status_blueprint.before_request(requires_no_auth)
    application.register_blueprint(status_blueprint)

    # delivery receipts
    ses_callback_blueprint.before_request(requires_no_auth)
    application.register_blueprint(ses_callback_blueprint)

    ses_smtp_callback_blueprint.before_request(requires_no_auth)
    application.register_blueprint(ses_smtp_callback_blueprint)

    # TODO: make sure research mode can still trigger sms callbacks, then re-enable this
    sms_callback_blueprint.before_request(requires_no_auth)
    application.register_blueprint(sms_callback_blueprint)

    email_callback_blueprint.before_request(requires_no_auth)
    application.register_blueprint(email_callback_blueprint)

    govdelivery_callback_blueprint.before_request(requires_no_auth)
    application.register_blueprint(govdelivery_callback_blueprint)

    # inbound sms
    receive_notifications_blueprint.before_request(requires_no_auth)
    application.register_blueprint(receive_notifications_blueprint)

    notifications_blueprint.before_request(requires_auth)
    application.register_blueprint(notifications_blueprint)

    job_blueprint.before_request(requires_admin_auth)
    application.register_blueprint(job_blueprint)

    invite_blueprint.before_request(requires_admin_auth)
    application.register_blueprint(invite_blueprint)

    inbound_number_blueprint.before_request(requires_admin_auth)
    application.register_blueprint(inbound_number_blueprint)

    inbound_sms_blueprint.before_request(requires_admin_auth)
    application.register_blueprint(inbound_sms_blueprint)

    accept_invite.before_request(requires_admin_auth)
    application.register_blueprint(accept_invite, url_prefix='/invite')

    template_statistics_blueprint.before_request(requires_admin_auth)
    application.register_blueprint(template_statistics_blueprint)

    events_blueprint.before_request(requires_admin_auth)
    application.register_blueprint(events_blueprint)

    provider_details_blueprint.before_request(requires_admin_auth)
    application.register_blueprint(provider_details_blueprint, url_prefix='/provider-details')

    email_branding_blueprint.before_request(requires_admin_auth)
    application.register_blueprint(email_branding_blueprint, url_prefix='/email-branding')

    api_key_blueprint.before_request(requires_admin_auth)
    application.register_blueprint(api_key_blueprint, url_prefix='/api-key')

    letter_job.before_request(requires_admin_auth)
    application.register_blueprint(letter_job)

    letter_callback_blueprint.before_request(requires_no_auth)
    application.register_blueprint(letter_callback_blueprint)

    billing_blueprint.before_request(requires_admin_auth)
    application.register_blueprint(billing_blueprint)

    service_callback_blueprint.before_request(requires_admin_auth)
    application.register_blueprint(service_callback_blueprint)

    organisation_blueprint.before_request(requires_admin_auth)
    application.register_blueprint(organisation_blueprint, url_prefix='/organisations')

    organisation_invite_blueprint.before_request(requires_admin_auth)
    application.register_blueprint(organisation_invite_blueprint)

    complaint_blueprint.before_request(requires_admin_auth)
    application.register_blueprint(complaint_blueprint)

    platform_stats_blueprint.before_request(requires_admin_auth)
    application.register_blueprint(platform_stats_blueprint, url_prefix='/platform-stats')

    template_folder_blueprint.before_request(requires_admin_auth)
    application.register_blueprint(template_folder_blueprint)

    letter_branding_blueprint.before_request(requires_admin_auth)
    application.register_blueprint(letter_branding_blueprint)


def register_v2_blueprints(application):
    from app.v2.inbound_sms.get_inbound_sms import v2_inbound_sms_blueprint as get_inbound_sms
    from app.v2.notifications.post_notifications import v2_notification_blueprint as post_notifications
    from app.v2.notifications.get_notifications import v2_notification_blueprint as get_notifications
    from app.v2.template.get_template import v2_template_blueprint as get_template
    from app.v2.templates.get_templates import v2_templates_blueprint as get_templates
    from app.v2.template.post_template import v2_template_blueprint as post_template
    from app.authentication.auth import requires_auth

    post_notifications.before_request(requires_auth)
    application.register_blueprint(post_notifications)

    get_notifications.before_request(requires_auth)
    application.register_blueprint(get_notifications)

    get_templates.before_request(requires_auth)
    application.register_blueprint(get_templates)

    get_template.before_request(requires_auth)
    application.register_blueprint(get_template)

    post_template.before_request(requires_auth)
    application.register_blueprint(post_template)

    get_inbound_sms.before_request(requires_auth)
    application.register_blueprint(get_inbound_sms)


def init_app(app):
    @app.before_request
    def record_user_agent():
        statsd_client.incr("user-agent.{}".format(process_user_agent(request.headers.get('User-Agent', None))))

    @app.before_request
    def record_request_details():
        g.start = monotonic()
        g.endpoint = request.endpoint

    @app.after_request
    def after_request(response):
        response.headers.add('Access-Control-Allow-Origin', '*')
        response.headers.add('Access-Control-Allow-Headers', 'Content-Type,Authorization')
        response.headers.add('Access-Control-Allow-Methods', 'GET,PUT,POST,DELETE')
        return response

    @app.errorhandler(Exception)
    def exception(error):
        app.logger.exception(error)
        # error.code is set for our exception types.
        msg = getattr(error, 'message', str(error))
        code = getattr(error, 'code', 500)
        return jsonify(result='error', message=msg), code

    @app.errorhandler(WerkzeugHTTPException)
    def werkzeug_exception(e):
        return make_response(
            jsonify(result='error', message=e.description),
            e.code,
            e.get_headers()
        )

    @app.errorhandler(404)
    def page_not_found(e):
        msg = e.description or "Not found"
        return jsonify(result='error', message=msg), 404


def create_uuid():
    return str(uuid.uuid4())


def create_random_identifier():
    # the random.choice is used for letter reference number; is not used in security context
    return ''.join(random.choice(string.ascii_uppercase + string.digits) for _ in range(16))  # nosec


def process_user_agent(user_agent_string):
    if user_agent_string and user_agent_string.lower().startswith("notify"):
        components = user_agent_string.split("/")
        client_name = components[0].lower()
        client_version = components[1].replace(".", "-")
        return "{}.{}".format(client_name, client_version)
    elif user_agent_string and not user_agent_string.lower().startswith("notify"):
        return "non-notify-user-agent"
    else:
        return "unknown"<|MERGE_RESOLUTION|>--- conflicted
+++ resolved
@@ -112,17 +112,13 @@
         logger=application.logger,
         callback_notify_url_host=application.config["API_HOST_NAME"]
     )
-<<<<<<< HEAD
-    va_profile_client.init_app(application.config['VA_PROFILE_URL'])
-    mpi_client.init_app(application.config['MPI_URL'])
-=======
     va_profile_client.init_app(
         application.logger,
         application.config['VA_PROFILE_URL'],
         application.config['VANOTIFY_SSL_CERT_PATH'],
         application.config['VANOTIFY_SSL_KEY_PATH']
     )
->>>>>>> defd3e46
+    mpi_client.init_app(application.config['MPI_URL'])
 
     notify_celery.init_app(application)
     encryption.init_app(application)
