from flask import current_app
from notifications_utils.recipients import InvalidEmailError
from notifications_utils.statsd_decorators import statsd
from sqlalchemy.orm.exc import NoResultFound

from app import notify_celery
from app.config import QueueNames
from app.dao import notifications_dao
from app.dao.notifications_dao import update_notification_status_by_id
from app.delivery import send_to_providers
from app.exceptions import InvalidUrlException, NotificationTechnicalFailureException
from app.models import NOTIFICATION_TECHNICAL_FAILURE
from app.notifications.callbacks import _check_and_queue_callback_task


# Celery rate limits are per worker instance and not a global rate limit.
# https://docs.celeryproject.org/en/stable/userguide/tasks.html#Task.rate_limit
# This task is dispatched through the `send-throttled-sms-tasks` queue.
# This queue is consumed by 1 Celery instance with 1 worker, the SMS Celery pod.
# The maximum throughput is therefore 1 instance * 1 worker = 1 task per rate limit.
# We the set rate_limit="30/m" on the Celery task to have 1 task per 2 seconds.
@notify_celery.task(
    bind=True,
    name="deliver_throttled_sms",
    max_retries=48,
    default_retry_delay=300,
    rate_limit="30/m",
)
@statsd(namespace="tasks")
def deliver_throttled_sms(self, notification_id):
    _deliver_sms(self, notification_id)


# Celery rate limits are per worker instance and not a global rate limit.
# https://docs.celeryproject.org/en/stable/userguide/tasks.html#Task.rate_limit
# This task is dispatched through the `send-sms-tasks` queue.
# This queue is consumed by 6 Celery instances with 4 workers in production.
# The maximum throughput is therefore 6 instances * 4 workers = 24 tasks per second
# if we set rate_limit="1/s" on the Celery task
@notify_celery.task(
    bind=True,
    name="deliver_sms",
    max_retries=48,
    default_retry_delay=300,
    rate_limit="1/s",
)
@statsd(namespace="tasks")
def deliver_sms(self, notification_id):
    _deliver_sms(self, notification_id)


@notify_celery.task(bind=True, name="deliver_email", max_retries=48, default_retry_delay=300)
@statsd(namespace="tasks")
def deliver_email(self, notification_id):
    try:
        current_app.logger.info("Start sending email for notification id: {}".format(notification_id))
        notification = notifications_dao.get_notification_by_id(notification_id)
        if not notification:
            raise NoResultFound()
        send_to_providers.send_email_to_provider(notification)
    except InvalidEmailError as e:
        current_app.logger.info(f"Cannot send notification {notification_id}, got an invalid email address: {str(e)}.")
        update_notification_status_by_id(notification_id, NOTIFICATION_TECHNICAL_FAILURE)
        _check_and_queue_callback_task(notification)
    except InvalidUrlException:
        current_app.logger.error(f"Cannot send notification {notification_id}, got an invalid direct file url.")
        update_notification_status_by_id(notification_id, NOTIFICATION_TECHNICAL_FAILURE)
        _check_and_queue_callback_task(notification)
<<<<<<< HEAD
    except Exception:
=======
    except MalwarePendingException:
        current_app.logger.info("RETRY: Email notification {} is pending malware scans".format(notification_id))
        self.retry(queue=QueueNames.RETRY, countdown=60)
    except Exception as e:
>>>>>>> 158c1d7a
        try:
            current_app.logger.warning(f"The exception is {repr(e)}")
            current_app.logger.exception("RETRY: Email notification {} failed".format(notification_id))
            self.retry(queue=QueueNames.RETRY)
        except self.MaxRetriesExceededError:
            message = (
                "RETRY FAILED: Max retries reached. "
                "The task send_email_to_provider failed for notification {}. "
                "Notification has been updated to technical-failure".format(notification_id)
            )
            update_notification_status_by_id(notification_id, NOTIFICATION_TECHNICAL_FAILURE)
            _check_and_queue_callback_task(notification)
            raise NotificationTechnicalFailureException(message)


def _deliver_sms(self, notification_id):
    try:
        current_app.logger.info("Start sending SMS for notification id: {}".format(notification_id))
        notification = notifications_dao.get_notification_by_id(notification_id)
        if not notification:
            raise NoResultFound()
        send_to_providers.send_sms_to_provider(notification)
    except InvalidUrlException:
        current_app.logger.error(f"Cannot send notification {notification_id}, got an invalid direct file url.")
        update_notification_status_by_id(notification_id, NOTIFICATION_TECHNICAL_FAILURE)
        _check_and_queue_callback_task(notification)
    except Exception:
        try:
            if self.request.retries == 0:
                # Retry immediately, especially as a common failure is for the database data
                # replication to be delayed. The immediate retry likely succeeds in these scenarios.
                self.retry(queue=QueueNames.RETRY, countdown=0)
            else:
                # Once the previous retry failed, log the exception and this time,
                # retry with the default delay.
                current_app.logger.exception("SMS notification delivery for id: {} failed".format(notification_id))
                self.retry(queue=QueueNames.RETRY)
        except self.MaxRetriesExceededError:
            message = (
                "RETRY FAILED: Max retries reached. The task send_sms_to_provider failed for notification {}. "
                "Notification has been updated to technical-failure".format(notification_id)
            )
            update_notification_status_by_id(notification_id, NOTIFICATION_TECHNICAL_FAILURE)
            _check_and_queue_callback_task(notification)
            raise NotificationTechnicalFailureException(message)<|MERGE_RESOLUTION|>--- conflicted
+++ resolved
@@ -66,14 +66,7 @@
         current_app.logger.error(f"Cannot send notification {notification_id}, got an invalid direct file url.")
         update_notification_status_by_id(notification_id, NOTIFICATION_TECHNICAL_FAILURE)
         _check_and_queue_callback_task(notification)
-<<<<<<< HEAD
     except Exception:
-=======
-    except MalwarePendingException:
-        current_app.logger.info("RETRY: Email notification {} is pending malware scans".format(notification_id))
-        self.retry(queue=QueueNames.RETRY, countdown=60)
-    except Exception as e:
->>>>>>> 158c1d7a
         try:
             current_app.logger.warning(f"The exception is {repr(e)}")
             current_app.logger.exception("RETRY: Email notification {} failed".format(notification_id))
