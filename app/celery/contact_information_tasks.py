from flask import current_app
from notifications_utils.statsd_decorators import statsd
from requests import HTTPError

from app import notify_celery, va_profile_client
from app.celery import provider_tasks
from app.clients.va_profile.va_profile_client import VAProfileException
from app.config import QueueNames
from app.dao.notifications_dao import get_notification_by_id, dao_update_notification, update_notification_status_by_id
from app.models import VA_PROFILE_ID, NOTIFICATION_TECHNICAL_FAILURE


@notify_celery.task(name="lookup-contact-info-tasks")
@statsd(namespace="tasks")
def lookup_contact_info(notification_id):
    current_app.logger.info(f"Looking up contact information for notification_id:{notification_id}.")

    notification = get_notification_by_id(notification_id)

    va_profile_id = notification.recipient_identifiers[VA_PROFILE_ID].id_value

    try:
        email = va_profile_client.get_email(va_profile_id)

        notification.to = email
        dao_update_notification(notification)

<<<<<<< HEAD
    # place it on the email queue
    provider_tasks.deliver_email.apply_async(
        [str(notification.id)],
        queue=QueueNames.SEND_EMAIL if not notification.service.research_mode else QueueNames.RESEARCH_MODE
    )
=======
        provider_tasks.deliver_email.apply_async(
            [str(notification.id)],
            queue=QueueNames.SEND_EMAIL if not notification.service.research_mode else QueueNames.RESEARCH_MODE
        )
    except (VAProfileException, HTTPError) as e:
        current_app.logger.exception(e)
        update_notification_status_by_id(notification_id, NOTIFICATION_TECHNICAL_FAILURE)


@notify_celery.task(name="lookup-va-profile-id-tasks")
@statsd(namespace="tasks")
def lookup_va_profile_id(notification_id):
    current_app.logger.info("This task will look up VA Profile ID.")
>>>>>>> defd3e46
<|MERGE_RESOLUTION|>--- conflicted
+++ resolved
@@ -25,24 +25,10 @@
         notification.to = email
         dao_update_notification(notification)
 
-<<<<<<< HEAD
-    # place it on the email queue
-    provider_tasks.deliver_email.apply_async(
-        [str(notification.id)],
-        queue=QueueNames.SEND_EMAIL if not notification.service.research_mode else QueueNames.RESEARCH_MODE
-    )
-=======
         provider_tasks.deliver_email.apply_async(
             [str(notification.id)],
             queue=QueueNames.SEND_EMAIL if not notification.service.research_mode else QueueNames.RESEARCH_MODE
         )
     except (VAProfileException, HTTPError) as e:
         current_app.logger.exception(e)
-        update_notification_status_by_id(notification_id, NOTIFICATION_TECHNICAL_FAILURE)
-
-
-@notify_celery.task(name="lookup-va-profile-id-tasks")
-@statsd(namespace="tasks")
-def lookup_va_profile_id(notification_id):
-    current_app.logger.info("This task will look up VA Profile ID.")
->>>>>>> defd3e46
+        update_notification_status_by_id(notification_id, NOTIFICATION_TECHNICAL_FAILURE)