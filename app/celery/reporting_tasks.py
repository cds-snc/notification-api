from datetime import datetime, timedelta

from flask import current_app
from notifications_utils.statsd_decorators import statsd
from notifications_utils.timezones import convert_utc_to_local_timezone

from app import notify_celery
from app.config import QueueNames
from app.cronitor import cronitor
from app.dao.fact_billing_dao import (
    fetch_billing_data_for_day,
    update_fact_billing
)
from app.dao.fact_notification_status_dao import fetch_notification_status_for_day, update_fact_notification_status
from app.celery.nightly_tasks import (
    delete_sms_notifications_older_than_retention,
    delete_email_notifications_older_than_retention,
    delete_letter_notifications_older_than_retention
)


@notify_celery.task(name="create-nightly-billing")
@cronitor("create-nightly-billing")
@statsd(namespace="tasks")
def create_nightly_billing(day_start=None):
    # day_start is a datetime.date() object. e.g.
    # up to 4 days of data counting back from day_start is consolidated
    if day_start is None:
        day_start = convert_utc_to_local_timezone(datetime.utcnow()).date() - timedelta(days=1)
    else:
        # When calling the task its a string in the format of "YYYY-MM-DD"
        day_start = datetime.strptime(day_start, "%Y-%m-%d").date()
<<<<<<< HEAD

    for i in range(0, 10):
=======
    for i in range(0, 4):
>>>>>>> 25819d06
        process_day = day_start - timedelta(days=i)

        transit_data = fetch_billing_data_for_day(process_day=process_day)

        for data in transit_data:
            update_fact_billing(data, process_day)

        current_app.logger.info(
            "create-nightly-billing task complete. {} rows updated for day: {}".format(len(transit_data), process_day))


@notify_celery.task(name="create-nightly-notification-status")
@cronitor("create-nightly-notification-status")
@statsd(namespace="tasks")
def create_nightly_notification_status(day_start=None):
    # day_start is a datetime.date() object. e.g.
    # 4 days of data counting back from day_start is consolidated
    if day_start is None:
        day_start = convert_utc_to_local_timezone(datetime.utcnow()).date() - timedelta(days=1)
    else:
        # When calling the task its a string in the format of "YYYY-MM-DD"
        day_start = datetime.strptime(day_start, "%Y-%m-%d").date()
    for i in range(0, 4):
        process_day = day_start - timedelta(days=i)

        transit_data = fetch_notification_status_for_day(process_day=process_day)

        update_fact_notification_status(transit_data, process_day)

        current_app.logger.info(
            "create-nightly-notification-status task: {} rows updated for day: {}".format(
                len(transit_data), process_day
            )
        )

    # delete jobs need to happen after nightly notification status is recorded to avoid conflict between the two tasks
    delete_email_notifications_older_than_retention.apply_async(queue=QueueNames.PERIODIC)
    delete_sms_notifications_older_than_retention.apply_async(queue=QueueNames.PERIODIC)
    delete_letter_notifications_older_than_retention.apply_async(queue=QueueNames.PERIODIC)<|MERGE_RESOLUTION|>--- conflicted
+++ resolved
@@ -30,12 +30,7 @@
     else:
         # When calling the task its a string in the format of "YYYY-MM-DD"
         day_start = datetime.strptime(day_start, "%Y-%m-%d").date()
-<<<<<<< HEAD
-
-    for i in range(0, 10):
-=======
     for i in range(0, 4):
->>>>>>> 25819d06
         process_day = day_start - timedelta(days=i)
 
         transit_data = fetch_billing_data_for_day(process_day=process_day)
