--- conflicted
+++ resolved
@@ -16,16 +16,14 @@
     sms_priority,
     zendesk_client,
 )
-<<<<<<< HEAD
 from app.celery.tasks import (
+    job_complete
     process_job,
     save_emails,
     save_smss,
     update_in_progress_jobs,
 )
-=======
-from app.celery.tasks import job_complete, process_job, save_emails, save_smss
->>>>>>> ee209c8a
+
 from app.config import QueueNames, TaskNames
 from app.dao.invited_org_user_dao import (
     delete_org_invitations_created_more_than_two_days_ago,
