import json
from datetime import datetime
from collections import namedtuple

from celery.signals import worker_process_shutdown
from flask import current_app
from notifications_utils.recipients import (
    RecipientCSV
)
from notifications_utils.template import (
    SMSMessageTemplate,
    WithSubjectTemplate,
    LetterDVLATemplate
)
from requests import (
    HTTPError,
    request
)
from sqlalchemy.exc import SQLAlchemyError
from app import (
    create_uuid,
    create_random_identifier,
    DATETIME_FORMAT,
    notify_celery,
    encryption
)
from app.aws import s3
from app.celery import provider_tasks
from app.config import QueueNames
from app.dao.inbound_sms_dao import dao_get_inbound_sms_by_id
from app.dao.jobs_dao import (
    dao_update_job,
    dao_get_job_by_id,
    all_notifications_are_created_for_job,
    dao_get_all_notifications_for_job,
    dao_update_job_status)
from app.dao.notifications_dao import (
    get_notification_by_id,
    dao_update_notifications_for_job_to_sent_to_dvla,
    dao_update_notifications_by_reference,
    dao_get_last_notification_added_for_job_id)
from app.dao.provider_details_dao import get_current_provider
from app.dao.service_inbound_api_dao import get_service_inbound_api_for_service
from app.dao.services_dao import dao_fetch_service_by_id, fetch_todays_total_message_count
from app.dao.templates_dao import dao_get_template_by_id
from app.models import (
    Job,
    Notification,
    EMAIL_TYPE,
    JOB_STATUS_CANCELLED,
    JOB_STATUS_FINISHED,
    JOB_STATUS_IN_PROGRESS,
    JOB_STATUS_PENDING,
    JOB_STATUS_READY_TO_SEND,
    JOB_STATUS_SENT_TO_DVLA, JOB_STATUS_ERROR,
    KEY_TYPE_NORMAL,
    LETTER_TYPE,
    NOTIFICATION_SENDING,
    NOTIFICATION_TECHNICAL_FAILURE,
    SMS_TYPE,
)
from app.notifications.process_notifications import persist_notification
from app.service.utils import service_allowed_to_send_to
from app.statsd_decorators import statsd
from notifications_utils.s3 import s3upload


@worker_process_shutdown.connect
def worker_process_shutdown(sender, signal, pid, exitcode):
    current_app.logger.info('Tasks worker shutdown: PID: {} Exitcode: {}'.format(pid, exitcode))


@notify_celery.task(name="process-job")
@statsd(namespace="tasks")
def process_job(job_id):
    start = datetime.utcnow()
    job = dao_get_job_by_id(job_id)

    if job.job_status != JOB_STATUS_PENDING:
        return

    service = job.service

    if not service.active:
        job.job_status = JOB_STATUS_CANCELLED
        dao_update_job(job)
        current_app.logger.warn(
            "Job {} has been cancelled, service {} is inactive".format(job_id, service.id))
        return

    if __sending_limits_for_job_exceeded(service, job, job_id):
        return

    job.job_status = JOB_STATUS_IN_PROGRESS
    job.processing_started = start
    dao_update_job(job)

    db_template = dao_get_template_by_id(job.template_id, job.template_version)

    TemplateClass = get_template_class(db_template.template_type)
    template = TemplateClass(db_template.__dict__)

    current_app.logger.info("Starting job {} processing {} notifications".format(job_id, job.notification_count))

    for row_number, recipient, personalisation in RecipientCSV(
            s3.get_job_from_s3(str(service.id), str(job_id)),
            template_type=template.template_type,
            placeholders=template.placeholders
    ).enumerated_recipients_and_personalisation:
        process_row(row_number, recipient, personalisation, template, job, service)

<<<<<<< HEAD
    job_complete(job, service, template, False, start)


def job_complete(job, service, template, resumed, start=None):
    if template.template_type == LETTER_TYPE:
=======
    job_complete(job, service, template.template_type, start=start)


def job_complete(job, service, template_type, resumed=False, start=None):
    if template_type == LETTER_TYPE:
>>>>>>> 5de0f469
        if service.research_mode:
            update_job_to_sent_to_dvla.apply_async([str(job.id)], queue=QueueNames.RESEARCH_MODE)
        else:
            build_dvla_file.apply_async([str(job.id)], queue=QueueNames.JOBS)
            current_app.logger.info("send job {} to build-dvla-file in the {} queue".format(job.id, QueueNames.JOBS))
    else:
        job.job_status = JOB_STATUS_FINISHED

    finished = datetime.utcnow()
    job.processing_finished = finished
    dao_update_job(job)

    if resumed:
        current_app.logger.info(
            "Resumed Job {} completed at {}".format(job.id, job.created_at, start, finished)
        )
    else:
        current_app.logger.info(
            "Job {} created at {} started at {} finished at {}".format(job.id, job.created_at, start, finished)
        )


def process_row(row_number, recipient, personalisation, template, job, service):
    template_type = template.template_type
    encrypted = encryption.encrypt({
        'template': str(template.id),
        'template_version': job.template_version,
        'job': str(job.id),
        'to': recipient,
        'row_number': row_number,
        'personalisation': dict(personalisation)
    })

    send_fns = {
        SMS_TYPE: send_sms,
        EMAIL_TYPE: send_email,
        LETTER_TYPE: persist_letter
    }

    send_fn = send_fns[template_type]

    send_fn.apply_async(
        (
            str(service.id),
            create_uuid(),
            encrypted,
            datetime.utcnow().strftime(DATETIME_FORMAT)
        ),
        queue=QueueNames.DATABASE if not service.research_mode else QueueNames.RESEARCH_MODE
    )


def __sending_limits_for_job_exceeded(service, job, job_id):
    total_sent = fetch_todays_total_message_count(service.id)

    if total_sent + job.notification_count > service.message_limit:
        job.job_status = 'sending limits exceeded'
        job.processing_finished = datetime.utcnow()
        dao_update_job(job)
        current_app.logger.info(
            "Job {} size {} error. Sending limits {} exceeded".format(
                job_id, job.notification_count, service.message_limit)
        )
        return True
    return False


@notify_celery.task(bind=True, name="send-sms", max_retries=5, default_retry_delay=300)
@statsd(namespace="tasks")
def send_sms(self,
             service_id,
             notification_id,
             encrypted_notification,
             created_at,
             api_key_id=None,
             key_type=KEY_TYPE_NORMAL):
    notification = encryption.decrypt(encrypted_notification)
    service = dao_fetch_service_by_id(service_id)

    if not service_allowed_to_send_to(notification['to'], service, key_type):
        current_app.logger.info(
            "SMS {} failed as restricted service".format(notification_id)
        )
        return

    try:
        saved_notification = persist_notification(
            template_id=notification['template'],
            template_version=notification['template_version'],
            recipient=notification['to'],
            service=service,
            personalisation=notification.get('personalisation'),
            notification_type=SMS_TYPE,
            api_key_id=api_key_id,
            key_type=key_type,
            created_at=created_at,
            job_id=notification.get('job', None),
            job_row_number=notification.get('row_number', None),
            notification_id=notification_id
        )

        provider_tasks.deliver_sms.apply_async(
            [str(saved_notification.id)],
            queue=QueueNames.SEND_SMS if not service.research_mode else QueueNames.RESEARCH_MODE
        )

        current_app.logger.info(
            "SMS {} created at {} for job {}".format(saved_notification.id, created_at, notification.get('job', None))
        )

    except SQLAlchemyError as e:
        handle_exception(self, notification, notification_id, e)


@notify_celery.task(bind=True, name="send-email", max_retries=5, default_retry_delay=300)
@statsd(namespace="tasks")
def send_email(self,
               service_id,
               notification_id,
               encrypted_notification,
               created_at,
               api_key_id=None,
               key_type=KEY_TYPE_NORMAL):
    notification = encryption.decrypt(encrypted_notification)
    service = dao_fetch_service_by_id(service_id)

    if not service_allowed_to_send_to(notification['to'], service, key_type):
        current_app.logger.info("Email {} failed as restricted service".format(notification_id))
        return

    try:
        saved_notification = persist_notification(
            template_id=notification['template'],
            template_version=notification['template_version'],
            recipient=notification['to'],
            service=service,
            personalisation=notification.get('personalisation'),
            notification_type=EMAIL_TYPE,
            api_key_id=api_key_id,
            key_type=key_type,
            created_at=created_at,
            job_id=notification.get('job', None),
            job_row_number=notification.get('row_number', None),
            notification_id=notification_id
        )

        provider_tasks.deliver_email.apply_async(
            [str(saved_notification.id)],
            queue=QueueNames.SEND_EMAIL if not service.research_mode else QueueNames.RESEARCH_MODE
        )

        current_app.logger.info("Email {} created at {}".format(saved_notification.id, created_at))
    except SQLAlchemyError as e:
        handle_exception(self, notification, notification_id, e)


@notify_celery.task(bind=True, name="persist-letter", max_retries=5, default_retry_delay=300)
@statsd(namespace="tasks")
def persist_letter(
    self,
    service_id,
    notification_id,
    encrypted_notification,
    created_at
):
    notification = encryption.decrypt(encrypted_notification)

    # we store the recipient as just the first item of the person's address
    recipient = notification['personalisation']['addressline1']

    service = dao_fetch_service_by_id(service_id)
    try:
        saved_notification = persist_notification(
            template_id=notification['template'],
            template_version=notification['template_version'],
            recipient=recipient,
            service=service,
            personalisation=notification['personalisation'],
            notification_type=LETTER_TYPE,
            api_key_id=None,
            key_type=KEY_TYPE_NORMAL,
            created_at=created_at,
            job_id=notification['job'],
            job_row_number=notification['row_number'],
            notification_id=notification_id,
            reference=create_random_identifier()
        )

        current_app.logger.info("Letter {} created at {}".format(saved_notification.id, created_at))
    except SQLAlchemyError as e:
        handle_exception(self, notification, notification_id, e)


@notify_celery.task(bind=True, name="build-dvla-file", countdown=60, max_retries=15, default_retry_delay=300)
@statsd(namespace="tasks")
def build_dvla_file(self, job_id):
    try:
        if all_notifications_are_created_for_job(job_id):
            file_contents = create_dvla_file_contents_for_job(job_id)
            s3upload(
                filedata=file_contents + '\n',
                region=current_app.config['AWS_REGION'],
                bucket_name=current_app.config['DVLA_BUCKETS']['job'],
                file_location="{}-dvla-job.text".format(job_id)
            )
            dao_update_job_status(job_id, JOB_STATUS_READY_TO_SEND)
        else:
            current_app.logger.info("All notifications for job {} are not persisted".format(job_id))
            self.retry(queue=QueueNames.RETRY, exc="All notifications for job {} are not persisted".format(job_id))
    except Exception as e:
        current_app.logger.exception("build_dvla_file threw exception")
        raise e


@notify_celery.task(bind=True, name='update-letter-job-to-sent')
@statsd(namespace="tasks")
def update_job_to_sent_to_dvla(self, job_id):
    # This task will be called by the FTP app to update the job to sent to dvla
    # and update all notifications for this job to sending, provider = DVLA
    provider = get_current_provider(LETTER_TYPE)

    updated_count = dao_update_notifications_for_job_to_sent_to_dvla(job_id, provider.identifier)
    dao_update_job_status(job_id, JOB_STATUS_SENT_TO_DVLA)

    current_app.logger.info("Updated {} letter notifications to sending. "
                            "Updated {} job to {}".format(updated_count, job_id, JOB_STATUS_SENT_TO_DVLA))


@notify_celery.task(bind=True, name='update-letter-job-to-error')
@statsd(namespace="tasks")
def update_dvla_job_to_error(self, job_id):
    dao_update_job_status(job_id, JOB_STATUS_ERROR)
    current_app.logger.info("Updated {} job to {}".format(job_id, JOB_STATUS_ERROR))


@notify_celery.task(bind=True, name='update-letter-notifications-to-sent')
@statsd(namespace="tasks")
def update_letter_notifications_to_sent_to_dvla(self, notification_references):
    # This task will be called by the FTP app to update notifications as sent to DVLA
    provider = get_current_provider(LETTER_TYPE)

    updated_count = dao_update_notifications_by_reference(
        notification_references,
        {
            'status': NOTIFICATION_SENDING,
            'sent_by': provider.identifier,
            'sent_at': datetime.utcnow(),
            'updated_at': datetime.utcnow()
        }
    )

    current_app.logger.info("Updated {} letter notifications to sending".format(updated_count))


@notify_celery.task(bind=True, name='update-letter-notifications-to-error')
@statsd(namespace="tasks")
def update_letter_notifications_to_error(self, notification_references):
    # This task will be called by the FTP app to update notifications as sent to DVLA

    updated_count = dao_update_notifications_by_reference(
        notification_references,
        {
            'status': NOTIFICATION_TECHNICAL_FAILURE,
            'updated_at': datetime.utcnow()
        }
    )

    current_app.logger.info("Updated {} letter notifications to technical-failure".format(updated_count))


def create_dvla_file_contents_for_job(job_id):
    notifications = dao_get_all_notifications_for_job(job_id)

    return create_dvla_file_contents_for_notifications(notifications)


def create_dvla_file_contents_for_notifications(notifications):
    file_contents = '\n'.join(
        str(LetterDVLATemplate(
            notification.template.__dict__,
            notification.personalisation,
            notification_reference=notification.reference,
            contact_block=notification.service.get_default_letter_contact(),
            org_id=notification.service.dvla_organisation.id,
        ))
        for notification in notifications
    )
    return file_contents


def handle_exception(task, notification, notification_id, exc):
    if not get_notification_by_id(notification_id):
        retry_msg = '{task} notification for job {job} row number {row} and notification id {noti}'.format(
            task=task.__name__,
            job=notification.get('job', None),
            row=notification.get('row_number', None),
            noti=notification_id
        )
        # Sometimes, SQS plays the same message twice. We should be able to catch an IntegrityError, but it seems
        # SQLAlchemy is throwing a FlushError. So we check if the notification id already exists then do not
        # send to the retry queue.
        current_app.logger.exception('Retry' + retry_msg)
        try:
            task.retry(queue=QueueNames.RETRY, exc=exc)
        except task.MaxRetriesExceededError:
            current_app.logger.exception('Retry' + retry_msg)


def get_template_class(template_type):
    if template_type == SMS_TYPE:
        return SMSMessageTemplate
    elif template_type in (EMAIL_TYPE, LETTER_TYPE):
        # since we don't need rendering capabilities (we only need to extract placeholders) both email and letter can
        # use the same base template
        return WithSubjectTemplate


@notify_celery.task(bind=True, name='update-letter-notifications-statuses')
@statsd(namespace="tasks")
def update_letter_notifications_statuses(self, filename):
    bucket_location = '{}-ftp'.format(current_app.config['NOTIFY_EMAIL_DOMAIN'])
    response_file_content = s3.get_s3_file(bucket_location, filename)

    try:
        notification_updates = process_updates_from_file(response_file_content)
    except TypeError:
        current_app.logger.exception('DVLA response file: {} has an invalid format'.format(filename))
        raise
    else:
        for update in notification_updates:
            current_app.logger.info('DVLA update: {}'.format(str(update)))
            # TODO: Update notifications with desired status


def process_updates_from_file(response_file):
    NotificationUpdate = namedtuple('NotificationUpdate', ['reference', 'status', 'page_count', 'cost_threshold'])
    notification_updates = [NotificationUpdate(*line.split('|')) for line in response_file.splitlines()]
    return notification_updates


@notify_celery.task(bind=True, name="send-inbound-sms", max_retries=5, default_retry_delay=300)
@statsd(namespace="tasks")
def send_inbound_sms_to_service(self, inbound_sms_id, service_id):
    inbound_api = get_service_inbound_api_for_service(service_id=service_id)
    if not inbound_api:
        # No API data has been set for this service
        return

    inbound_sms = dao_get_inbound_sms_by_id(service_id=service_id,
                                            inbound_id=inbound_sms_id)
    data = {
        "id": str(inbound_sms.id),
        "source_number": inbound_sms.user_number,
        "destination_number": inbound_sms.notify_number,
        "message": inbound_sms.content,
        "date_received": inbound_sms.provider_date.strftime(DATETIME_FORMAT)
    }

    response = request(
        method="POST",
        url=inbound_api.url,
        data=json.dumps(data),
        headers={
            'Content-Type': 'application/json',
            'Authorization': 'Bearer {}'.format(inbound_api.bearer_token)
        },
        timeout=60
    )
    try:
        response.raise_for_status()
    except HTTPError as e:
        current_app.logger.exception("Exception raised in send_inbound_sms_to_service for service_id: {} and url: {}. "
                                     "\n{}".format(service_id, inbound_api.url, e))
        if e.response.status_code >= 500:
            try:
                self.retry(queue=QueueNames.RETRY,
                           exc='Unable to send_inbound_sms_to_service for service_id: {} and url: {}. \n{}'.format(
                               service_id, inbound_api.url, e))
            except self.MaxRetriesExceededError:
                current_app.logger.exception('Retry: send_inbound_sms_to_service has retried the max number of times')


@notify_celery.task(name='process-incomplete-jobs')
@statsd(namespace="tasks")
def process_incomplete_jobs(job_ids):
    current_app.logger.info("Resuming Job(s) {}".format(job_ids))
    for job_id in job_ids:
        process_incomplete_job(job_id)


def process_incomplete_job(job_id):

    job = dao_get_job_by_id(job_id)

    last_notification_added = dao_get_last_notification_added_for_job_id(job_id)

    if last_notification_added:
        resume_from_row = last_notification_added.job_row_number
    else:
        resume_from_row = -1  # The first row in the csv with a number is row 0

    current_app.logger.info("Resuming job {} from row {}".format(job_id, resume_from_row))

    db_template = dao_get_template_by_id(job.template_id, job.template_version)

    TemplateClass = get_template_class(db_template.template_type)
    template = TemplateClass(db_template.__dict__)

    for row_number, recipient, personalisation in RecipientCSV(
            s3.get_job_from_s3(str(job.service_id), str(job.id)),
            template_type=template.template_type,
            placeholders=template.placeholders
    ).enumerated_recipients_and_personalisation:
        if row_number > resume_from_row:
            process_row(row_number, recipient, personalisation, template, job, job.service)

    job_complete(job, job.service, template, resumed=True)<|MERGE_RESOLUTION|>--- conflicted
+++ resolved
@@ -109,19 +109,11 @@
     ).enumerated_recipients_and_personalisation:
         process_row(row_number, recipient, personalisation, template, job, service)
 
-<<<<<<< HEAD
-    job_complete(job, service, template, False, start)
-
-
-def job_complete(job, service, template, resumed, start=None):
-    if template.template_type == LETTER_TYPE:
-=======
     job_complete(job, service, template.template_type, start=start)
 
 
 def job_complete(job, service, template_type, resumed=False, start=None):
     if template_type == LETTER_TYPE:
->>>>>>> 5de0f469
         if service.research_mode:
             update_job_to_sent_to_dvla.apply_async([str(job.id)], queue=QueueNames.RESEARCH_MODE)
         else:
