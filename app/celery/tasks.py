--- conflicted
+++ resolved
@@ -282,12 +282,7 @@
             )
 
     except SQLAlchemyError as e:
-<<<<<<< HEAD
-        signed_and_verified = list(zip(signed_notifications, verified_notifications))
-        handle_batch_error_and_forward(self, signed_and_verified, SMS_TYPE, e, receipt, template)
-=======
         handle_list_of_exception(self, decrypted_notifications, e, receipt)
->>>>>>> 363cdc9f
 
     check_service_over_daily_message_limit(KEY_TYPE_NORMAL, service)
     research_mode = service.research_mode  # type: ignore
@@ -309,8 +304,6 @@
             )
         )
 
-<<<<<<< HEAD
-=======
     if receipt:
         sms_queue.acknowledge(receipt)
         current_app.logger.info(f"Batch saving: {receipt} removed from buffer queue.")
@@ -375,7 +368,6 @@
     except SQLAlchemyError as e:
         handle_exception(self, notification, notification_id, e)
 
->>>>>>> 363cdc9f
 
 @notify_celery.task(bind=True, name="save-emails", max_retries=5, default_retry_delay=300)
 @statsd(namespace="tasks")
@@ -453,12 +445,7 @@
                 priority=process_type,
             )
     except SQLAlchemyError as e:
-<<<<<<< HEAD
-        signed_and_verified = list(zip(signed_notifications, verified_notifications))
-        handle_batch_error_and_forward(self, signed_and_verified, EMAIL_TYPE, e, receipt, template)
-=======
         handle_list_of_exception(self, decrypted_notifications, e, receipt)
->>>>>>> 363cdc9f
 
     if saved_notifications:
         current_app.logger.info(f"Sending following email notifications to AWS: {notification_id_queue.keys()}")
@@ -480,72 +467,10 @@
                 )
             )
 
-<<<<<<< HEAD
-=======
     if receipt:
         email_queue.acknowledge(receipt)
         current_app.logger.info(f"Batch saving: {receipt} removed from buffer queue.")
 
-
-@notify_celery.task(bind=True, name="save-email", max_retries=5, default_retry_delay=300)
-@statsd(namespace="tasks")
-def save_email(self, service_id, notification_id, signed_notification, sender_id=None):
-    notification = signer.verify(signed_notification)
-    service = dao_fetch_service_by_id(service_id, use_cache=True)
-    template = dao_get_template_by_id(notification["template"], version=notification["template_version"], use_cache=True)
-
-    if sender_id:
-        reply_to_text = dao_get_reply_to_by_id(service_id, sender_id).email_address
-        if isinstance(template, tuple):
-            template = template[0]
-    # if the template is obtained from cache a tuple will be returned where
-    # the first element is the Template object and the second the template cache data
-    # in the form of a dict
-    elif isinstance(template, tuple):
-        reply_to_text = template[1].get("reply_to_text")
-        template = template[0]
-    else:
-        reply_to_text = template.get_reply_to_text()
-
-    check_service_over_daily_message_limit(notification.get("key_type", KEY_TYPE_NORMAL), service)
-
-    try:
-        # this task is used by two functions: process_job and process_sms_or_email_notification
-        # if the data is not present in the signed data then fallback on whats needed for process_job
-        saved_notification = persist_notification(
-            notification_id=notification.get("id", notification_id),
-            template_id=notification["template"],
-            template_version=notification["template_version"],
-            recipient=notification["to"],
-            service=service,
-            personalisation=notification.get("personalisation"),
-            notification_type=EMAIL_TYPE,
-            api_key_id=notification.get("api_key", None),
-            key_type=notification.get("key_type", KEY_TYPE_NORMAL),
-            created_at=datetime.utcnow(),
-            job_id=notification.get("job", None),
-            simulated=notification.get("simulated", None),
-            job_row_number=notification.get("row_number", None),
-            reply_to_text=reply_to_text,
-            client_reference=notification.get("client_reference", None),
-        )
-        send_notification_to_queue(
-            saved_notification,
-            service.research_mode,
-            queue=notification.get("queue") or template.queue_to_use(),
-        )
-
-        current_app.logger.debug("Email {} created at {}".format(saved_notification.id, saved_notification.created_at))
-    except SQLAlchemyError as e:
-        handle_exception(self, notification, notification_id, e)
-
-
-@notify_celery.task(bind=True, name="save-letter", max_retries=5, default_retry_delay=300)
-@statsd(namespace="tasks")
-def save_letters(self, signed_notifications):
-    pass
-
->>>>>>> 363cdc9f
 
 def handle_batch_error_and_forward(
     task: Any,
@@ -575,22 +500,7 @@
             current_app.logger.info(forward_msg)
             save_fn = save_emails if notification_type == EMAIL_TYPE else save_smss
 
-<<<<<<< HEAD
-            template = dao_get_template_by_id(
-                notification.get("template_id"), notification.get("template_version"), use_cache=True
-            )
-            # if the template is obtained from cache a tuple will be returned where
-            # the first element is the Template object and the second the template cache data
-            # in the form of a dict
-            if isinstance(template, tuple):
-                template = template[0]
-            retry_msg = "{task} notification for job {job} row number {row} and notification id {notif} and max_retries are {max_retry}".format(
-                task=task.__name__,
-                job=notification.get("job", None),
-                row=notification.get("row_number", None),
-                notif=notification_id,
-                max_retry=task.max_retries,
-=======
+
 def handle_list_of_exception(task, list_notification, exc, receipt: Optional[UUID]):
     if receipt:
         current_app.logger.info(f"Batch saving: could not persist notifications with receipt {receipt}")
@@ -607,7 +517,6 @@
                     notif=notification_id,
                     receipt=receipt,
                 )
->>>>>>> 363cdc9f
             )
             current_app.logger.warning("Retry " + retry_msg)
             try:
