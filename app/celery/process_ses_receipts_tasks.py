import json
import time
from datetime import datetime
from typing import Any, Dict, List, Optional, Tuple, TypedDict, cast

from flask import current_app
from notifications_utils.statsd_decorators import statsd
from sqlalchemy.orm.exc import NoResultFound

from app import annual_limit_client, bounce_rate_client, notify_celery, statsd_client
from app.annual_limit_utils import get_annual_limit_notifications_v3
from app.config import QueueNames
from app.dao import notifications_dao
from app.models import NOTIFICATION_DELIVERED, NOTIFICATION_PERMANENT_FAILURE, Notification
from app.notifications.callbacks import _check_and_queue_callback_task
from app.notifications.notifications_ses_callback import (
    _check_and_queue_complaint_callback_task,
    get_aws_responses,
    handle_complaint,
)
from celery.exceptions import Retry


class SESMail(TypedDict):
    """Structure of the 'mail' field in SES notification receipts"""

    timestamp: str
    source: str
    sourceArn: str
    sourceIp: str
    callerIdentity: str
    sendingAccountId: str
    messageId: str
    destination: List[str]


class SESDelivery(TypedDict, total=False):
    """Structure of the 'delivery' field in SES delivery notification receipts"""

    timestamp: str
    processingTimeMillis: int
    recipients: List[str]
    smtpResponse: str
    remoteMtaIp: str
    reportingMTA: str


class SESBounce(TypedDict, total=False):
    """Structure of the 'bounce' field in SES bounce notification receipts"""

    bounceType: str
    bounceSubType: str
    bouncedRecipients: List[Dict[str, str]]
    timestamp: str
    feedbackId: str


class SESComplaint(TypedDict, total=False):
    """Structure of the 'complaint' field in SES complaint notification receipts"""

    complainedRecipients: List[Dict[str, str]]
    timestamp: str
    feedbackId: str
    complaintSubType: str
    complaintFeedbackType: str


class SESReceipt(TypedDict):
    """Structure of SES notification receipts"""

    notificationType: str
    mail: SESMail
    delivery: Optional[SESDelivery]
    bounce: Optional[SESBounce]
    complaint: Optional[SESComplaint]


def handle_complaints_and_extract_ref_ids(messages: List[SESReceipt]) -> Tuple[List[str], List[SESReceipt]]:
    """Processes the current batch of notification receipts. Handles complaints, removing them from the batch
       and returning the remaining messages for further processing.

    Args:
        messages (List[SESReceipt]): List of SES messages received from the SQS receipt buffer queue.

    Returns:
        Tuple[List[str], List[SESReceipt]]: A tuple containing a list of notification reference IDs and a reduced list of
        SES messages not containing any complaint receipts.
    """
    ref_ids = []
    complaint_free_messages = []
    current_app.logger.info(f"[batch-celery] - Received: {len(messages)} receipts from Lambda.. beginning processing")
    for message in messages:
        notification_type = message["notificationType"]
        if notification_type == "Complaint":
            current_app.logger.info(f"[batch-celery] - Handling complaint: {message}")
            _check_and_queue_complaint_callback_task(*handle_complaint(message))
        else:
            ref_ids.append(message["mail"]["messageId"])
            complaint_free_messages.append(message)
    current_app.logger.info(f"[batch-celery] - Complaints handled, processing: {len(complaint_free_messages)} remaining receipts")
    return ref_ids, complaint_free_messages


def fetch_notifications(ref_ids: List[str]) -> Optional[List[Notification]]:
    """Fetch notifications by reference IDs."""
    try:
        return notifications_dao.dao_get_notifications_by_references(ref_ids)
    except NoResultFound:
        return None
    except Exception as e:
        raise e


def categorize_receipts(
    ses_messages: List[SESReceipt], notifications: List[Notification]
) -> Tuple[List[Tuple[SESReceipt, Notification]], List[SESReceipt]]:
    """Categorize SES messages into those with and without notifications."""
    receipts_with_notification = []
    receipts_with_no_notification = []
    notification_map = {n.reference: n for n in notifications}

    for message in ses_messages:
        message_id = message["mail"]["messageId"]
        notification = notification_map.get(message_id)
        if notification:
            receipts_with_notification.append((message, notification))
        else:
            receipts_with_no_notification.append(message)

    return receipts_with_notification, receipts_with_no_notification


def process_notifications(
    receipts_with_notification: List[Tuple[SESReceipt, Notification]],
) -> List[Tuple[SESReceipt, Notification, Dict[str, Any]]]:
    """Process notifications and update their statuses."""
    updates = []
    receipts_with_notification_and_aws_response_dict = []
    for message, notification in receipts_with_notification:
        aws_response_dict = get_aws_responses(message)
        new_status = aws_response_dict["notification_status"]

        if not (notification.status == NOTIFICATION_PERMANENT_FAILURE and new_status == NOTIFICATION_DELIVERED):
            updates.append(
                {
                    "notification": notification,
                    "new_status": new_status,
                    "provider_response": aws_response_dict.get("provider_response"),
                    "bounce_response": aws_response_dict.get("bounce_response"),
                }
            )
        receipts_with_notification_and_aws_response_dict.append((message, notification, aws_response_dict))
        current_app.logger.info(f"[batch-celery] process_notifications - updates: {len(updates)}")
    notifications_dao._update_notification_statuses(updates)
    return receipts_with_notification_and_aws_response_dict


def update_annual_limit_and_bounce_rate(
    receipt: SESReceipt, notification: Notification, aws_response_dict: Dict[str, Any]
) -> None:
    ff_annual_limit = current_app.config["FF_ANNUAL_LIMIT"]
    new_status = aws_response_dict["notification_status"]
    is_success = aws_response_dict["success"]
    log_prefix = f"SES callback for notification {notification.id} reference {notification.reference} for service {notification.service_id}: "
    # Check if we have already seeded the annual limit counts for today, if we have we do not need to increment later on.
    # We seed AFTER updating the notification status, thus the current notification will already be counted.
    if ff_annual_limit:
        seeded_today = None
        if not annual_limit_client.was_seeded_today(notification.service_id):
            seeded_today = get_annual_limit_notifications_v2(notification.service_id)

<<<<<<< HEAD
    if not is_success:
        current_app.logger.info(f"{log_prefix} Delivery failed with error: {aws_response_dict["message"]}")
=======
        service_id = notification.service_id
        # Flags if seeding has occurred. Since we seed after updating the notification status in the DB then the current notification
        # is included in the fetch_notification_status_for_service_for_day call below, thus we don't need to increment the count.

        # Check if we have already seeded the annual limit counts for today
        _, did_we_seed = get_annual_limit_notifications_v3(service_id)
        current_app.logger.info(f"[alimit-debug] did_we_seed: {did_we_seed}, data: {_}")
>>>>>>> e683d998

        if ff_annual_limit and not seeded_today:
            annual_limit_client.increment_email_failed(notification.service_id)
            current_app.logger.info(
                f"Incremented email_failed count in Redis. Service: {notification.service_id} Notification: {notification.id} Current counts: {annual_limit_client.get_all_notification_counts(notification.service_id)}"
            )
<<<<<<< HEAD
    else:
        current_app.logger.info(
            f"{log_prefix} Delivery status: {new_status}" "SES callback return status of {} for notification: {}".format(
                new_status, notification.id
            )
        )

        if ff_annual_limit and not seeded_today:
            annual_limit_client.increment_email_delivered(notification.service_id)
=======
            if current_app.config["FF_ANNUAL_LIMIT"]:
                # Only increment if we didn't just seed.
                if not did_we_seed:
                    annual_limit_client.increment_email_failed(notification.service_id)
                current_app.logger.info(
                    f"Incremented email_failed count in Redis. Service: {notification.service_id} Notification: {notification.id} Current counts: {annual_limit_client.get_all_notification_counts(notification.service_id)}"
                )
        else:
            current_app.logger.info(
                "SES callback return status of {} for notification: {}".format(notification_status, notification.id)
            )
            if current_app.config["FF_ANNUAL_LIMIT"]:
                # Only increment if we didn't just seed.
                if not did_we_seed:
                    annual_limit_client.increment_email_delivered(notification.service_id)
                current_app.logger.info(
                    f"Incremented email_delivered count in Redis. Service: {notification.service_id} Notification: {notification.id} current counts: {annual_limit_client.get_all_notification_counts(notification.service_id)}"
                )

        statsd_client.incr("callback.ses.{}".format(notification_status))

        if notification_status == NOTIFICATION_PERMANENT_FAILURE:
            bounce_rate_client.set_sliding_hard_bounce(notification.service_id, str(notification.id))
>>>>>>> e683d998
            current_app.logger.info(
                f"Incremented email_delivered count in Redis. Service: {notification.service_id} Notification: {notification.id} current counts: {annual_limit_client.get_all_notification_counts(notification.service_id)}"
            )

    statsd_client.incr("callback.ses.{}".format(new_status))

    if new_status == NOTIFICATION_PERMANENT_FAILURE:
        bounce_rate_client.set_sliding_hard_bounce(notification.service_id, str(notification.id))
        current_app.logger.info(
            f"Setting total hard bounce notifications for service {notification.service_id} with notification {notification.id} in REDIS"
        )

    if notification.sent_at:
        statsd_client.timing_with_dates("callback.ses.elapsed-time", datetime.utcnow(), notification.sent_at)


def handle_retries(self, receipts_with_no_notification: List[SESReceipt]) -> None:
    """Handle retries for receipts without notifications."""
    retry_ids = ", ".join([msg["mail"]["messageId"] for msg in receipts_with_no_notification])
    try:
        current_app.logger.warning(
            f"RETRY {self.request.retries}: notifications not found for SES references {retry_ids}. "
            f"Callback may have arrived before notification was persisted to the DB. Adding task to retry queue"
        )
        self.retry(queue=QueueNames.RETRY, args=[{"Messages": receipts_with_no_notification}])
    except self.MaxRetriesExceededError:
        current_app.logger.warning(f"notifications not found for SES references: {retry_ids}. Giving up.")


@notify_celery.task(
    bind=True,
    name="process-ses-result",
    max_retries=5,
    default_retry_delay=300,
)
@statsd(namespace="tasks")
def process_ses_results(self, response: Dict[str, Any]) -> Optional[bool]:
    start_time = time.time()  # TODO : Remove after benchmarking
    receipts = response["Messages"] if "Messages" in response else [json.loads(response["Message"])]

    try:
        ref_ids, ses_messages = handle_complaints_and_extract_ref_ids(cast(List[SESReceipt], receipts))
        if not ses_messages:
            return True

        notifications = fetch_notifications(ref_ids)
        if notifications is None:
            handle_retries(self, ses_messages)
            return None

        receipts_with_notification, receipts_with_no_notification = categorize_receipts(ses_messages, notifications)
        receipts_with_notification_and_aws_response_dict = process_notifications(receipts_with_notification)

        for message, notification, aws_response_dict in receipts_with_notification_and_aws_response_dict:
            update_annual_limit_and_bounce_rate(message, notification, aws_response_dict)
            _check_and_queue_callback_task(notification)

        if receipts_with_no_notification:
            handle_retries(self, receipts_with_no_notification)

        end_time = time.time()
        current_app.logger.info(f"[batch-celery] - process_ses_results took {end_time - start_time} seconds")
        return True

    except Retry:
        end_time = time.time()
        current_app.logger.info(f"[batch-celery] Retry - process_ses_results took {end_time - start_time} seconds")
        raise
    except Exception:
        current_app.logger.exception(f"Error processing SES results for receipt batch: {response['Messages']}")
        self.retry(queue=QueueNames.RETRY, args=[{"Messages": receipts}])
        return None<|MERGE_RESOLUTION|>--- conflicted
+++ resolved
@@ -158,36 +158,23 @@
 def update_annual_limit_and_bounce_rate(
     receipt: SESReceipt, notification: Notification, aws_response_dict: Dict[str, Any]
 ) -> None:
-    ff_annual_limit = current_app.config["FF_ANNUAL_LIMIT"]
     new_status = aws_response_dict["notification_status"]
     is_success = aws_response_dict["success"]
     log_prefix = f"SES callback for notification {notification.id} reference {notification.reference} for service {notification.service_id}: "
     # Check if we have already seeded the annual limit counts for today, if we have we do not need to increment later on.
     # We seed AFTER updating the notification status, thus the current notification will already be counted.
-    if ff_annual_limit:
-        seeded_today = None
-        if not annual_limit_client.was_seeded_today(notification.service_id):
-            seeded_today = get_annual_limit_notifications_v2(notification.service_id)
-
-<<<<<<< HEAD
+
+    _, did_we_seed = get_annual_limit_notifications_v3(notification.service_id)
+    current_app.logger.info(f"[alimit-debug] did_we_seed: {did_we_seed}, data: {_}")
+
     if not is_success:
         current_app.logger.info(f"{log_prefix} Delivery failed with error: {aws_response_dict["message"]}")
-=======
-        service_id = notification.service_id
-        # Flags if seeding has occurred. Since we seed after updating the notification status in the DB then the current notification
-        # is included in the fetch_notification_status_for_service_for_day call below, thus we don't need to increment the count.
-
-        # Check if we have already seeded the annual limit counts for today
-        _, did_we_seed = get_annual_limit_notifications_v3(service_id)
-        current_app.logger.info(f"[alimit-debug] did_we_seed: {did_we_seed}, data: {_}")
->>>>>>> e683d998
-
-        if ff_annual_limit and not seeded_today:
+
+        if not did_we_seed:
             annual_limit_client.increment_email_failed(notification.service_id)
             current_app.logger.info(
                 f"Incremented email_failed count in Redis. Service: {notification.service_id} Notification: {notification.id} Current counts: {annual_limit_client.get_all_notification_counts(notification.service_id)}"
             )
-<<<<<<< HEAD
     else:
         current_app.logger.info(
             f"{log_prefix} Delivery status: {new_status}" "SES callback return status of {} for notification: {}".format(
@@ -195,33 +182,8 @@
             )
         )
 
-        if ff_annual_limit and not seeded_today:
+        if not did_we_seed:
             annual_limit_client.increment_email_delivered(notification.service_id)
-=======
-            if current_app.config["FF_ANNUAL_LIMIT"]:
-                # Only increment if we didn't just seed.
-                if not did_we_seed:
-                    annual_limit_client.increment_email_failed(notification.service_id)
-                current_app.logger.info(
-                    f"Incremented email_failed count in Redis. Service: {notification.service_id} Notification: {notification.id} Current counts: {annual_limit_client.get_all_notification_counts(notification.service_id)}"
-                )
-        else:
-            current_app.logger.info(
-                "SES callback return status of {} for notification: {}".format(notification_status, notification.id)
-            )
-            if current_app.config["FF_ANNUAL_LIMIT"]:
-                # Only increment if we didn't just seed.
-                if not did_we_seed:
-                    annual_limit_client.increment_email_delivered(notification.service_id)
-                current_app.logger.info(
-                    f"Incremented email_delivered count in Redis. Service: {notification.service_id} Notification: {notification.id} current counts: {annual_limit_client.get_all_notification_counts(notification.service_id)}"
-                )
-
-        statsd_client.incr("callback.ses.{}".format(notification_status))
-
-        if notification_status == NOTIFICATION_PERMANENT_FAILURE:
-            bounce_rate_client.set_sliding_hard_bounce(notification.service_id, str(notification.id))
->>>>>>> e683d998
             current_app.logger.info(
                 f"Incremented email_delivered count in Redis. Service: {notification.service_id} Notification: {notification.id} current counts: {annual_limit_client.get_all_notification_counts(notification.service_id)}"
             )
