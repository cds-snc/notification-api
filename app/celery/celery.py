--- conflicted
+++ resolved
@@ -49,23 +49,12 @@
             task_cls=make_task(app),
         )
 
-<<<<<<< HEAD
-        if app.config["AWS_XRAY_ENABLED"]:
-            # Register the xray handlers
-            signals.after_task_publish.connect(xray_after_task_publish)
-            signals.before_task_publish.connect(xray_before_task_publish)
-            signals.task_failure.connect(xray_task_failure)
-            signals.task_postrun.connect(xray_task_postrun)
-            signals.task_prerun.connect(xray_task_prerun)
-=======
         # Register the xray handlers
         signals.after_task_publish.connect(xray_after_task_publish)
         signals.before_task_publish.connect(xray_before_task_publish)
         signals.task_failure.connect(xray_task_failure)
         signals.task_postrun.connect(xray_task_postrun)
         signals.task_prerun.connect(xray_task_prerun)
-        signals.beat_init.connect(xray_task_prerun)
->>>>>>> 5fac4807
 
         # See https://docs.celeryproject.org/en/stable/userguide/configuration.html
         self.conf.update(
