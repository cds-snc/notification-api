--- conflicted
+++ resolved
@@ -57,11 +57,7 @@
         notifications_dao._update_notification_status(
             notification=notification,
             status=notification_status,
-<<<<<<< HEAD
-            provider_response=provider_response if notification_status else None,
-=======
             provider_response=provider_response,
->>>>>>> 8667513a
         )
 
         if notification_status != NOTIFICATION_DELIVERED:
