from flask import Blueprint, current_app, jsonify, request
from requests import HTTPError

from app.clients.airtable.models import NewsletterSubscriber
from app.config import QueueNames
from app.dao.templates_dao import dao_get_template_by_id
from app.errors import InvalidRequest, register_errors
from app.models import EMAIL_TYPE, KEY_TYPE_NORMAL, Service
from app.notifications.process_notifications import persist_notification, send_notification_to_queue

newsletter_blueprint = Blueprint("newsletter", __name__, url_prefix="/newsletter")
register_errors(newsletter_blueprint)


@newsletter_blueprint.route("/unconfirmed-subscriber", methods=["POST"])
def create_unconfirmed_subscription():
    data = request.get_json()
    email = data.get("email")
    language = data.get("language", "en")

    if not email:
        raise InvalidRequest("Email is required", status_code=400)

    # Check if a subscriber with the given email already exists
    try:
        existing_subscriber = NewsletterSubscriber.from_email(email)
        current_app.logger.warning("A Subscriber by this email already exists, re-sending confirmation email.")
        send_confirmation_email(existing_subscriber.id, existing_subscriber.email, existing_subscriber.language)
        return jsonify(
            result="success", message="A subscriber with this email already exists", subscriber=existing_subscriber.to_dict
        ), 200
    except HTTPError as e:
        # If we didn't find a subscriber, we can proceed to create one
        if e.response.status_code != 404:
            raise InvalidRequest(f"Error fetching existing subscriber: {e.response.text}", status_code=e.response.status_code)

    # Create a new unconfirmed subscriber
    subscriber = NewsletterSubscriber(email=email, language=language)
    result = subscriber.save_unconfirmed_subscriber()

    # Check if the save operation succeeded
    if not result.saved:
        current_app.logger.error("Failed to create unconfirmed mailing list subscriber. Record was not saved")
        raise InvalidRequest("Failed to create unconfirmed mailing list subscriber.", status_code=500)

    send_confirmation_email(subscriber.id, subscriber.email, subscriber.language)

    return jsonify(result="success", subscriber=subscriber.to_dict), 201


@newsletter_blueprint.route("/confirm/<subscriber_id>", methods=["GET"])
def confirm_subscription(subscriber_id):
    try:
        subscriber = NewsletterSubscriber.from_id(record_id=subscriber_id)
    except HTTPError as e:
        if e.response.status_code == 404:
            raise InvalidRequest("Subscriber not found", status_code=404)
        raise InvalidRequest(f"Failed to fetch subscriber: {e.response.text}", status_code=e.response.status_code)

    # If already subscribed then return success
    if subscriber.status == NewsletterSubscriber.Statuses.SUBSCRIBED.value:
        return jsonify(result="success", message="Subscription already confirmed", subscriber=subscriber.to_dict), 200
    elif subscriber.status == NewsletterSubscriber.Statuses.UNSUBSCRIBED.value:
        result = subscriber.confirm_subscription(has_resubscribed=True)
    else:
        result = subscriber.confirm_subscription()

    if not result.saved:
        current_app.logger.error(
            f"Failed to confirm newsletter subscription for subscriber_id: {subscriber.id}. Record was not saved"
        )
        raise InvalidRequest("Subscription confirmation failed", status_code=500)

    return jsonify(result="success", message="Subscription confirmed", subscriber=subscriber.to_dict), 200


@newsletter_blueprint.route("/unsubscribe/<subscriber_id>", methods=["GET"])
def unsubscribe(subscriber_id):
    try:
        subscriber = NewsletterSubscriber.from_id(record_id=subscriber_id)
    except HTTPError as e:
        if e.response.status_code == 404:
            raise InvalidRequest("Subscriber not found", status_code=404)
        raise InvalidRequest(f"Failed to fetch subscriber: {e.response.text}", status_code=e.response.status_code)

    # If already unsubscribed then return success
    if subscriber.status == NewsletterSubscriber.Statuses.UNSUBSCRIBED.value:
        return jsonify(result="success", message="Subscriber has already unsubscribed", subscriber=subscriber.to_dict), 200

    result = subscriber.unsubscribe_user()

    if not result.saved:
        current_app.logger.error(f"Failed to unsubscribe newsletter subscriber: {subscriber.id}. Record was not saved")
        raise InvalidRequest("Unsubscription failed", status_code=500)

    return jsonify(result="success", message="Unsubscribed successfully", subscriber=subscriber.to_dict), 200


@newsletter_blueprint.route("/update-language/<subscriber_id>", methods=["POST"])
def update_language_preferences(subscriber_id):
    data = request.get_json()
    new_language = data.get("language")

    if not new_language:
        raise InvalidRequest("New language is required", status_code=400)

    try:
        subscriber = NewsletterSubscriber.from_id(record_id=subscriber_id)
    except HTTPError as e:
        if e.response.status_code == 404:
            raise InvalidRequest("Subscriber not found", status_code=404)
        raise InvalidRequest(f"Failed to fetch subscriber: {e.response.text}", status_code=e.response.status_code)

    result = subscriber.update_language(new_language)

    if not result.saved:
        current_app.logger.error(
            f"Failed to update language preferences for newsletter subscriber: {subscriber.id}. Record was not saved"
        )
        raise InvalidRequest("Language update failed", status_code=500)

    return jsonify(result="success", message="Language updated successfully", subscriber=subscriber.to_dict), 200


<<<<<<< HEAD
@newsletter_blueprint.route("/resubscribe/<subscriber_id>", methods=["POST"])
def reactivate_subscription(subscriber_id):
    data = request.get_json()

    language = data.get("language")
    if not language:
        raise InvalidRequest("Language is required to resubscribe", status_code=400)

    try:
        subscriber = NewsletterSubscriber.from_id(record_id=subscriber_id)
    except HTTPError as e:
        if e.response.status_code == 404:
            raise InvalidRequest("Subscriber not found", status_code=404)
        raise InvalidRequest(f"Failed to fetch subscriber: {e.response.text}", status_code=e.response.status_code)

    result = subscriber.reactivate_subscription(language)
    if not result.saved:
        current_app.logger.error(
            f"Failed to reactivate newsletter subscription for subscriber: {subscriber.id}. Record was not saved"
        )
        raise InvalidRequest("Resubscription failed", status_code=500)

    return jsonify(result="success", message="Resubscribed successfully", subscriber=subscriber.to_dict), 200


@newsletter_blueprint.route("/send-latest/<subscriber_id>", methods=["POST"])
def send_latest_newsletter(subscriber_id):
    try:
        subscriber = NewsletterSubscriber.from_id(record_id=subscriber_id)
    except HTTPError as e:
        if e.response.status_code == 404:
            raise InvalidRequest("Subscriber not found", status_code=404)
        raise InvalidRequest(f"Failed to fetch subscriber: {e.response.text}", status_code=e.response.status_code)

    current_app.logger.info(f"Sending latest newsletter to new subscriber: {subscriber.id}")
    _send_latest_newsletter(subscriber.id, subscriber.email, subscriber.language)

    return jsonify(result="success", subscriber=subscriber.to_dict), 200


=======
>>>>>>> 7962f589
@newsletter_blueprint.route("/find-subscriber", methods=["GET"])
def get_subscriber():
    subscriber_id = request.args.get("subscriber_id")
    email = request.args.get("email")

    if not subscriber_id and not email:
        raise InvalidRequest("Subscriber ID or email is required", status_code=400)

    try:
        if subscriber_id:
            subscriber = NewsletterSubscriber.from_id(record_id=subscriber_id)
        elif email:
            subscriber = NewsletterSubscriber.from_email(email)
    except HTTPError as e:
        if e.response.status_code != 404:
            raise InvalidRequest(f"Failed to fetch subscriber: {e.response.text}", status_code=e.response.status_code)
        raise InvalidRequest("Subscriber not found", status_code=404)

    return jsonify(result="success", subscriber=subscriber.to_dict), 200


def _send_latest_newsletter(subscriber_id, recipient_email, language):
    # Placeholder function to send the latest newsletter
    # Implementation would be similar to send_confirmation_email
    template_id = (
        current_app.config["NEWSLETTER_EMAIL_TEMPLATE_ID_EN"]
        if language == "en"
        else current_app.config["NEWSLETTER_EMAIL_TEMPLATE_ID_FR"]
    )

    template = dao_get_template_by_id(template_id)
    service = Service.query.get(current_app.config["NOTIFY_SERVICE_ID"])

    if current_app.config["NOTIFY_ENVIRONMENT"] == "production":
        from notifications_utils.url_safe_token import generate_token

        token = generate_token(subscriber_id, current_app.config["SECRET_KEY"])
        # TODO: update these URLs when we know for sure what the admin endpoint will be
        unsub_url = f"{current_app.config['ADMIN_BASE_URL']}/newsletter-subscription/unsubscribe/{token}"
        update_lang_url = f"{current_app.config['ADMIN_BASE_URL']}/newsletter-subscription/update-language/{token}"
    else:
        unsub_url = f"{current_app.config['ADMIN_BASE_URL']}/newsletter-subscription/unsubscribe/{subscriber_id}"
        update_lang_url = f"{current_app.config['ADMIN_BASE_URL']}/newsletter-subscription/update-language/{subscriber_id}"

    saved_notification = persist_notification(
        template_id=template_id,
        template_version=template.version,
        recipient=recipient_email,
        service=service,
        personalisation={
            "newsletter_content": "TODO: Fetch this content from a datasource eventually",
            "unsubscribe_link": unsub_url,
            "change_language_link": update_lang_url,
            "newsletter_number": "TODO: Fetch from datasource",
        },
        notification_type=EMAIL_TYPE,
        api_key_id=None,
        key_type=KEY_TYPE_NORMAL,
    )

    send_notification_to_queue(saved_notification, False, queue=QueueNames.NOTIFY)


def send_confirmation_email(subscriber_id, recipient_email, language):
    template_id = (
        current_app.config["NEWSLETTER_CONFIRMATION_EMAIL_TEMPLATE_ID_EN"]
        if language == "en"
        else current_app.config["NEWSLETTER_CONFIRMATION_EMAIL_TEMPLATE_ID_FR"]
    )
    template = dao_get_template_by_id(template_id)
    service = Service.query.get(current_app.config["NOTIFY_SERVICE_ID"])

    if current_app.config["NOTIFY_ENVIRONMENT"] == "production":
        from notifications_utils.url_safe_token import generate_token

        token = generate_token(subscriber_id, current_app.config["SECRET_KEY"])
        # TODO: update this URL when we know for sure what the admin endpoint will be
        url = f"{current_app.config["ADMIN_BASE_URL"]}/newsletter-subscription/confirm/{token}"
    else:
        url = f"{current_app.config["ADMIN_BASE_URL"]}/newsletter/confirm/{subscriber_id}"

    saved_notification = persist_notification(
        template_id=template_id,
        template_version=template.version,
        recipient=recipient_email,
        service=service,
        personalisation={"confirmation_link": url},
        notification_type=EMAIL_TYPE,
        api_key_id=None,
        key_type=KEY_TYPE_NORMAL,
    )

    send_notification_to_queue(saved_notification, False, queue=QueueNames.NOTIFY)<|MERGE_RESOLUTION|>--- conflicted
+++ resolved
@@ -122,49 +122,6 @@
     return jsonify(result="success", message="Language updated successfully", subscriber=subscriber.to_dict), 200
 
 
-<<<<<<< HEAD
-@newsletter_blueprint.route("/resubscribe/<subscriber_id>", methods=["POST"])
-def reactivate_subscription(subscriber_id):
-    data = request.get_json()
-
-    language = data.get("language")
-    if not language:
-        raise InvalidRequest("Language is required to resubscribe", status_code=400)
-
-    try:
-        subscriber = NewsletterSubscriber.from_id(record_id=subscriber_id)
-    except HTTPError as e:
-        if e.response.status_code == 404:
-            raise InvalidRequest("Subscriber not found", status_code=404)
-        raise InvalidRequest(f"Failed to fetch subscriber: {e.response.text}", status_code=e.response.status_code)
-
-    result = subscriber.reactivate_subscription(language)
-    if not result.saved:
-        current_app.logger.error(
-            f"Failed to reactivate newsletter subscription for subscriber: {subscriber.id}. Record was not saved"
-        )
-        raise InvalidRequest("Resubscription failed", status_code=500)
-
-    return jsonify(result="success", message="Resubscribed successfully", subscriber=subscriber.to_dict), 200
-
-
-@newsletter_blueprint.route("/send-latest/<subscriber_id>", methods=["POST"])
-def send_latest_newsletter(subscriber_id):
-    try:
-        subscriber = NewsletterSubscriber.from_id(record_id=subscriber_id)
-    except HTTPError as e:
-        if e.response.status_code == 404:
-            raise InvalidRequest("Subscriber not found", status_code=404)
-        raise InvalidRequest(f"Failed to fetch subscriber: {e.response.text}", status_code=e.response.status_code)
-
-    current_app.logger.info(f"Sending latest newsletter to new subscriber: {subscriber.id}")
-    _send_latest_newsletter(subscriber.id, subscriber.email, subscriber.language)
-
-    return jsonify(result="success", subscriber=subscriber.to_dict), 200
-
-
-=======
->>>>>>> 7962f589
 @newsletter_blueprint.route("/find-subscriber", methods=["GET"])
 def get_subscriber():
     subscriber_id = request.args.get("subscriber_id")
