--- conflicted
+++ resolved
@@ -25,14 +25,10 @@
 from app.models import (
     SMS_TYPE,
     KEY_TYPE_TEST,
-<<<<<<< HEAD
     BRANDING_BOTH_EN,
     BRANDING_BOTH_FR,
     BRANDING_ORG_BANNER,
-=======
-    BRANDING_BOTH,
     BRANDING_ORG_BANNER_NEW,
->>>>>>> 18d3f736
     EMAIL_TYPE,
     NOTIFICATION_TECHNICAL_FAILURE,
     NOTIFICATION_VIRUS_SCAN_FAILED,
@@ -230,7 +226,6 @@
 
     if service.email_branding == '533076c9-c9ae-4831-b9b2-ff5886d10301' or service.email_branding is None:
         return {
-<<<<<<< HEAD
             'fip_banner_english': True,
             'logo_with_background_colour': False,
         }
@@ -238,9 +233,6 @@
         return {
             'fip_banner_english': False,
             'fip_banner_french': True,
-=======
-            'fip_banner_english': True,  # Federal Identity Program branding
->>>>>>> 18d3f736
             'logo_with_background_colour': False,
         }
 
@@ -250,14 +242,9 @@
     ) if service.email_branding.logo else None
 
     return {
-<<<<<<< HEAD
         'fip_banner_english': service.email_branding.brand_type == BRANDING_BOTH_EN,
         'fip_banner_french': service.email_branding.brand_type == BRANDING_BOTH_FR,
         'logo_with_background_colour': service.email_branding.brand_type == BRANDING_ORG_BANNER,
-=======
-        'fip_banner_english': service.email_branding.brand_type == BRANDING_BOTH,
-        'logo_with_background_colour': service.email_branding.brand_type == BRANDING_ORG_BANNER_NEW,
->>>>>>> 18d3f736
         'brand_colour': service.email_branding.colour,
         'brand_logo': logo_url,
         'brand_text': service.email_branding.text,
