--- conflicted
+++ resolved
@@ -8,16 +8,11 @@
 
 if __name__ == "__main__":
     parser = argparse.ArgumentParser()
-<<<<<<< HEAD
     parser.add_argument(
         "-l", "--local", default=False, action="store_true", help="run locally, do not check for delivery success (default false)"
     )
     parser.add_argument("--nofiles", default=False, action="store_true", help="do not send files (default false)")
-=======
-    parser.add_argument("-l", "--local", default=False, action='store_true', help="run locally, do not check for delivery success (default false)")
-    parser.add_argument("--nofiles", default=False, action='store_true', help="do not send files (default false)")
-    parser.add_argument("--nocsv", default=False, action='store_true', help="do not send with admin csv uploads (default false)")
->>>>>>> 278bbd48
+    parser.add_argument("--nocsv", default=False, action="store_true", help="do not send with admin csv uploads (default false)")
     args = parser.parse_args()
 
     print("API Smoke test\n")
