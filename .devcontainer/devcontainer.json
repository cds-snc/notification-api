{
	"name": "notification-api",
	"dockerComposeFile": "docker-compose.yml",
	"service": "notify-api",
	"workspaceFolder": "/workspace",
	"shutdownAction": "stopCompose",
	"remoteEnv": {
		"PATH": "/home/vscode/.local/bin:${containerEnv:PATH}" // give our installed Python modules precedence
	},
	"customizations": {
		"vscode": {
			"settings": {
				"ruff.lint.ignore": ["F401"],
				"ruff.lint.run": "onSave",
				"ruff.organizeImports": false,
				"[python]": {
<<<<<<< HEAD
					"editor.defaultFormatter": "charliermarsh.ruff"
				}
=======
					"editor.formatOnSave": true
				},
				"python.formatting.blackPath": "/usr/local/bin/black",
				"python.linting.enabled": true,
				"python.linting.pylintEnabled": true,
				"python.linting.pylintPath": "/usr/local/bin/pylint",
				"python.defaultInterpreterPath": "/home/vscode/.venv/workspace/bin/python",
				"python.venvPath": "/home/vscode/.venv"
>>>>>>> 278bbd48
			},
			"extensions": [
				"tamasfe.even-better-toml",
				"charliermarsh.ruff",
				"donjayamanne.python-extension-pack",
				"-ms-python.autopep8",
				"eamodio.gitlens",
				"fill-labs.dependi",
				"GitHub.copilot",
				"github.copilot-chat",
				"github.vscode-pull-request-github",
				"googlecloudtools.cloudcode",
				"kaiwood.center-editor-window",
				"matangover.mypy",
				"ms-azuretools.vscode-docker",
				"ms-ossdata.vscode-postgresql",
				"ms-python.python",
				"ms-python.vscode-pylance",
				"ms-vsliveshare.vsliveshare",
				"mtxr.sqltools",
				"mtxr.sqltools-driver-pg",
				"timonwong.shellcheck",
				"usernamehw.errorlens",
				"visualstudioexptteam.vscodeintellicode",
				"wenfangdu.jump",
				"wholroyd.jinja",
				"yzhang.markdown-all-in-one",
				"charliermarsh.ruff"
			]
		}
	},
	"features": {
		"docker-from-docker": {
			"moby": true
		},
		"kubectl-helm-minikube": {
			"helm": "latest",
			"minikube": "none"
		},
		"ghcr.io/devcontainers/features/node:1": {}
	},
	"postCreateCommand": "notify-dev-entrypoint.sh",
	"remoteUser": "vscode"
}<|MERGE_RESOLUTION|>--- conflicted
+++ resolved
@@ -14,19 +14,14 @@
 				"ruff.lint.run": "onSave",
 				"ruff.organizeImports": false,
 				"[python]": {
-<<<<<<< HEAD
-					"editor.defaultFormatter": "charliermarsh.ruff"
+					"editor.defaultFormatter": "charliermarsh.ruff",
+					"ruff.lint.run": "onSave",
+					"editor.formatOnSave": false,
+					"editor.codeActionsOnSave": {
+						"source.fixAll": "explicit"
+					},
+					"ruff.configurationPreference": "filesystemFirst"
 				}
-=======
-					"editor.formatOnSave": true
-				},
-				"python.formatting.blackPath": "/usr/local/bin/black",
-				"python.linting.enabled": true,
-				"python.linting.pylintEnabled": true,
-				"python.linting.pylintPath": "/usr/local/bin/pylint",
-				"python.defaultInterpreterPath": "/home/vscode/.venv/workspace/bin/python",
-				"python.venvPath": "/home/vscode/.venv"
->>>>>>> 278bbd48
 			},
 			"extensions": [
 				"tamasfe.even-better-toml",
