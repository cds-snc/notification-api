{
	"name": "notification-api",
	"dockerComposeFile": "docker-compose.yml",
	"service": "notify-api",
	"workspaceFolder": "/workspace",
	"shutdownAction": "stopCompose",
	"remoteEnv": {
		"PATH": "/home/vscode/.local/bin:${containerEnv:PATH}" // give our installed Python modules precedence
	},
	"customizations": {
		"vscode": {
			"settings": {
				"ruff.lint.ignore": ["F401"],
				"ruff.lint.run": "onSave",
				"ruff.organizeImports": false,
				"[python]": {
					"editor.defaultFormatter": "charliermarsh.ruff"
				}
			},
			"extensions": [
<<<<<<< HEAD
				"tamasfe.even-better-toml",
=======
				"bungcip.better-toml",
				"charliermarsh.ruff",
>>>>>>> bc5ad54d
				"donjayamanne.python-extension-pack",
				"-ms-python.autopep8",
				"eamodio.gitlens",
				"fill-labs.dependi",
				"GitHub.copilot",
				"github.copilot-chat",
				"github.vscode-pull-request-github",
				"googlecloudtools.cloudcode",
				"kaiwood.center-editor-window",
				"matangover.mypy",
				"ms-azuretools.vscode-docker",
				"ms-ossdata.vscode-postgresql",
				"ms-python.python",
				"ms-python.vscode-pylance",
				"ms-vsliveshare.vsliveshare",
				"mtxr.sqltools",
				"mtxr.sqltools-driver-pg",
				"timonwong.shellcheck",
				"usernamehw.errorlens",
				"visualstudioexptteam.vscodeintellicode",
				"wenfangdu.jump",
				"wholroyd.jinja",
				"yzhang.markdown-all-in-one",
				"charliermarsh.ruff"
			]
		}
	},
	"features": {
		"docker-from-docker": {
			"moby": true
		},
		"kubectl-helm-minikube": {
			"helm": "latest",
			"minikube": "none"
		},
		"ghcr.io/devcontainers/features/node:1": {}
	},
	"postCreateCommand": "notify-dev-entrypoint.sh",
	"remoteUser": "vscode"
}<|MERGE_RESOLUTION|>--- conflicted
+++ resolved
@@ -18,12 +18,8 @@
 				}
 			},
 			"extensions": [
-<<<<<<< HEAD
 				"tamasfe.even-better-toml",
-=======
-				"bungcip.better-toml",
 				"charliermarsh.ruff",
->>>>>>> bc5ad54d
 				"donjayamanne.python-extension-pack",
 				"-ms-python.autopep8",
 				"eamodio.gitlens",
