--- conflicted
+++ resolved
@@ -54,9 +54,5 @@
 		"ghcr.io/devcontainers/features/node:1": {}
 	},
 	"postCreateCommand": "notify-dev-entrypoint.sh",
-<<<<<<< HEAD
-	"remoteUser": "vscode",
-=======
 	"remoteUser": "vscode"
->>>>>>> 9f30e3a6
 }