#!/bin/bash
set -ex

###################################################################
# This script will get executed *once* the Docker container has
# been built. Commands that need to be executed with all available
# tools and the filesystem mount enabled should be located here.
###################################################################

# Define aliases
echo -e "\n\n# User's Aliases" >> ~/.zshrc
echo -e "alias fd=fdfind" >> ~/.zshrc
echo -e "alias l='ls -al --color'" >> ~/.zshrc
echo -e "alias ls='exa'" >> ~/.zshrc
echo -e "alias l='exa -alh'" >> ~/.zshrc
echo -e "alias ll='exa -alh@ --git'" >> ~/.zshrc
echo -e "alias lt='exa -al -T -L 2'" >> ~/.zshrc

# Kubectl aliases and command autocomplete
echo -e "alias k='kubectl'" >> ~/.zshrc
echo -e "alias k-staging='aws eks --region ca-central-1 update-kubeconfig --name notification-canada-ca-staging-eks-cluster'" >> ~/.zshrc
echo -e "alias k-prod='aws eks --region ca-central-1 update-kubeconfig --name notification-canada-ca-production-eks-cluster'" >> ~/.zshrc
echo -e "source <(kubectl completion zsh)" >> ~/.zshrc
echo -e "complete -F __start_kubectl k" >> ~/.zshrc

# Smoke test
# requires adding files .env_staging and .env_prod to the root of the project
echo -e "alias smoke-staging='cd /workspace && cp .env_smoke_staging tests_smoke/.env && poetry run make smoke-test'" >> ~/.zshrc
echo -e "alias smoke-prod='cd /workspace && cp .env_smoke_prod tests_smoke/.env && poetry run make smoke-test'" >> ~/.zshrc

cd /workspace

# Poetry autocomplete
echo -e "fpath+=/.zfunc" >> ~/.zshrc
echo -e "autoload -Uz compinit && compinit"

<<<<<<< HEAD
pip install poetry==${POETRY_VERSION} poetry-plugin-sort \
  && poetry --version
=======
pip install poetry==${POETRY_VERSION}
export PATH=$PATH:/home/vscode/.local/bin/
which poetry
poetry --version
>>>>>>> 9d1d4458

# Initialize poetry autocompletions
mkdir ~/.zfunc
touch ~/.zfunc/_poetry
poetry completions zsh > ~/.zfunc/_poetry

make generate-version-file

# Install dependencies
poetry install

# Upgrade schema of the notification_api database.
poetry run flask db upgrade

# install npm deps (i.e. cypress)
cd tests_cypress && npm install && npx cypress install && cd ..<|MERGE_RESOLUTION|>--- conflicted
+++ resolved
@@ -34,15 +34,10 @@
 echo -e "fpath+=/.zfunc" >> ~/.zshrc
 echo -e "autoload -Uz compinit && compinit"
 
-<<<<<<< HEAD
 pip install poetry==${POETRY_VERSION} poetry-plugin-sort \
-  && poetry --version
-=======
-pip install poetry==${POETRY_VERSION}
 export PATH=$PATH:/home/vscode/.local/bin/
 which poetry
 poetry --version
->>>>>>> 9d1d4458
 
 # Initialize poetry autocompletions
 mkdir ~/.zfunc
