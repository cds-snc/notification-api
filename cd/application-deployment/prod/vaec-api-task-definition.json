{
  "family": "prod-notification-api-task",
  "executionRoleArn": "arn:aws-us-gov:iam::171875617347:role/project/project-prod-notification-api-task-execution-role",
  "taskRoleArn": "arn:aws-us-gov:iam::171875617347:role/project/project-prod-notification-api-task-role",
  "networkMode": "awsvpc",
  "containerDefinitions": [
    {
      "name": "notification-api",
      "image": "{will-be-replaced-by-ci}",
      "logConfiguration": {
        "logDriver": "awslogs",
        "options": {
          "awslogs-group": "prod-notification-api-log-group",
          "awslogs-region": "us-gov-west-1",
          "awslogs-stream-prefix": "ecs"
        }
      },
      "portMappings": [
        {
          "containerPort": 6011,
          "hostPort": 6011
        }
      ],
      "environment": [
        {
          "name": "NOTIFY_ENVIRONMENT",
          "value": "production"
        },
        {
          "name": "FLASK_APP",
          "value": "application.py"
        },
        {
          "name": "NOTIFICATION_QUEUE_PREFIX",
          "value": "prod-notification-"
        },
        {
          "name": "AWS_REGION",
          "value": "us-gov-west-1"
        },
        {
<<<<<<< HEAD
          "name": "ACCEPT_RECIPIENT_IDENTIFIERS_ENABLED",
          "value": "False"
=======
            "name": "STATSD_HOST",
            "value": "localhost"
>>>>>>> a1ad8310
        }
      ],
      "secrets": [
        {
          "name": "TWILIO_ACCOUNT_SID",
          "valueFrom": "arn:aws-us-gov:ssm:us-gov-west-1:171875617347:parameter/prod/notification-api/twilio/account-sid"
        },
        {
          "name": "TWILIO_AUTH_TOKEN",
          "valueFrom": "arn:aws-us-gov:ssm:us-gov-west-1:171875617347:parameter/prod/notification-api/twilio/auth-token"
        },
        {
          "name": "TWILIO_FROM_NUMBER",
          "valueFrom": "arn:aws-us-gov:ssm:us-gov-west-1:171875617347:parameter/prod/notification-api/twilio/from-number"
        },
        {
          "name": "GRANICUS_TOKEN",
          "valueFrom": "arn:aws-us-gov:ssm:us-gov-west-1:171875617347:parameter/prod/notification-api/granicus/token"
        },
        {
          "name": "SQLALCHEMY_DATABASE_URI",
          "valueFrom": "arn:aws-us-gov:ssm:us-gov-west-1:171875617347:parameter/prod/notification-api/database/uri"
        },
        {
          "name": "API_HOST_NAME",
          "valueFrom": "arn:aws-us-gov:ssm:us-gov-west-1:171875617347:parameter/prod/notification-api/api-host-name"
        },
        {
          "name": "ADMIN_CLIENT_SECRET",
          "valueFrom": "arn:aws-us-gov:ssm:us-gov-west-1:171875617347:parameter/prod/notification-api/admin-client-secret"
        },
        {
          "name": "SECRET_KEY",
          "valueFrom": "arn:aws-us-gov:ssm:us-gov-west-1:171875617347:parameter/prod/notification-api/secret-key"
        },
        {
          "name": "DANGEROUS_SALT",
          "valueFrom": "arn:aws-us-gov:ssm:us-gov-west-1:171875617347:parameter/prod/notification-api/dangerous-salt"
        }
      ]
    },
    {
      "name": "datadog-agent",
      "image": "171875617347.dkr.ecr.us-gov-west-1.amazonaws.com/datadog/agent:latest",
      "essential": true,
      "logConfiguration": {
        "logDriver": "awslogs",
        "options": {
          "awslogs-group": "prod-notification-api-datadog-log-group",
          "awslogs-region": "us-gov-west-1",
          "awslogs-stream-prefix": "ecs"
        }
      },
      "portMappings": [
        {
          "containerPort": 8125,
          "hostPort": 8125,
          "protocol": "udp"
        }
      ],
      "environment": [
        {
          "name": "ECS_FARGATE",
          "value": "true"
        }
      ],
      "secrets": [
        {
          "name": "DD_API_KEY",
          "valueFrom": "arn:aws-us-gov:ssm:us-gov-west-1:171875617347:parameter/prod/notification-api/datadog/apikey"
        }
      ]
    }
  ],
  "requiresCompatibilities": [
    "FARGATE"
  ],
  "cpu": "512",
  "memory": "1024",
  "tags": [
    {
      "key": "Stack",
      "value": "application-deployment"
    },
    {
      "key": "Environment",
      "value": "prod"
    },
    {
      "key": "Team",
      "value": "vanotify"
    },
    {
      "key": "ManagedBy",
      "value": "CI"
    },
    {
      "key": "VAECID",
      "value": "AWG20200714002"
    },
    {
      "key": "ProjectName",
      "value": "VA Notify"
    },
    {
      "key": "ProjectShort",
      "value": "NOTIFY"
    }
  ]
}<|MERGE_RESOLUTION|>--- conflicted
+++ resolved
@@ -39,13 +39,12 @@
           "value": "us-gov-west-1"
         },
         {
-<<<<<<< HEAD
+            "name": "STATSD_HOST",
+            "value": "localhost"
+        },
+        {
           "name": "ACCEPT_RECIPIENT_IDENTIFIERS_ENABLED",
           "value": "False"
-=======
-            "name": "STATSD_HOST",
-            "value": "localhost"
->>>>>>> a1ad8310
         }
       ],
       "secrets": [
