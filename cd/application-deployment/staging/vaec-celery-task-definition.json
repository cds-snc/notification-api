{
    "family": "staging-notification-celery-task",
    "executionRoleArn": "arn:aws-us-gov:iam::171875617347:role/project/project-staging-notification-api-task-execution-role",
    "taskRoleArn": "arn:aws-us-gov:iam::171875617347:role/project/project-staging-notification-api-task-role",
    "networkMode": "awsvpc",
    "containerDefinitions": [{
            "name": "notification-celery",
            "image": "{will-be-replaced-by-ci}",
            "logConfiguration": {
                "logDriver": "awslogs",
                "options": {
                    "awslogs-group": "staging-notification-api-log-group",
                    "awslogs-region": "us-gov-west-1",
                    "awslogs-stream-prefix": "ecs"
                }
            },
            "environment": [{
                    "name": "NOTIFY_ENVIRONMENT",
                    "value": "staging"
                },
                {
                    "name": "FLASK_APP",
                    "value": "run_celery.py"
                },
                {
                    "name": "NOTIFICATION_QUEUE_PREFIX",
                    "value": "staging-notification-"
                },
                {
                    "name": "AWS_REGION",
                    "value": "us-gov-west-1"
                },
                {
                    "name": "STATSD_HOST",
                    "value": "localhost"
                },
                {
                    "name": "GRANICUS_URL",
                    "value": "https://stage-tms.govdelivery.com"
                },
                {
<<<<<<< HEAD
                    "name": "ACCEPT_RECIPIENT_IDENTIFIERS_ENABLED",
                    "value": "False"
=======
                    "name": "NOTIFY_EMAIL_FROM",
                    "value": "stage-notifications"
>>>>>>> a1ad8310
                }
            ],
            "secrets": [{
                    "name": "TWILIO_ACCOUNT_SID",
                    "valueFrom": "arn:aws-us-gov:ssm:us-gov-west-1:171875617347:parameter/staging/notification-api/twilio/account-sid"
                },
                {
                    "name": "TWILIO_AUTH_TOKEN",
                    "valueFrom": "arn:aws-us-gov:ssm:us-gov-west-1:171875617347:parameter/staging/notification-api/twilio/auth-token"
                },
                {
                    "name": "TWILIO_FROM_NUMBER",
                    "valueFrom": "arn:aws-us-gov:ssm:us-gov-west-1:171875617347:parameter/staging/notification-api/twilio/from-number"
                },
                {
                    "name": "GRANICUS_TOKEN",
                    "valueFrom": "arn:aws-us-gov:ssm:us-gov-west-1:171875617347:parameter/staging/notification-api/granicus/token"
                },
                {
                    "name": "SQLALCHEMY_DATABASE_URI",
                    "valueFrom": "arn:aws-us-gov:ssm:us-gov-west-1:171875617347:parameter/staging/notification-api/database/uri"
                },
                {
                    "name": "API_HOST_NAME",
                    "valueFrom": "arn:aws-us-gov:ssm:us-gov-west-1:171875617347:parameter/staging/notification-api/api-host-name"
                },
                {
                    "name": "SECRET_KEY",
                    "valueFrom": "arn:aws-us-gov:ssm:us-gov-west-1:171875617347:parameter/staging/notification-api/secret-key"
                },
                {
                    "name": "DANGEROUS_SALT",
                    "valueFrom": "arn:aws-us-gov:ssm:us-gov-west-1:171875617347:parameter/staging/notification-api/dangerous-salt"
                }
            ],
            "command": ["sh", "-c", "/app/scripts/run_celery.sh"]
        },
        {
            "name": "datadog-agent",
            "image": "171875617347.dkr.ecr.us-gov-west-1.amazonaws.com/datadog/agent:latest",
            "essential": true,
            "logConfiguration": {
                "logDriver": "awslogs",
                "options": {
                    "awslogs-group": "staging-notification-api-datadog-log-group",
                    "awslogs-region": "us-gov-west-1",
                    "awslogs-stream-prefix": "ecs"
                }
            },
            "portMappings": [{
                "containerPort": 8125,
                "hostPort": 8125,
                "protocol": "udp"
            }],
            "environment": [{
                "name": "ECS_FARGATE",
                "value": "true"
            }],
            "secrets": [{
                "name": "DD_API_KEY",
                "valueFrom": "arn:aws-us-gov:ssm:us-gov-west-1:171875617347:parameter/staging/notification-api/datadog/apikey"
            }]
        }
    ],
    "requiresCompatibilities": [
        "FARGATE"
    ],
    "cpu": "512",
    "memory": "1024",
    "tags": [{
            "key": "Stack",
            "value": "application-deployment"
        },
        {
            "key": "Environment",
            "value": "staging"
        },
        {
            "key": "Team",
            "value": "vanotify"
        },
        {
            "key": "ManagedBy",
            "value": "CI"
        },
        {
            "key": "VAECID",
            "value": "AWG20200714002"
        },
        {
            "key": "ProjectName",
            "value": "VA Notify"
        },
        {
            "key": "ProjectShort",
            "value": "NOTIFY"
        }
    ]
}<|MERGE_RESOLUTION|>--- conflicted
+++ resolved
@@ -39,13 +39,12 @@
                     "value": "https://stage-tms.govdelivery.com"
                 },
                 {
-<<<<<<< HEAD
+                    "name": "NOTIFY_EMAIL_FROM",
+                    "value": "stage-notifications"
+                },
+                {
                     "name": "ACCEPT_RECIPIENT_IDENTIFIERS_ENABLED",
                     "value": "False"
-=======
-                    "name": "NOTIFY_EMAIL_FROM",
-                    "value": "stage-notifications"
->>>>>>> a1ad8310
                 }
             ],
             "secrets": [{
