--- conflicted
+++ resolved
@@ -40,15 +40,11 @@
     fargate_memory = 1024
     aws_region     = "us-east-2"
     app_name       = "notification-api"
-<<<<<<< HEAD
-    log_group_name = aws_cloudwatch_log_group.notify_logs.name
-
+    log_group_name = aws_cloudwatch_log_group.notification.name
+    
     db_user = module.db.this_rds_cluster_master_username
     db_password = module.db.this_rds_cluster_master_password
     db_endpoint = module.db.this_rds_cluster_endpoint
     db_port = module.db.this_rds_cluster_port
-=======
-    log_group_name = aws_cloudwatch_log_group.notification.name
->>>>>>> cbe06d49
   }
 }