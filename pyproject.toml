[tool.poetry]
name = "notification-api"
version = "0.1.0"
description = "Public-facing REST API for Notification built on the GOV.UK Notify platform."
authors = ["Canadian Digital Service"]
license = "MIT license"
readme = "README.md"
packages = []

[build-system]
requires = ["poetry-core>=1.7.1"]
build-backend = "poetry.core.masonry.api"

[tool.poetry.dependencies]
python = "~3.10.9"
apig-wsgi = "2.18.0"
aws-embedded-metrics = "1.0.8"
# PaaS
awscli-cwlogs = "1.4.6"
aws-xray-sdk = "2.14.0"
boto = "2.49.0"

cachelib = "0.12.0"
celery = {extras = ["sqs"], version = "5.4.0"}

# Pinned dependencies
certifi = "^2024.0.0" # pinned for security reasons: https://github.com/cds-snc/notification-api/security/dependabot/119
cffi = "1.17.0"
click-datetime = "0.2"
docopt = "0.6.2"
environs = "9.5.0"       # pyup: <9.3.3 # marshmallow v3 throws errors"
fido2 = "0.9.3"
#git+https://github.com/mitsuhiko/flask-sqlalchemy.git@500e732dd1b975a56ab06a46bd1a20a21e682262#egg=Flask-SQLAlchemy==2.3.2.dev20190108
Flask = "2.3.3"
Flask-Bcrypt = "1.0.1"
flask-marshmallow = "0.14.0"
Flask-Migrate = "2.7.0"
Flask-SQLAlchemy = { git = "https://github.com/pallets-eco/flask-sqlalchemy.git", rev = "500e732dd1b975a56ab06a46bd1a20a21e682262" }
gevent = "23.9.1"
greenlet = "2.0.2"

gunicorn = "20.1.0"
iso8601 = "2.1.0"
# REVIEW: v2 is using sha512 instead of sha1 by default (in v1)
itsdangerous = "2.2.0"
jsonschema = "3.2.0"
<<<<<<< HEAD
MarkupSafe = "2.1.5"
marshmallow = "3.21.0"
marshmallow-sqlalchemy = "0.30.0"
more-itertools = "8.14.0"
nanoid = "2.0.0"
newrelic = "8.10.0"
notifications-python-client = "6.4.1"
notifications-utils = { git = "https://github.com/cds-snc/notifier-utils.git", tag = "52.3.3" }
=======
marshmallow-sqlalchemy = "0.30.0"
marshmallow = "3.22.0"
python-magic = "0.4.27"
>>>>>>> 9f30e3a6
psycopg2-binary = "2.9.9"
pwnedpasswords = "2.0.0"
PyJWT = "2.9.0"
python-dotenv = "1.0.1"
python-magic = "0.4.27"
pytz = "2021.3"
PyYAML = "6.0.1"
simple-salesforce = "^1.12.3"
SQLAlchemy = "1.4.52"
tldextract = "3.5.0"
# rsa = "4.9  # awscli 1.22.38 depends on rsa<4.8
typing-extensions = "4.12.2"
unidecode = "1.3.8"
# Putting upgrade on hold due to new version introducing breaking changes
Werkzeug = "3.0.4"
<<<<<<< HEAD
=======
MarkupSafe = "2.1.5"
# REVIEW: v2 is using sha512 instead of sha1 by default (in v1)
itsdangerous = "2.2.0"
notifications-utils = { git = "https://github.com/cds-snc/notifier-utils.git", tag = "52.3.6" }

>>>>>>> 9f30e3a6
# rsa = "4.9  # awscli 1.22.38 depends on rsa<4.8

# Pinned dependencies
idna = "2.10" # pinned to align with test moto dependency requirements (for <=2.9)

[tool.poetry.group.test.dependencies]
coveralls = "3.3.1"
freezegun = "1.5.1"
idna = "2.10"
# used for creating manifest file locally
jinja2-cli = { extras = ["yaml"], version = "0.8.2" }
locust = "2.31.3"
moto = "4.2.14"
mypy = "1.5"
networkx = "2.8.8" # not directly required, pinned by Snyk to avoid a vulnerability
pytest = "7.4.4"
pytest-cov = "3.0.0"
pytest-env = "0.8.2"
pytest-mock = "3.14.0"
pytest-mock-resources = { extras = ["redis"], version = "2.12.0" }
pytest-xdist = "2.5.0"
requests-mock = "1.12.1"
rfc3987 = "1.3.8"
ruff = "^0.2.1"
sqlalchemy-stubs = "0.4"
sqlalchemy2-stubs = "0.0.2a38"                                     # not directly required, pinned by Snyk to avoid a vulnerability
# optional requirements for jsonschema
strict-rfc3339 = "0.7"
types-boto = "2.49.18.9"
types-mock = "4.0.15.2"
types-python-dateutil = "2.9.0.20240316"
types-pytz = "2022.7.1.2"
types-redis = "4.6.0.20240425"
types-requests = "2.32.0.20240712"


[tool.ruff]
target-version = "py310"
exclude = [
    "venv*",
    "__pycache__",
    "node_modules",
    "cache",
    "migrations",
    "build",
]
extend-include = ['(app|migrations|tests)/.*\.pyi?$']
src = ["app", "migrations", "tests"]
# Ruff formatter will wrap lines at a length of 130 characters.
line-length = 130
indent-width = 4

[tool.ruff.lint]
select = [
    # PyFlakes
    "F",
    # Pycodestyle
    "E",
    "W",
    # isort
    "I001",
    "I002",
]
ignore = ["E203", "E501", "E402"]

# Provide line length leeway for docstrings
[tool.ruff.lint.pycodestyle]
max-doc-length = 170
# Enforce doc string format? (google, numpy or pep257)
# convention = "google"

[tool.ruff.format]
# Match black formatting
# Double quotes for strings.
quote-style = "double"
# Indent with spaces, rather than tabs.
indent-style = "space"
# Respect magic trailing commas.
skip-magic-trailing-comma = false
# Automatically detect the appropriate line ending.
line-ending = "auto"<|MERGE_RESOLUTION|>--- conflicted
+++ resolved
@@ -44,20 +44,14 @@
 # REVIEW: v2 is using sha512 instead of sha1 by default (in v1)
 itsdangerous = "2.2.0"
 jsonschema = "3.2.0"
-<<<<<<< HEAD
 MarkupSafe = "2.1.5"
-marshmallow = "3.21.0"
+marshmallow = "3.22.0"
 marshmallow-sqlalchemy = "0.30.0"
 more-itertools = "8.14.0"
 nanoid = "2.0.0"
 newrelic = "8.10.0"
 notifications-python-client = "6.4.1"
-notifications-utils = { git = "https://github.com/cds-snc/notifier-utils.git", tag = "52.3.3" }
-=======
-marshmallow-sqlalchemy = "0.30.0"
-marshmallow = "3.22.0"
-python-magic = "0.4.27"
->>>>>>> 9f30e3a6
+notifications-utils = { git = "https://github.com/cds-snc/notifier-utils.git", tag = "52.3.6" }
 psycopg2-binary = "2.9.9"
 pwnedpasswords = "2.0.0"
 PyJWT = "2.9.0"
@@ -73,14 +67,6 @@
 unidecode = "1.3.8"
 # Putting upgrade on hold due to new version introducing breaking changes
 Werkzeug = "3.0.4"
-<<<<<<< HEAD
-=======
-MarkupSafe = "2.1.5"
-# REVIEW: v2 is using sha512 instead of sha1 by default (in v1)
-itsdangerous = "2.2.0"
-notifications-utils = { git = "https://github.com/cds-snc/notifier-utils.git", tag = "52.3.6" }
-
->>>>>>> 9f30e3a6
 # rsa = "4.9  # awscli 1.22.38 depends on rsa<4.8
 
 # Pinned dependencies
