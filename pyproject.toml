[tool.poetry]
name = "notification-api"
version = "0.1.0"
description = "Public-facing REST API for Notification built on the GOV.UK Notify platform."
authors = ["Canadian Digital Service"]
license = "MIT license"
readme = "README.md"
packages = []

<<<<<<< HEAD
=======
[tool.poetry.scripts]
notify-api = ""

[tool.ruff]
ignore = ["D101", "D102", "D103"]

[tool.pylint]
disable = ["missing-class-docstring", "missing-function-docstring"]

>>>>>>> bc5ad54d
[build-system]
requires = ["poetry-core>=1.7.1"]
build-backend = "poetry.core.masonry.api"

[tool.poetry.dependencies]
python = "~3.12.7"
apig-wsgi = "2.18.0"
aws-embedded-metrics = "1.0.8"
# PaaS
awscli-cwlogs = "1.4.6"
aws-xray-sdk = "2.14.0"
boto = "2.49.0"

cachelib = "0.12.0"
celery = {extras = ["sqs"], version = "5.4.0"}

# Pinned dependencies
certifi = "^2024.0.0" # pinned for security reasons: https://github.com/cds-snc/notification-api/security/dependabot/119
cffi = "1.17.0"
click-datetime = "0.2"
docopt = "0.6.2"
environs = "9.5.0"       # pyup: <9.3.3 # marshmallow v3 throws errors"
fido2 = "0.9.3"
#git+https://github.com/mitsuhiko/flask-sqlalchemy.git@500e732dd1b975a56ab06a46bd1a20a21e682262#egg=Flask-SQLAlchemy==2.3.2.dev20190108
Flask = "2.3.3"
Flask-Bcrypt = "1.0.1"
flask-marshmallow = "0.14.0"
Flask-Migrate = "2.7.0"
Flask-SQLAlchemy = { git = "https://github.com/pallets-eco/flask-sqlalchemy.git", rev = "500e732dd1b975a56ab06a46bd1a20a21e682262" }
gevent = "23.9.1"
greenlet = "3.1.1"

gunicorn = "20.1.0"
iso8601 = "2.1.0"
# REVIEW: v2 is using sha512 instead of sha1 by default (in v1)
itsdangerous = "2.2.0"
jsonschema = "3.2.0"
MarkupSafe = "2.1.5"
marshmallow = "3.22.0"
marshmallow-sqlalchemy = "0.30.0"
more-itertools = "8.14.0"
nanoid = "2.0.0"
newrelic = "10.3.0"
notifications-python-client = "6.4.1"
notifications-utils = { git = "https://github.com/cds-snc/notifier-utils.git", tag = "53.1.2" }
pre-commit = "^3.7.1"
psycopg2-binary = "2.9.9"
pwnedpasswords = "2.0.0"
PyJWT = "2.9.0"
python-dotenv = "1.0.1"
python-magic = "0.4.27"
pytz = "2021.3"
PyYAML = "6.0.1"
simple-salesforce = "^1.12.3"
SQLAlchemy = "1.4.52"
tldextract = "3.5.0"
# rsa = "4.9  # awscli 1.22.38 depends on rsa<4.8
typing-extensions = "4.12.2"
unidecode = "1.3.8"
# Putting upgrade on hold due to new version introducing breaking changes
Werkzeug = "3.0.4"
# Pinned dependencies
idna = "2.10" # pinned to align with test moto dependency requirements (for <=2.9)

[tool.poetry.group.test.dependencies]
coveralls = "3.3.1"
freezegun = "1.5.1"
gprof2dot = "2024.6.6"
# used for creating manifest file locally
jinja2-cli = { extras = ["yaml"], version = "0.8.2" }
locust = "2.31.3"
moto = "4.2.14"
mypy = "1.5"
networkx = "2.8.8" # not directly required, pinned by Snyk to avoid a vulnerability
pytest = "7.4.4"
pytest-cov = "3.0.0"
pytest-env = "0.8.2"
pytest-mock = "3.14.0"
pytest-mock-resources = { extras = ["redis"], version = "2.12.0" }
pytest-xdist = "2.5.0"
requests-mock = "1.12.1"
rfc3987 = "1.3.8"
ruff = "^0.8.2"
snakeviz = "2.2.0"
sqlalchemy-stubs = "0.4"
sqlalchemy2-stubs = "0.0.2a38"                                     # not directly required, pinned by Snyk to avoid a vulnerability
# optional requirements for jsonschema
strict-rfc3339 = "0.7"
types-boto = "2.49.18.9"
types-mock = "4.0.15.2"
types-python-dateutil = "2.9.0.20240316"
types-pytz = "2022.7.1.2"
types-redis = "4.6.0.20240425"
types-requests = "2.32.0.20240712"


[tool.ruff]
target-version = "py310"
exclude = [
    "venv*",
    "__pycache__",
    "node_modules",
    "cache",
    "migrations",
    "build",
]
extend-include = ['(app|migrations|tests)/.*\.pyi?$']
src = ["app", "migrations", "tests"]
# Ruff formatter will wrap lines at a length of 130 characters.
line-length = 130
indent-width = 4

[tool.ruff.lint]
select = [
    # PyFlakes
    "F",
    # Pycodestyle
    "E",
    "W",
    # isort
    "I001",
    "I002",
]
ignore = ["E203", "E501", "E402"]

# Provide line length leeway for docstrings
[tool.ruff.lint.pycodestyle]
max-doc-length = 170
# Enforce doc string format? (google, numpy or pep257)
# convention = "google"

[tool.ruff.format]
# Match black formatting
# Double quotes for strings.
quote-style = "double"
# Indent with spaces, rather than tabs.
indent-style = "space"
# Respect magic trailing commas.
skip-magic-trailing-comma = false
# Automatically detect the appropriate line ending.
line-ending = "auto"<|MERGE_RESOLUTION|>--- conflicted
+++ resolved
@@ -7,18 +7,9 @@
 readme = "README.md"
 packages = []
 
-<<<<<<< HEAD
-=======
-[tool.poetry.scripts]
-notify-api = ""
-
-[tool.ruff]
-ignore = ["D101", "D102", "D103"]
-
 [tool.pylint]
 disable = ["missing-class-docstring", "missing-function-docstring"]
 
->>>>>>> bc5ad54d
 [build-system]
 requires = ["poetry-core>=1.7.1"]
 build-backend = "poetry.core.masonry.api"
@@ -126,6 +117,7 @@
     "build",
 ]
 extend-include = ['(app|migrations|tests)/.*\.pyi?$']
+ignore = ["D101", "D102", "D103"]
 src = ["app", "migrations", "tests"]
 # Ruff formatter will wrap lines at a length of 130 characters.
 line-length = 130
@@ -142,7 +134,7 @@
     "I001",
     "I002",
 ]
-ignore = ["E203", "E501", "E402"]
+ignore = ["E203", "E501", "E402", "D101", "D102", "D103"]
 
 # Provide line length leeway for docstrings
 [tool.ruff.lint.pycodestyle]
