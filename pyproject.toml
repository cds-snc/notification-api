--- conflicted
+++ resolved
@@ -103,9 +103,8 @@
 types-mock = "4.0.15.2"
 types-python-dateutil = "2.8.19.20240106"
 types-pytz = "2022.7.1.2"
-<<<<<<< HEAD
-types-requests = "2.31.0.20240106"
-types-redis = "4.6.0.20240106"
+types-requests = "2.31.0.20240406"
+types-redis = "4.6.0.20240425"
 monkeytype = "^23.3.0"
 poethepoet = "^0.24.4"
 
@@ -154,8 +153,4 @@
     done
 """
 deps = ["list-modules"]
-uses = { TRACES = "list-modules"}
-=======
-types-requests = "2.31.0.20240406"
-types-redis = "4.6.0.20240425"
->>>>>>> 4ad86fd5
+uses = { TRACES = "list-modules"}