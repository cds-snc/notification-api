[tool.black]
line-length = 130
target-version = ['py310']
include = '(app|migrations|tests)/.*\.pyi?$'

[tool.poetry]
name = "notification-api"
version = "0.1.0"
description = "Public-facing REST API for Notification built on the GOV.UK Notify platform."
authors = ["Canadian Digital Service"]
license = "MIT license"
readme = "README.md"
packages = []

[tool.poetry.scripts]
notify-api = ""

[build-system]
requires = ["poetry>=1.3.2"]
build-backend = "poetry.core.masonry.api"

[tool.poetry.dependencies]
python = "~3.10.9"
apig-wsgi = "2.15.0"
boto = "2.49.0"
cffi = "1.15.1"
celery = {extras = ["sqs"], version = "5.2.7"}
docopt = "0.6.2"
environs = "9.3.2" # pyup: <9.3.3 # marshmallow v3 throws errors"
fido2 = "0.9.3"
Flask-Bcrypt = "1.0.1"
flask-marshmallow = "0.14.0"
Flask-Migrate = "2.7.0"
Flask-SQLAlchemy = { git = "https://github.com/pallets-eco/flask-sqlalchemy.git", rev = "500e732dd1b975a56ab06a46bd1a20a21e682262"}
#git+https://github.com/mitsuhiko/flask-sqlalchemy.git@500e732dd1b975a56ab06a46bd1a20a21e682262#egg=Flask-SQLAlchemy==2.3.2.dev20190108
Flask = "2.3.2"
click-datetime = "0.2"
gevent = "22.10.2"
gunicorn = "20.1.0"
iso8601 = "2.0.0"
idna = "2.10" # pinned to align with test moto dependency requirements (for <=2.9)
jsonschema = "3.2.0"
marshmallow-sqlalchemy = "0.23.1"
marshmallow = "3.19.0"
python-magic = "0.4.27"
psycopg2-binary = "2.9.6"
PyJWT = "2.6.0"
pytz = "2021.3"
PyYAML = "5.3.1"
SQLAlchemy = "1.4.48"
cachelib = "0.10.2"
newrelic = "6.10.0.165"
notifications-python-client = "6.4.1"
python-dotenv = "1.0.0"
pwnedpasswords = "2.0.0"
tldextract = "3.4.4"
nanoid = "2.0.0"
unidecode = "1.3.6"
more-itertools = "8.14.0"
# PaaS
awscli-cwlogs = "1.4.6"
aws-embedded-metrics = "1.0.8"
# Putting upgrade on hold due to new version introducing breaking changes
Werkzeug = "2.3.3"
MarkupSafe = "2.1.3"
# REVIEW: v2 is using sha512 instead of sha1 by default (in v1)
itsdangerous = "2.1.2"
<<<<<<< HEAD
# notifications-utils = { git = "https://github.com/cds-snc/notifier-utils.git", rev = "52.0.3" }
notifications-utils = { path = "/nutils/notifications_utils-52.0.4.tar.gz"}
=======
notifications-utils = { git = "https://github.com/cds-snc/notifier-utils.git", rev = "52.0.4" }
>>>>>>> bf2b3a0a
# rsa = "4.9  # awscli 1.22.38 depends on rsa<4.8
typing-extensions = "4.5.0"
greenlet = "2.0.2"
simple-salesforce = "^1.12.3"

[tool.poetry.group.test.dependencies]
flake8 = "6.0.0"
isort = "5.12.0"
moto = "4.1.11"
idna = "2.10"
pytest = "7.2.2"
pytest-env = "0.8.1"
pytest-mock = "3.10.0"
pytest-cov = "3.0.0"
coveralls = "1.11.1"
pytest-xdist = "2.5.0"
freezegun = "1.2.2"
requests-mock = "1.10.0"
# optional requirements for jsonschema
strict-rfc3339 = "0.7"
rfc3987 = "1.3.8"
# used for creating manifest file locally
jinja2-cli = { extras = ["yaml"], version = "0.8.2" }
black = "23.3.0"
locust = "2.15.1"
mypy = "0.812"
sqlalchemy-stubs = "0.4"
sqlalchemy2-stubs = "0.0.2a34"
networkx = "2.8.8" # not directly required, pinned by Snyk to avoid a vulnerability
pytest-mock-resources = { extras = ["redis"], version = "2.6.13" }
types-boto = "2.49.18.8"
types-mock = "4.0.15.2"
types-python-dateutil = "2.8.19.13"
types-pytz = "2022.7.1.2"
types-requests = "2.28.11.17"
types-redis = "4.5.5.2"<|MERGE_RESOLUTION|>--- conflicted
+++ resolved
@@ -65,12 +65,7 @@
 MarkupSafe = "2.1.3"
 # REVIEW: v2 is using sha512 instead of sha1 by default (in v1)
 itsdangerous = "2.1.2"
-<<<<<<< HEAD
-# notifications-utils = { git = "https://github.com/cds-snc/notifier-utils.git", rev = "52.0.3" }
-notifications-utils = { path = "/nutils/notifications_utils-52.0.4.tar.gz"}
-=======
 notifications-utils = { git = "https://github.com/cds-snc/notifier-utils.git", rev = "52.0.4" }
->>>>>>> bf2b3a0a
 # rsa = "4.9  # awscli 1.22.38 depends on rsa<4.8
 typing-extensions = "4.5.0"
 greenlet = "2.0.2"
