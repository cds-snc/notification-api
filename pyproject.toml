[tool.black]
line-length = 130
<<<<<<< HEAD
target-version = ['py310']
include = '(app|migrations|tests)/.*\.pyi?$'
=======
target-version = ['py37', 'py38', 'py39', 'py310']
include = '(app|migrations|tests)/.*\.pyi?$'

[tool.poetry]
name = "notification-api"
version = "0.1.0"
description = "Public-facing REST API for Notification built on the GOV.UK Notify platform."
authors = ["Canadian Digital Service"]
license = "MIT license"
readme = "README.md"
packages = []

[tool.poetry.scripts]
notify-api = ""

[build-system]
requires = ["poetry>=1.3.2"]
build-backend = "poetry.core.masonry.api"

[tool.poetry.dependencies]
python = "~3.10.9"
apig-wsgi = "2.15.0"
boto = "2.49.0"
cffi = "1.15.1"
celery = {extras = ["sqs"], version = "5.2.7"}
docopt = "0.6.2"
environs = "9.3.2" # pyup: <9.3.3 # marshmallow v3 throws errors"
fido2 = "0.9.1"
Flask-Bcrypt = "1.0.1"
flask-marshmallow = "0.14.0"
Flask-Migrate = "2.7.0"
Flask-SQLAlchemy = { git = "https://github.com/pallets-eco/flask-sqlalchemy.git", rev = "500e732dd1b975a56ab06a46bd1a20a21e682262"}
#git+https://github.com/mitsuhiko/flask-sqlalchemy.git@500e732dd1b975a56ab06a46bd1a20a21e682262#egg=Flask-SQLAlchemy==2.3.2.dev20190108
Flask = "2.2.2"
click-datetime = "0.2"
gevent = "22.10.2"
gunicorn = "20.1.0"
iso8601 = "0.1.14"
idna = "2.10" # pinned to align with test moto dependency requirements (for <=2.9)
jsonschema = "3.2.0"
marshmallow-sqlalchemy = "0.23.1"
marshmallow = "2.21.0"
python-magic = "0.4.22"
psycopg2-binary = "2.9.5"
PyJWT = "2.6.0"
pytz = "2021.3"
PyYAML = "5.4.1"
SQLAlchemy = "1.4.37"
sentry-sdk = { extras = ["flask"], version = "1.10.1"}
cachelib = "0.9.0"
newrelic = "6.10.0.165"
notifications-python-client = "6.4.1"
python-dotenv = "0.21.0"
pwnedpasswords = "2.0.0"
tldextract = "3.4.0"
nanoid = "2.0.0"
unidecode = "1.3.6"
more-itertools = "8.14.0"
# PaaS
awscli-cwlogs = "1.4.6"
aws-embedded-metrics = "1.0.7"
# Putting upgrade on hold due to new version introducing breaking changes
Werkzeug = "2.2.2"
MarkupSafe = "2.1.1"
# REVIEW: v2 is using sha512 instead of sha1 by default (in v1)
itsdangerous = "2.1.2"
notifications-utils = { git = "https://github.com/cds-snc/notifier-utils.git", tag = "50.1.0"}

# rsa = "4.9  # awscli 1.22.38 depends on rsa<4.8
typing-extensions = "4.4.0"
greenlet = "2.0.1"

[tool.poetry.group.test.dependencies]
flake8 = "4.0.1"
isort = "5.10.1"
moto = "4.0.10"
idna = "2.10"
pytest = "7.2.0"
pytest-env = "0.8.1"
pytest-mock = "3.10.0"
pytest-cov = "3.0.0"
coveralls = "1.11.1"
pytest-xdist = "2.5.0"
freezegun = "1.2.1"
requests-mock = "1.10.0"
# optional requirements for jsonschema
strict-rfc3339 = "0.7"
rfc3987 = "1.3.8"
# used for creating manifest file locally
jinja2-cli = { extras = ["yaml"], version = "0.8.2" }
black = "22.3.0"
locust = "2.13.0"
mypy = "0.812"
sqlalchemy-stubs = "0.4"
sqlalchemy2-stubs = "0.0.2a27"
networkx = "2.8.6" # not directly required, pinned by Snyk to avoid a vulnerability
pytest-mock-resources = { extras = ["redis"], version = "2.6.3" }
types-boto = "2.49.18.2"
types-mock = "4.0.15.2"
types-python-dateutil = "2.8.19.4"
types-pytz = "2022.6.0.1"
types-requests = "2.28.11.5"
types-redis = "4.3.21.4"
>>>>>>> f40f70b3
<|MERGE_RESOLUTION|>--- conflicted
+++ resolved
@@ -1,10 +1,6 @@
 [tool.black]
 line-length = 130
-<<<<<<< HEAD
 target-version = ['py310']
-include = '(app|migrations|tests)/.*\.pyi?$'
-=======
-target-version = ['py37', 'py38', 'py39', 'py310']
 include = '(app|migrations|tests)/.*\.pyi?$'
 
 [tool.poetry]
@@ -107,4 +103,3 @@
 types-pytz = "2022.6.0.1"
 types-requests = "2.28.11.5"
 types-redis = "4.3.21.4"
->>>>>>> f40f70b3
