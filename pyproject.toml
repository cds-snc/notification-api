--- conflicted
+++ resolved
@@ -35,13 +35,9 @@
 Flask = "2.3.3"
 click-datetime = "0.2"
 gevent = "23.9.1"
-<<<<<<< HEAD
+
 gunicorn = "20.1.0"
 iso8601 = "2.1.0"
-=======
-gunicorn = "22.0.0"
-iso8601 = "2.0.0"
->>>>>>> 0800b98e
 jsonschema = "3.2.0"
 marshmallow-sqlalchemy = "0.30.0"
 marshmallow = "3.21.0"
@@ -50,13 +46,9 @@
 PyJWT = "2.8.0"
 pytz = "2021.3"
 PyYAML = "6.0.1"
-<<<<<<< HEAD
-SQLAlchemy = "1.4.51"
+
 cachelib = "0.12.0"
-=======
 SQLAlchemy = "1.4.52"
-cachelib = "0.10.2"
->>>>>>> 0800b98e
 newrelic = "6.10.0.165"
 notifications-python-client = "6.4.1"
 python-dotenv = "1.0.1"
@@ -73,11 +65,7 @@
 MarkupSafe = "2.1.5"
 # REVIEW: v2 is using sha512 instead of sha1 by default (in v1)
 itsdangerous = "2.1.2"
-<<<<<<< HEAD
-notifications-utils = { git = "https://github.com/cds-snc/notifier-utils.git", tag = "52.1.4" }
-=======
 notifications-utils = { git = "https://github.com/cds-snc/notifier-utils.git", tag = "52.2.6" }
->>>>>>> 0800b98e
 # rsa = "4.9  # awscli 1.22.38 depends on rsa<4.8
 typing-extensions = "4.10.0"
 greenlet = "2.0.2"
@@ -112,13 +100,8 @@
 sqlalchemy-stubs = "0.4"
 sqlalchemy2-stubs = "0.0.2a38"
 networkx = "2.8.8" # not directly required, pinned by Snyk to avoid a vulnerability
-<<<<<<< HEAD
 pytest-mock-resources = { extras = ["redis"], version = "2.10.0" }
 types-boto = "2.49.18.9"
-=======
-pytest-mock-resources = { extras = ["redis"], version = "2.9.2" }
-types-boto = "2.49.18.20240205"
->>>>>>> 0800b98e
 types-mock = "4.0.15.2"
 types-python-dateutil = "2.8.19.20240106"
 types-pytz = "2022.7.1.2"
