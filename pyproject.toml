--- conflicted
+++ resolved
@@ -20,20 +20,15 @@
 awscli-cwlogs = "1.4.6"
 aws-xray-sdk = "^2.14.0"
 boto = "2.49.0"
-<<<<<<< HEAD
 
 cachelib = "0.12.0"
-celery = { extras = ["sqs"], version = "5.3.6" }
+celery = {extras = ["sqs"], version = "5.4.0"}
 
 # Pinned dependencies
 certifi = "^2023.7.22"   # pinned for security reasons: https://github.com/cds-snc/notification-api/security/dependabot/119
-cffi = "1.16.0"
+cffi = "1.17.0"
 click-datetime = "0.2"
 cryptography = "^42.0.3" # pinned for security reasons: https://github.com/cds-snc/notification-api/security/dependabot/118
-=======
-cffi = "1.17.0"
-celery = {extras = ["sqs"], version = "5.4.0"}
->>>>>>> 3491a616
 docopt = "0.6.2"
 environs = "9.5.0"       # pyup: <9.3.3 # marshmallow v3 throws errors"
 fido2 = "0.9.3"
@@ -51,109 +46,66 @@
 # REVIEW: v2 is using sha512 instead of sha1 by default (in v1)
 itsdangerous = "2.2.0"
 jsonschema = "3.2.0"
-<<<<<<< HEAD
 MarkupSafe = "2.1.5"
-=======
+marshmallow = "3.21.0"
 marshmallow-sqlalchemy = "0.30.0"
->>>>>>> 3491a616
-marshmallow = "3.21.0"
-marshmallow-sqlalchemy = "0.29.0"
 more-itertools = "8.14.0"
 nanoid = "2.0.0"
 newrelic = "8.10.0"
 notifications-python-client = "6.4.1"
-notifications-utils = { git = "https://github.com/cds-snc/notifier-utils.git", tag = "52.2.7" }
+notifications-utils = { git = "https://github.com/cds-snc/notifier-utils.git", tag = "52.3.3" }
 psycopg2-binary = "2.9.9"
-<<<<<<< HEAD
 pwnedpasswords = "2.0.0"
-PyJWT = "2.8.0"
+PyJWT = "2.9.0"
 python-dotenv = "1.0.1"
 python-magic = "0.4.27"
-=======
-PyJWT = "2.9.0"
->>>>>>> 3491a616
 pytz = "2021.3"
 PyYAML = "6.0.1"
 simple-salesforce = "^1.12.3"
 SQLAlchemy = "1.4.52"
 tldextract = "3.5.0"
 # rsa = "4.9  # awscli 1.22.38 depends on rsa<4.8
-typing-extensions = "4.10.0"
+typing-extensions = "4.12.2"
 unidecode = "1.3.8"
 # Putting upgrade on hold due to new version introducing breaking changes
-<<<<<<< HEAD
-Werkzeug = "3.0.3"
-
-=======
 Werkzeug = "3.0.4"
-MarkupSafe = "2.1.5"
-# REVIEW: v2 is using sha512 instead of sha1 by default (in v1)
-itsdangerous = "2.2.0"
-notifications-utils = { git = "https://github.com/cds-snc/notifier-utils.git", tag = "52.3.3" }
-
 # rsa = "4.9  # awscli 1.22.38 depends on rsa<4.8
-typing-extensions = "4.12.2"
-greenlet = "2.0.2"
-simple-salesforce = "^1.12.3"
 
 # Pinned dependencies
 certifi = "^2024.0.0" # pinned for security reasons: https://github.com/cds-snc/notification-api/security/dependabot/119
 idna = "2.10" # pinned to align with test moto dependency requirements (for <=2.9)
 flask-marshmallow = "0.14.0"
 aws-xray-sdk = "2.14.0"
->>>>>>> 3491a616
 
 [tool.poetry.group.test.dependencies]
 coveralls = "3.3.1"
-freezegun = "1.4.0"
+freezegun = "1.5.1"
 idna = "2.10"
 # used for creating manifest file locally
 jinja2-cli = { extras = ["yaml"], version = "0.8.2" }
-locust = "2.23.1"
+locust = "2.31.3"
 moto = "4.2.14"
 mypy = "1.5"
-networkx = "2.8.8"                                                 # not directly required, pinned by Snyk to avoid a vulnerability
+networkx = "2.8.8" # not directly required, pinned by Snyk to avoid a vulnerability
 pytest = "7.4.4"
 pytest-cov = "3.0.0"
 pytest-env = "0.8.2"
-<<<<<<< HEAD
-pytest-mock = "3.12.0"
-pytest-mock-resources = { extras = ["redis"], version = "2.10.0" }
+pytest-mock = "3.14.0"
+pytest-mock-resources = { extras = ["redis"], version = "2.12.0" }
 pytest-xdist = "2.5.0"
-requests-mock = "1.11.0"
+requests-mock = "1.12.1"
 rfc3987 = "1.3.8"
 ruff = "^0.2.1"
 sqlalchemy-stubs = "0.4"
 sqlalchemy2-stubs = "0.0.2a38"                                     # not directly required, pinned by Snyk to avoid a vulnerability
 # optional requirements for jsonschema
 strict-rfc3339 = "0.7"
-=======
-pytest-mock = "3.14.0"
-pytest-cov = "3.0.0"
-coveralls = "3.3.1"
-pytest-xdist = "2.5.0"
-freezegun = "1.5.1"
-requests-mock = "1.12.1"
-# optional requirements for jsonschema
-strict-rfc3339 = "0.7"
-rfc3987 = "1.3.8"
-# used for creating manifest file locally
-jinja2-cli = { extras = ["yaml"], version = "0.8.2" }
-black = "23.12.1"
-locust = "2.31.3"
-mypy = "1.5"
-sqlalchemy-stubs = "0.4"
-sqlalchemy2-stubs = "0.0.2a38"
-networkx = "2.8.8" # not directly required, pinned by Snyk to avoid a vulnerability
-pytest-mock-resources = { extras = ["redis"], version = "2.12.0" }
->>>>>>> 3491a616
 types-boto = "2.49.18.9"
 types-mock = "4.0.15.2"
 types-python-dateutil = "2.9.0.20240316"
 types-pytz = "2022.7.1.2"
-<<<<<<< HEAD
 types-redis = "4.6.0.20240425"
-types-requests = "2.31.0.20240406"
+types-requests = "2.32.0.20240712"
 
 
 [tool.ruff]
@@ -200,8 +152,4 @@
 # Respect magic trailing commas.
 skip-magic-trailing-comma = false
 # Automatically detect the appropriate line ending.
-line-ending = "auto"
-=======
-types-requests = "2.32.0.20240712"
-types-redis = "4.6.0.20240425"
->>>>>>> 3491a616
+line-ending = "auto"