--- conflicted
+++ resolved
@@ -51,7 +51,7 @@
 nanoid = "2.0.0"
 newrelic = "10.3.0"
 notifications-python-client = "6.4.1"
-notifications-utils = { git = "https://github.com/cds-snc/notifier-utils.git", tag = "52.4.0" }
+notifications-utils = { git = "https://github.com/cds-snc/notifier-utils.git", branch = "task/pre-3.12-recipient-csv-annual-limit-validation"}
 pre-commit = "^3.7.1"
 psycopg2-binary = "2.9.9"
 pwnedpasswords = "2.0.0"
@@ -68,14 +68,6 @@
 unidecode = "1.3.8"
 # Putting upgrade on hold due to new version introducing breaking changes
 Werkzeug = "3.0.4"
-<<<<<<< HEAD
-=======
-MarkupSafe = "2.1.5"
-# REVIEW: v2 is using sha512 instead of sha1 by default (in v1)
-itsdangerous = "2.2.0"
-notifications-utils = { git = "https://github.com/cds-snc/notifier-utils.git", branch = "task/pre-3.12-recipient-csv-annual-limit-validation"}
-
->>>>>>> 5a1826e7
 # rsa = "4.9  # awscli 1.22.38 depends on rsa<4.8
 
 # Pinned dependencies
