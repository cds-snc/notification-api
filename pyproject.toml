<<<<<<< HEAD
=======
[tool.black]
line-length = 130
target-version = ['py312']
include = '(app|migrations|tests)/.*\.pyi?$'

>>>>>>> 861de16e
[tool.poetry]
name = "notification-api"
version = "0.1.0"
description = "Public-facing REST API for Notification built on the GOV.UK Notify platform."
authors = ["Canadian Digital Service"]
license = "MIT license"
readme = "README.md"
packages = []

[build-system]
requires = ["poetry-core>=1.7.1"]
build-backend = "poetry.core.masonry.api"

[tool.poetry.dependencies]
python = "~3.12.7"
apig-wsgi = "2.18.0"
aws-embedded-metrics = "1.0.8"
# PaaS
awscli-cwlogs = "1.4.6"
aws-xray-sdk = "2.14.0"
boto = "2.49.0"

cachelib = "0.12.0"
celery = {extras = ["sqs"], version = "5.4.0"}

# Pinned dependencies
certifi = "^2024.0.0" # pinned for security reasons: https://github.com/cds-snc/notification-api/security/dependabot/119
cffi = "1.17.0"
click-datetime = "0.2"
docopt = "0.6.2"
environs = "9.5.0"       # pyup: <9.3.3 # marshmallow v3 throws errors"
fido2 = "0.9.3"
#git+https://github.com/mitsuhiko/flask-sqlalchemy.git@500e732dd1b975a56ab06a46bd1a20a21e682262#egg=Flask-SQLAlchemy==2.3.2.dev20190108
Flask = "2.3.3"
Flask-Bcrypt = "1.0.1"
flask-marshmallow = "0.14.0"
Flask-Migrate = "2.7.0"
Flask-SQLAlchemy = { git = "https://github.com/pallets-eco/flask-sqlalchemy.git", rev = "500e732dd1b975a56ab06a46bd1a20a21e682262" }
gevent = "23.9.1"
greenlet = "2.0.2"

gunicorn = "20.1.0"
iso8601 = "2.1.0"
# REVIEW: v2 is using sha512 instead of sha1 by default (in v1)
itsdangerous = "2.2.0"
jsonschema = "3.2.0"
MarkupSafe = "2.1.5"
marshmallow = "3.22.0"
marshmallow-sqlalchemy = "0.30.0"
more-itertools = "8.14.0"
nanoid = "2.0.0"
newrelic = "10.3.0"
notifications-python-client = "6.4.1"
notifications-utils = { git = "https://github.com/cds-snc/notifier-utils.git", branch = "task/pre-3.12-recipient-csv-annual-limit-validation"}
pre-commit = "^3.7.1"
psycopg2-binary = "2.9.9"
pwnedpasswords = "2.0.0"
PyJWT = "2.9.0"
python-dotenv = "1.0.1"
python-magic = "0.4.27"
pytz = "2021.3"
PyYAML = "6.0.1"
simple-salesforce = "^1.12.3"
SQLAlchemy = "1.4.52"
tldextract = "3.5.0"
# rsa = "4.9  # awscli 1.22.38 depends on rsa<4.8
typing-extensions = "4.12.2"
unidecode = "1.3.8"
# Putting upgrade on hold due to new version introducing breaking changes
Werkzeug = "3.0.4"
<<<<<<< HEAD
# rsa = "4.9  # awscli 1.22.38 depends on rsa<4.8
=======
MarkupSafe = "2.1.5"
# REVIEW: v2 is using sha512 instead of sha1 by default (in v1)
itsdangerous = "2.2.0"
notifications-utils = { git = "https://github.com/cds-snc/notifier-utils.git", tag = "53.1.2" }

# rsa = "4.9  # awscli 1.22.38 depends on rsa<4.8
typing-extensions = "4.12.2"
greenlet = "3.1.1"
simple-salesforce = "^1.12.3"
>>>>>>> 861de16e

# Pinned dependencies
idna = "2.10" # pinned to align with test moto dependency requirements (for <=2.9)

[tool.poetry.group.test.dependencies]
coveralls = "3.3.1"
freezegun = "1.5.1"
gprof2dot = "2024.6.6"
# used for creating manifest file locally
jinja2-cli = { extras = ["yaml"], version = "0.8.2" }
locust = "2.31.3"
moto = "4.2.14"
mypy = "1.5"
networkx = "2.8.8" # not directly required, pinned by Snyk to avoid a vulnerability
pytest = "7.4.4"
pytest-cov = "3.0.0"
pytest-env = "0.8.2"
pytest-mock = "3.14.0"
pytest-mock-resources = { extras = ["redis"], version = "2.12.0" }
pytest-xdist = "2.5.0"
requests-mock = "1.12.1"
rfc3987 = "1.3.8"
ruff = "^0.8.2"
snakeviz = "2.2.0"
sqlalchemy-stubs = "0.4"
sqlalchemy2-stubs = "0.0.2a38"                                     # not directly required, pinned by Snyk to avoid a vulnerability
# optional requirements for jsonschema
strict-rfc3339 = "0.7"
types-boto = "2.49.18.9"
types-mock = "4.0.15.2"
types-python-dateutil = "2.9.0.20240316"
types-pytz = "2022.7.1.2"
types-redis = "4.6.0.20240425"
types-requests = "2.32.0.20240712"


[tool.ruff]
target-version = "py310"
exclude = [
    "venv*",
    "__pycache__",
    "node_modules",
    "cache",
    "migrations",
    "build",
]
extend-include = ['(app|migrations|tests)/.*\.pyi?$']
src = ["app", "migrations", "tests"]
# Ruff formatter will wrap lines at a length of 130 characters.
line-length = 130
indent-width = 4

[tool.ruff.lint]
select = [
    # PyFlakes
    "F",
    # Pycodestyle
    "E",
    "W",
    # isort
    "I001",
    "I002",
]
ignore = ["E203", "E501", "E402"]

# Provide line length leeway for docstrings
[tool.ruff.lint.pycodestyle]
max-doc-length = 170
# Enforce doc string format? (google, numpy or pep257)
# convention = "google"

[tool.ruff.format]
# Match black formatting
# Double quotes for strings.
quote-style = "double"
# Indent with spaces, rather than tabs.
indent-style = "space"
# Respect magic trailing commas.
skip-magic-trailing-comma = false
# Automatically detect the appropriate line ending.
line-ending = "auto"<|MERGE_RESOLUTION|>--- conflicted
+++ resolved
@@ -1,11 +1,3 @@
-<<<<<<< HEAD
-=======
-[tool.black]
-line-length = 130
-target-version = ['py312']
-include = '(app|migrations|tests)/.*\.pyi?$'
-
->>>>>>> 861de16e
 [tool.poetry]
 name = "notification-api"
 version = "0.1.0"
@@ -45,7 +37,7 @@
 Flask-Migrate = "2.7.0"
 Flask-SQLAlchemy = { git = "https://github.com/pallets-eco/flask-sqlalchemy.git", rev = "500e732dd1b975a56ab06a46bd1a20a21e682262" }
 gevent = "23.9.1"
-greenlet = "2.0.2"
+greenlet = "3.1.1"
 
 gunicorn = "20.1.0"
 iso8601 = "2.1.0"
@@ -59,7 +51,7 @@
 nanoid = "2.0.0"
 newrelic = "10.3.0"
 notifications-python-client = "6.4.1"
-notifications-utils = { git = "https://github.com/cds-snc/notifier-utils.git", branch = "task/pre-3.12-recipient-csv-annual-limit-validation"}
+notifications-utils = { git = "https://github.com/cds-snc/notifier-utils.git", tag = "53.1.2" }
 pre-commit = "^3.7.1"
 psycopg2-binary = "2.9.9"
 pwnedpasswords = "2.0.0"
@@ -76,20 +68,6 @@
 unidecode = "1.3.8"
 # Putting upgrade on hold due to new version introducing breaking changes
 Werkzeug = "3.0.4"
-<<<<<<< HEAD
-# rsa = "4.9  # awscli 1.22.38 depends on rsa<4.8
-=======
-MarkupSafe = "2.1.5"
-# REVIEW: v2 is using sha512 instead of sha1 by default (in v1)
-itsdangerous = "2.2.0"
-notifications-utils = { git = "https://github.com/cds-snc/notifier-utils.git", tag = "53.1.2" }
-
-# rsa = "4.9  # awscli 1.22.38 depends on rsa<4.8
-typing-extensions = "4.12.2"
-greenlet = "3.1.1"
-simple-salesforce = "^1.12.3"
->>>>>>> 861de16e
-
 # Pinned dependencies
 idna = "2.10" # pinned to align with test moto dependency requirements (for <=2.9)
 
