--- conflicted
+++ resolved
@@ -7,11 +7,7 @@
 set -e
 
 # Check and see if this is running in K8s and if so, wait for cloudwatch agent
-<<<<<<< HEAD
 if [[ ! -z "${STATSD_HOST}" ]]; then
-=======
-if [[ -z "${STATSD_HOST}" ]]; then
->>>>>>> bdba8439
     echo "Initializing... Waiting for CWAgent to become ready."
     while :
     do
@@ -22,12 +18,8 @@
             echo "Waiting for CWAgent to become ready."
             sleep 1
         fi
-<<<<<<< HEAD
-    done fi
-=======
     done
 fi
->>>>>>> bdba8439
 
 echo "Start celery, concurrency: ${CELERY_CONCURRENCY-4}"
 
