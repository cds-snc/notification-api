#!/bin/sh

# runs celery with all celery queues except the throtted sms queue

set -e

# Check and see if this is running in K8s and if so, wait for cloudwatch agent
<<<<<<< HEAD
if [[ ! -z "${STATSD_HOST}" ]]; then
=======
if [[ -z "${STATSD_HOST}" ]]; then
>>>>>>> bdba8439
    echo "Initializing... Waiting for CWAgent to become ready."
    while :
    do
        if  nc -vz $STATSD_HOST 25888; then
            echo "CWAgent is Ready."
            break;
        else
            echo "Waiting for CWAgent to become ready."
            sleep 1
        fi
    done
fi

echo "Start celery, concurrency: ${CELERY_CONCURRENCY-4}"

celery -A run_celery.notify_celery worker --pidfile="/tmp/celery.pid" --loglevel=INFO --concurrency=${CELERY_CONCURRENCY-4} -Q database-tasks,-priority-database-tasks.fifo,-normal-database-tasks,-bulk-database-tasks,job-tasks,notify-internal-tasks,periodic-tasks,priority-tasks,normal-tasks,bulk-tasks,reporting-tasks,research-mode-tasks,retry-tasks,send-sms-tasks,send-sms-high,send-sms-medium,send-sms-low,send-email-tasks,service-callbacks,delivery-receipts<|MERGE_RESOLUTION|>--- conflicted
+++ resolved
@@ -5,11 +5,8 @@
 set -e
 
 # Check and see if this is running in K8s and if so, wait for cloudwatch agent
-<<<<<<< HEAD
 if [[ ! -z "${STATSD_HOST}" ]]; then
-=======
-if [[ -z "${STATSD_HOST}" ]]; then
->>>>>>> bdba8439
+
     echo "Initializing... Waiting for CWAgent to become ready."
     while :
     do
